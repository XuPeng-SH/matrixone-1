--- conflicted
+++ resolved
@@ -40,17 +40,12 @@
 	return BlockHeader(o[:headerLen])
 }
 
-<<<<<<< HEAD
-func (o objectMetaV1) MustGetColumn(idx uint16) ColumnMeta {
-	return GetObjectColumnMeta(idx, o[headerLen:])
-}
-
-func (o objectMetaV1) ObjectColumnMeta(idx uint16) ColumnMeta {
-	return GetObjectColumnMeta(idx, o[headerLen:])
-=======
+func (o objectMetaV1) MustGetColumn(seqnum uint16) ColumnMeta {
+	return GetObjectColumnMeta(seqnum, o[headerLen:])
+}
+
 func (o objectMetaV1) ObjectColumnMeta(seqnum uint16) ColumnMeta {
 	return GetObjectColumnMeta(seqnum, o[headerLen:])
->>>>>>> 9b6d192e
 }
 
 func (o objectMetaV1) AddColumnMeta(idx uint16, col ColumnMeta) {
