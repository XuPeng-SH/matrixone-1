// Copyright 2021 Matrix Origin
//
// Licensed under the Apache License, Version 2.0 (the "License");
// you may not use this file except in compliance with the License.
// You may obtain a copy of the License at
//
//      http://www.apache.org/licenses/LICENSE-2.0
//
// Unless required by applicable law or agreed to in writing, software
// distributed under the License is distributed on an "AS IS" BASIS,
// WITHOUT WARRANTIES OR CONDITIONS OF ANY KIND, either express or implied.
// See the License for the specific language governing permissions and
// limitations under the License.

package frontend

import (
	"bytes"
	"context"
	"encoding/hex"
	"fmt"
	"math/rand"
	"os"
	"runtime"
	"strconv"
	"strings"
	"sync"
	"sync/atomic"
	"time"

	"github.com/BurntSushi/toml"
	"github.com/google/uuid"
	"go.uber.org/zap"

	"github.com/matrixorigin/matrixone/pkg/container/nulls"

	"github.com/matrixorigin/matrixone/pkg/common/log"
	"github.com/matrixorigin/matrixone/pkg/common/moerr"
	"github.com/matrixorigin/matrixone/pkg/common/mpool"
	moruntime "github.com/matrixorigin/matrixone/pkg/common/runtime"
	mo_config "github.com/matrixorigin/matrixone/pkg/config"
	"github.com/matrixorigin/matrixone/pkg/container/batch"
	"github.com/matrixorigin/matrixone/pkg/container/nulls"
	"github.com/matrixorigin/matrixone/pkg/container/types"
	"github.com/matrixorigin/matrixone/pkg/container/vector"
	"github.com/matrixorigin/matrixone/pkg/defines"
	"github.com/matrixorigin/matrixone/pkg/frontend/constant"
	"github.com/matrixorigin/matrixone/pkg/logutil"
	"github.com/matrixorigin/matrixone/pkg/pb/plan"
	"github.com/matrixorigin/matrixone/pkg/sql/colexec"
	"github.com/matrixorigin/matrixone/pkg/sql/parsers/dialect"
	"github.com/matrixorigin/matrixone/pkg/sql/parsers/tree"
	plan2 "github.com/matrixorigin/matrixone/pkg/sql/plan"
	"github.com/matrixorigin/matrixone/pkg/vm/engine"
	"github.com/matrixorigin/matrixone/pkg/vm/engine/memoryengine"
)

type CloseFlag struct {
	//closed flag
	closed uint32
}

// 1 for closed
// 0 for others
func (cf *CloseFlag) setClosed(value uint32) {
	atomic.StoreUint32(&cf.closed, value)
}

func (cf *CloseFlag) Open() {
	cf.setClosed(0)
}

func (cf *CloseFlag) Close() {
	cf.setClosed(1)
}

func (cf *CloseFlag) IsClosed() bool {
	return atomic.LoadUint32(&cf.closed) != 0
}

func (cf *CloseFlag) IsOpened() bool {
	return atomic.LoadUint32(&cf.closed) == 0
}

func Min(a int, b int) int {
	if a < b {
		return a
	} else {
		return b
	}
}

func Max(a int, b int) int {
	if a < b {
		return b
	} else {
		return a
	}
}

// GetRoutineId gets the routine id
func GetRoutineId() uint64 {
	data := make([]byte, 64)
	data = data[:runtime.Stack(data, false)]
	data = bytes.TrimPrefix(data, []byte("goroutine "))
	data = data[:bytes.IndexByte(data, ' ')]
	id, _ := strconv.ParseUint(string(data), 10, 64)
	return id
}

type Timeout struct {
	//last record of the time
	lastTime atomic.Value //time.Time

	//period
	timeGap time.Duration

	//auto update
	autoUpdate bool
}

func NewTimeout(tg time.Duration, autoUpdateWhenChecked bool) *Timeout {
	ret := &Timeout{
		timeGap:    tg,
		autoUpdate: autoUpdateWhenChecked,
	}
	ret.lastTime.Store(time.Now())
	return ret
}

func (t *Timeout) UpdateTime(tn time.Time) {
	t.lastTime.Store(tn)
}

/*
----------+---------+------------------+--------

	lastTime     Now         lastTime + timeGap

return true  :  is timeout. the lastTime has been updated.
return false :  is not timeout. the lastTime has not been updated.
*/
func (t *Timeout) isTimeout() bool {
	if time.Since(t.lastTime.Load().(time.Time)) <= t.timeGap {
		return false
	}

	if t.autoUpdate {
		t.lastTime.Store(time.Now())
	}
	return true
}

/*
length:
-1, complete string.
0, empty string
>0 , length of characters at the header of the string.
*/
func SubStringFromBegin(str string, length int) string {
	if length == 0 || length < -1 {
		return ""
	}

	if length == -1 {
		return str
	}

	l := Min(len(str), length)
	if l != len(str) {
		return str[:l] + "..."
	}
	return str[:l]
}

/*
path exists in the system
return:
true/false - exists or not.
true/false - file or directory
error
*/
var PathExists = func(path string) (bool, bool, error) {
	fi, err := os.Stat(path)
	if err == nil {
		return true, !fi.IsDir(), nil
	}
	if os.IsNotExist(err) {
		return false, false, err
	}

	return false, false, err
}

func getSystemVariables(configFile string) (*mo_config.FrontendParameters, error) {
	sv := &mo_config.FrontendParameters{}
	var err error
	_, err = toml.DecodeFile(configFile, sv)
	if err != nil {
		return nil, err
	}
	return sv, err
}

func getParameterUnit(configFile string, eng engine.Engine, txnClient TxnClient) (*mo_config.ParameterUnit, error) {
	sv, err := getSystemVariables(configFile)
	if err != nil {
		return nil, err
	}
	sv.SetDefaultValues()
	pu := mo_config.NewParameterUnit(sv, eng, txnClient, engine.Nodes{})

	return pu, nil
}

// WildcardMatch implements wildcard pattern match algorithm.
// pattern and target are ascii characters
// TODO: add \_ and \%
func WildcardMatch(pattern, target string) bool {
	var p = 0
	var t = 0
	var positionOfPercentPlusOne int = -1
	var positionOfTargetEncounterPercent int = -1
	plen := len(pattern)
	tlen := len(target)
	for t < tlen {
		//%
		if p < plen && pattern[p] == '%' {
			p++
			positionOfPercentPlusOne = p
			if p >= plen {
				//pattern end with %
				return true
			}
			//means % matches empty
			positionOfTargetEncounterPercent = t
		} else if p < plen && (pattern[p] == '_' || pattern[p] == target[t]) { //match or _
			p++
			t++
		} else {
			if positionOfPercentPlusOne == -1 {
				//have not matched a %
				return false
			}
			if positionOfTargetEncounterPercent == -1 {
				return false
			}
			//backtrace to last % position + 1
			p = positionOfPercentPlusOne
			//means % matches multiple characters
			positionOfTargetEncounterPercent++
			t = positionOfTargetEncounterPercent
		}
	}
	//skip %
	for p < plen && pattern[p] == '%' {
		p++
	}
	return p >= plen
}

// getExprValue executes the expression and returns the value.
func getExprValue(e tree.Expr, ses *Session, execCtx *ExecCtx) (interface{}, error) {
	/*
		CORNER CASE:
			SET character_set_results = utf8; // e = tree.UnresolvedName{'utf8'}.

			tree.UnresolvedName{'utf8'} can not be resolved as the column of some table.
	*/
	switch v := e.(type) {
	case *tree.UnresolvedName:
		// set @a = on, type of a is bool.
		return v.Parts[0], nil
	}

	var err error

	table := &tree.TableName{}
	table.ObjectName = "dual"

	//1.composite the 'select (expr) from dual'
	compositedSelect := &tree.Select{
		Select: &tree.SelectClause{
			Exprs: tree.SelectExprs{
				tree.SelectExpr{
					Expr: e,
				},
			},
			From: &tree.From{
				Tables: tree.TableExprs{
					&tree.JoinTableExpr{
						JoinType: tree.JOIN_TYPE_CROSS,
						Left: &tree.AliasedTableExpr{
							Expr: table,
						},
					},
				},
			},
		},
	}

	//2.run the select

	//run the statement in the same session
	ses.ClearResultBatches()
	//!!!different ExecCtx
	tempExecCtx := ExecCtx{
		reqCtx: execCtx.reqCtx,
		ses:    ses,
	}
	err = executeStmtInSameSession(tempExecCtx.reqCtx, ses, &tempExecCtx, compositedSelect)
	if err != nil {
		return nil, err
	}

	batches := ses.GetResultBatches()
	if len(batches) == 0 {
		return nil, moerr.NewInternalError(execCtx.reqCtx, "the expr %s does not generate a value", e.String())
	}

	if batches[0].VectorCount() > 1 {
		return nil, moerr.NewInternalError(execCtx.reqCtx, "the expr %s generates multi columns value", e.String())
	}

	//evaluate the count of rows, the count of columns
	count := 0
	var resultVec *vector.Vector
	for _, b := range batches {
		if b.RowCount() == 0 {
			continue
		}
		count += b.RowCount()
		if count > 1 {
			return nil, moerr.NewInternalError(execCtx.reqCtx, "the expr %s generates multi rows value", e.String())
		}
		if resultVec == nil && b.GetVector(0).Length() != 0 {
			resultVec = b.GetVector(0)
		}
	}

	if resultVec == nil {
		return nil, moerr.NewInternalError(execCtx.reqCtx, "the expr %s does not generate a value", e.String())
	}

	// for the decimal type, we need the type of expr
	//!!!NOTE: the type here may be different from the one in the result vector.
	var planExpr *plan.Expr
	oid := resultVec.GetType().Oid
	if oid == types.T_decimal64 || oid == types.T_decimal128 {
		builder := plan2.NewQueryBuilder(plan.Query_SELECT, ses.GetTxnCompileCtx(), false, false)
		bindContext := plan2.NewBindContext(builder, nil)
		binder := plan2.NewSetVarBinder(builder, bindContext)
		planExpr, err = binder.BindExpr(e, 0, false)
		if err != nil {
			return nil, err
		}
	}

	return getValueFromVector(execCtx.reqCtx, resultVec, ses, planExpr)
}

// only support single value and unary minus
func GetSimpleExprValue(ctx context.Context, e tree.Expr, ses *Session) (interface{}, error) {
	switch v := e.(type) {
	case *tree.UnresolvedName:
		// set @a = on, type of a is bool.
		return v.Parts[0], nil
	default:
		builder := plan2.NewQueryBuilder(plan.Query_SELECT, ses.GetTxnCompileCtx(), false, false)
		bindContext := plan2.NewBindContext(builder, nil)
		binder := plan2.NewSetVarBinder(builder, bindContext)
		planExpr, err := binder.BindExpr(e, 0, false)
		if err != nil {
			return nil, err
		}
		// set @a = 'on', type of a is bool. And mo cast rule does not fit set variable rule so delay to convert type.
		// Here the evalExpr may execute some function that needs engine.Engine.
		ses.txnCompileCtx.GetProcess().Ctx = attachValue(ses.txnCompileCtx.GetProcess().Ctx,
			defines.EngineKey{},
			ses.GetTxnHandler().GetStorage())

		vec, err := colexec.EvalExpressionOnce(ses.txnCompileCtx.GetProcess(), planExpr, []*batch.Batch{batch.EmptyForConstFoldBatch})
		if err != nil {
			return nil, err
		}

		value, err := getValueFromVector(ctx, vec, ses, planExpr)
		vec.Free(ses.txnCompileCtx.GetProcess().Mp())
		return value, err
	}
}

func getValueFromVector(ctx context.Context, vec *vector.Vector, ses *Session, expr *plan2.Expr) (interface{}, error) {
	if vec.IsConstNull() || vec.GetNulls().Contains(0) {
		return nil, nil
	}
	switch vec.GetType().Oid {
	case types.T_bool:
		return vector.MustFixedCol[bool](vec)[0], nil
	case types.T_bit:
		return vector.MustFixedCol[uint64](vec)[0], nil
	case types.T_int8:
		return vector.MustFixedCol[int8](vec)[0], nil
	case types.T_int16:
		return vector.MustFixedCol[int16](vec)[0], nil
	case types.T_int32:
		return vector.MustFixedCol[int32](vec)[0], nil
	case types.T_int64:
		return vector.MustFixedCol[int64](vec)[0], nil
	case types.T_uint8:
		return vector.MustFixedCol[uint8](vec)[0], nil
	case types.T_uint16:
		return vector.MustFixedCol[uint16](vec)[0], nil
	case types.T_uint32:
		return vector.MustFixedCol[uint32](vec)[0], nil
	case types.T_uint64:
		return vector.MustFixedCol[uint64](vec)[0], nil
	case types.T_float32:
		return vector.MustFixedCol[float32](vec)[0], nil
	case types.T_float64:
		return vector.MustFixedCol[float64](vec)[0], nil
	case types.T_char, types.T_varchar, types.T_binary, types.T_varbinary, types.T_text, types.T_blob:
		return vec.GetStringAt(0), nil
	case types.T_array_float32:
		return vector.GetArrayAt[float32](vec, 0), nil
	case types.T_array_float64:
		return vector.GetArrayAt[float64](vec, 0), nil
	case types.T_decimal64:
		val := vector.GetFixedAt[types.Decimal64](vec, 0)
		return val.Format(expr.Typ.Scale), nil
	case types.T_decimal128:
		val := vector.GetFixedAt[types.Decimal128](vec, 0)
		return val.Format(expr.Typ.Scale), nil
	case types.T_json:
		val := vec.GetBytesAt(0)
		byteJson := types.DecodeJson(val)
		return byteJson.String(), nil
	case types.T_uuid:
		val := vector.MustFixedCol[types.Uuid](vec)[0]
		return val.ToString(), nil
	case types.T_date:
		val := vector.MustFixedCol[types.Date](vec)[0]
		return val.String(), nil
	case types.T_time:
		val := vector.MustFixedCol[types.Time](vec)[0]
		return val.String(), nil
	case types.T_datetime:
		val := vector.MustFixedCol[types.Datetime](vec)[0]
		return val.String(), nil
	case types.T_timestamp:
		val := vector.MustFixedCol[types.Timestamp](vec)[0]
		return val.String2(ses.GetTimeZone(), vec.GetType().Scale), nil
	case types.T_enum:
		return vector.MustFixedCol[types.Enum](vec)[0], nil
	default:
		return nil, moerr.NewInvalidArg(ctx, "variable type", vec.GetType().Oid.String())
	}
}

type statementStatus int

const (
	success statementStatus = iota
	fail
)

func (s statementStatus) String() string {
	switch s {
	case success:
		return "success"
	case fail:
		return "fail"
	}
	return "running"
}

// logStatementStatus prints the status of the statement into the log.
func logStatementStatus(ctx context.Context, ses FeSession, stmt tree.Statement, status statementStatus, err error) {
	var stmtStr string
	stm := ses.GetStmtInfo()
	if stm == nil {
		fmtCtx := tree.NewFmtCtx(dialect.MYSQL)
		stmt.Format(fmtCtx)
		stmtStr = fmtCtx.String()
	} else {
		stmtStr = stm.Statement
	}
	logStatementStringStatus(ctx, ses, stmtStr, status, err)
}

func logStatementStringStatus(ctx context.Context, ses FeSession, stmtStr string, status statementStatus, err error) {
	str := SubStringFromBegin(stmtStr, int(getGlobalPu().SV.LengthOfQueryPrinted))
	var outBytes, outPacket int64
	switch resper := ses.GetResponser().(type) {
	case *MysqlResp:
		outBytes, outPacket = resper.mysqlRrWr.CalculateOutTrafficBytes(true)
	default:

	}

	if status == success {
		ses.Debug(ctx, "query trace status", logutil.StatementField(str), logutil.StatusField(status.String()))
		err = nil // make sure: it is nil for EndStatement
	} else {
		txnId := ses.GetStaticTxnId()
		ses.Error(ctx, "query trace status", logutil.StatementField(str), logutil.StatusField(status.String()), logutil.ErrorField(err),
			logutil.TxnIdField(hex.EncodeToString(txnId[:])))
	}

	// pls make sure: NO ONE use the ses.tStmt after EndStatement
	if !ses.IsBackgroundSession() {
		stmt := ses.GetStmtInfo()
		stmt.EndStatement(ctx, err, ses.SendRows(), outBytes, outPacket)
	}
	// need just below EndStatement
	ses.SetTStmt(nil)
}

var logger *log.MOLogger
var loggerOnce sync.Once

func getLogger() *log.MOLogger {
	loggerOnce.Do(initLogger)
	return logger
}

func initLogger() {
	rt := moruntime.ProcessLevelRuntime()
	if rt == nil {
		rt = moruntime.DefaultRuntime()
	}
	logger = rt.Logger().Named("frontend")
}

// appendSessionField append session id, transaction id and statement id to the fields
// history:
// #15877, discard ses.GetTxnInfo(), it need ses.Lock(). may cause deadlock: locked by itself.
// #16028, depend on ses.GetStmtProfile() itself do the log. get rid of StatementInfo.
func appendSessionField(fields []zap.Field, ses FeSession) []zap.Field {
	if ses != nil {
		fields = append(fields, logutil.SessionIdField(uuid.UUID(ses.GetUUID()).String()))
		p := ses.GetStmtProfile()
		if p.GetStmtId() != dumpUUID {
			fields = append(fields, logutil.StatementIdField(uuid.UUID(p.GetStmtId()).String()))
		}
		if txnId := p.GetTxnId(); txnId != dumpUUID {
			fields = append(fields, logutil.TxnIdField(hex.EncodeToString(txnId[:])))
		}
	}
	return fields
}

// isCmdFieldListSql checks the sql is the cmdFieldListSql or not.
func isCmdFieldListSql(sql string) bool {
	if len(sql) < cmdFieldListSqlLen {
		return false
	}
	prefix := sql[:cmdFieldListSqlLen]
	return strings.Compare(strings.ToLower(prefix), cmdFieldListSql) == 0
}

// makeCmdFieldListSql makes the internal CMD_FIELD_LIST sql
func makeCmdFieldListSql(query string) string {
	nullIdx := strings.IndexRune(query, rune(0))
	if nullIdx != -1 {
		query = query[:nullIdx]
	}
	return cmdFieldListSql + " " + query
}

// parseCmdFieldList parses the internal cmd field list
func parseCmdFieldList(ctx context.Context, sql string) (*InternalCmdFieldList, error) {
	if !isCmdFieldListSql(sql) {
		return nil, moerr.NewInternalError(ctx, "it is not the CMD_FIELD_LIST")
	}
	tableName := strings.TrimSpace(sql[len(cmdFieldListSql):])
	return &InternalCmdFieldList{tableName: tableName}, nil
}

func getVariableValue(varDefault interface{}) string {
	switch val := varDefault.(type) {
	case int64:
		return fmt.Sprintf("%d", val)
	case uint64:
		return fmt.Sprintf("%d", val)
	case int8:
		return fmt.Sprintf("%d", val)
	case float64:
		// 0.1 => 0.100000
		// 0.0000001 -> 1.000000e-7
		if val >= 1e-6 {
			return fmt.Sprintf("%.6f", val)
		} else {
			return fmt.Sprintf("%.6e", val)
		}
	case string:
		return val
	default:
		return ""
	}
}

func makeServerVersion(pu *mo_config.ParameterUnit, version string) string {
	return pu.SV.ServerVersionPrefix + version
}

func copyBytes(src []byte, needCopy bool) []byte {
	if needCopy {
		if len(src) > 0 {
			dst := make([]byte, len(src))
			copy(dst, src)
			return dst
		} else {
			return []byte{}
		}
	}
	return src
}

// getUserProfile returns the account, user, role of the account
func getUserProfile(account *TenantInfo) (string, string, string) {
	var (
		accountName string
		userName    string
		roleName    string
	)

	if account != nil {
		accountName = account.GetTenant()
		userName = account.GetUser()
		roleName = account.GetDefaultRole()
	} else {
		accountName = sysAccountName
		userName = rootName
		roleName = moAdminRoleName
	}
	return accountName, userName, roleName
}

// RewriteError rewrites the error info
func RewriteError(err error, username string) (uint16, string, string) {
	if err == nil {
		return moerr.ER_INTERNAL_ERROR, "", ""
	}
	var errorCode uint16
	var sqlState string
	var msg string

	errMsg := strings.ToLower(err.Error())
	if needConvertedToAccessDeniedError(errMsg) {
		failed := moerr.MysqlErrorMsgRefer[moerr.ER_ACCESS_DENIED_ERROR]
		if len(username) > 0 {
			tipsFormat := "Access denied for user %s. %s"
			msg = fmt.Sprintf(tipsFormat, getUserPart(username), err.Error())
		} else {
			msg = err.Error()
		}
		errorCode = failed.ErrorCode
		sqlState = failed.SqlStates[0]
	} else {
		//Reference To : https://github.com/matrixorigin/matrixone/pull/12396/files#r1374443578
		switch errImpl := err.(type) {
		case *moerr.Error:
			if errImpl.MySQLCode() != moerr.ER_UNKNOWN_ERROR {
				errorCode = errImpl.MySQLCode()
			} else {
				errorCode = errImpl.ErrorCode()
			}
			msg = err.Error()
			sqlState = errImpl.SqlState()
		default:
			failed := moerr.MysqlErrorMsgRefer[moerr.ER_INTERNAL_ERROR]
			msg = err.Error()
			errorCode = failed.ErrorCode
			sqlState = failed.SqlStates[0]
		}

	}
	return errorCode, sqlState, msg
}

func needConvertedToAccessDeniedError(errMsg string) bool {
	if strings.Contains(errMsg, "check password failed") ||
		/*
			following two cases are suggested by the peers from the mo cloud team.
			we keep the consensus with them.
		*/
		strings.Contains(errMsg, "suspended") ||
		strings.Contains(errMsg, "source address") &&
			strings.Contains(errMsg, "is not authorized") {
		return true
	}
	return false
}

const (
	quitStr = "MysqlClientQuit"
)

// makeExecuteSql appends the PREPARE sql and its values of parameters for the EXECUTE statement.
// Format 1: execute ... using ...
// execute.... // prepare stmt1 from .... ; set var1 = val1 ; set var2 = val2 ;
// Format 2: COM_STMT_EXECUTE
// execute.... // prepare stmt1 from .... ; param0 ; param1 ...
func makeExecuteSql(ctx context.Context, ses *Session, stmt tree.Statement) string {
	if ses == nil || stmt == nil {
		return ""
	}
	preSql := ""
	bb := &strings.Builder{}
	//fill prepare parameters
	switch t := stmt.(type) {
	case *tree.Execute:
		name := string(t.Name)
		prepareStmt, err := ses.GetPrepareStmt(ctx, name)
		if err != nil || prepareStmt == nil {
			break
		}
		preSql = strings.TrimSpace(prepareStmt.Sql)
		bb.WriteString(preSql)
		bb.WriteString(" ; ")
		if len(t.Variables) != 0 {
			//for EXECUTE ... USING statement. append variables if there is.
			//get SET VAR sql
			setVarSqls := make([]string, len(t.Variables))
			for i, v := range t.Variables {
				userVal, err := ses.GetUserDefinedVar(v.Name)
				if err == nil && userVal != nil && len(userVal.Sql) != 0 {
					setVarSqls[i] = userVal.Sql
				}
			}
			bb.WriteString(strings.Join(setVarSqls, " ; "))
		} else if prepareStmt.params != nil {
			//for COM_STMT_EXECUTE
			//get value of parameters
			paramCnt := prepareStmt.params.Length()
			paramValues := make([]string, paramCnt)
			vs := vector.MustFixedCol[types.Varlena](prepareStmt.params)
			for i := 0; i < paramCnt; i++ {
				isNull := prepareStmt.params.GetNulls().Contains(uint64(i))
				if isNull {
					paramValues[i] = "NULL"
				} else {
					paramValues[i] = vs[i].UnsafeGetString(prepareStmt.params.GetArea())
				}
			}
			bb.WriteString(strings.Join(paramValues, " ; "))
		}
	default:
		return ""
	}
	return bb.String()
}

func convertRowsIntoBatch(pool *mpool.MPool, cols []Column, rows [][]any) (*batch.Batch, *plan.ResultColDef, error) {
	planColDefs, colTyps, colNames, err := mysqlColDef2PlanResultColDef(cols)
	if err != nil {
		return nil, nil, err
	}
	//1. make vector type
	bat := batch.New(true, colNames)
	//2. make batch
	cnt := len(rows)
	bat.SetRowCount(cnt)
	for colIdx, typ := range colTyps {
		bat.Vecs[colIdx] = vector.NewVec(typ)
		nsp := nulls.NewWithSize(cnt)

		switch typ.Oid {
		case types.T_varchar:
			vData := make([]string, cnt)
			for rowIdx, row := range rows {
				if row[colIdx] == nil {
					nsp.Add(uint64(rowIdx))
					continue
				}
				if val, ok := row[colIdx].(string); ok {
					vData[rowIdx] = val
				} else {
					vData[rowIdx] = fmt.Sprintf("%v", row[colIdx])
				}
			}
			err := vector.AppendStringList(bat.Vecs[colIdx], vData, nil, pool)
			if err != nil {
				return nil, nil, err
			}
		case types.T_int16:
			vData := make([]int16, cnt)
			for rowIdx, row := range rows {
				if row[colIdx] == nil {
					nsp.Add(uint64(rowIdx))
					continue
				}
				vData[rowIdx] = row[colIdx].(int16)
			}
			err := vector.AppendFixedList[int16](bat.Vecs[colIdx], vData, nil, pool)
			if err != nil {
				return nil, nil, err
			}
		case types.T_int32:
			vData := make([]int32, cnt)
			for rowIdx, row := range rows {
				if row[colIdx] == nil {
					nsp.Add(uint64(rowIdx))
					continue
				}
				vData[rowIdx] = row[colIdx].(int32)
			}
			err := vector.AppendFixedList[int32](bat.Vecs[colIdx], vData, nil, pool)
			if err != nil {
				return nil, nil, err
			}
		case types.T_int64:
			vData := make([]int64, cnt)
			for rowIdx, row := range rows {
				if row[colIdx] == nil {
					nsp.Add(uint64(rowIdx))
					continue
				}
				vData[rowIdx] = row[colIdx].(int64)
			}
			err := vector.AppendFixedList[int64](bat.Vecs[colIdx], vData, nil, pool)
			if err != nil {
				return nil, nil, err
			}
		case types.T_float64:
			vData := make([]float64, cnt)
			for rowIdx, row := range rows {
				if row[colIdx] == nil {
					nsp.Add(uint64(rowIdx))
					continue
				}
				vData[rowIdx] = row[colIdx].(float64)
			}
			err := vector.AppendFixedList[float64](bat.Vecs[colIdx], vData, nil, pool)
			if err != nil {
				return nil, nil, err
			}
		case types.T_float32:
			vData := make([]float32, cnt)
			for rowIdx, row := range rows {
				if row[colIdx] == nil {
					nsp.Add(uint64(rowIdx))
					continue
				}
				vData[rowIdx] = row[colIdx].(float32)
			}
			err := vector.AppendFixedList[float32](bat.Vecs[colIdx], vData, nil, pool)
			if err != nil {
				return nil, nil, err
			}
		case types.T_date:
			vData := make([]types.Date, cnt)
			for rowIdx, row := range rows {
				if row[colIdx] == nil {
					nsp.Add(uint64(rowIdx))
					continue
				}
				vData[rowIdx] = row[colIdx].(types.Date)
			}
			err := vector.AppendFixedList[types.Date](bat.Vecs[colIdx], vData, nil, pool)
			if err != nil {
				return nil, nil, err
			}
		case types.T_time:
			vData := make([]types.Time, cnt)
			for rowIdx, row := range rows {
				if row[colIdx] == nil {
					nsp.Add(uint64(rowIdx))
					continue
				}
				vData[rowIdx] = row[colIdx].(types.Time)
			}
			err := vector.AppendFixedList[types.Time](bat.Vecs[colIdx], vData, nil, pool)
			if err != nil {
				return nil, nil, err
			}
		case types.T_datetime:
			vData := make([]types.Datetime, cnt)
			for rowIdx, row := range rows {
				if row[colIdx] == nil {
					nsp.Add(uint64(rowIdx))
					continue
				}
				vData[rowIdx] = row[colIdx].(types.Datetime)
			}
			err := vector.AppendFixedList[types.Datetime](bat.Vecs[colIdx], vData, nil, pool)
			if err != nil {
				return nil, nil, err
			}
		case types.T_timestamp:
			vData := make([]types.Timestamp, cnt)
			for rowIdx, row := range rows {
				if row[colIdx] == nil {
					nsp.Add(uint64(rowIdx))
					continue
				}
				switch val := row[colIdx].(type) {
				case types.Timestamp:
					vData[rowIdx] = val
				case string:
					if vData[rowIdx], err = types.ParseTimestamp(time.Local, val, typ.Scale); err != nil {
						return nil, nil, err
					}
				default:
					return nil, nil, moerr.NewInternalErrorNoCtx("%v can't convert to timestamp type", val)
				}
			}
			err := vector.AppendFixedList[types.Timestamp](bat.Vecs[colIdx], vData, nil, pool)
			if err != nil {
				return nil, nil, err
			}
		default:
			return nil, nil, moerr.NewInternalErrorNoCtx("unsupported type %d", typ.Oid)
		}

		bat.Vecs[colIdx].SetNulls(nsp)
	}
	return bat, planColDefs, nil
}

func cleanBatch(pool *mpool.MPool, data ...*batch.Batch) {
	for _, item := range data {
		if item != nil {
			item.Clean(pool)
		}
	}
}

func mysqlColDef2PlanResultColDef(cols []Column) (*plan.ResultColDef, []types.Type, []string, error) {
	if len(cols) == 0 {
		return nil, nil, nil, nil
	}

	resultCols := make([]*plan.ColDef, len(cols))
	resultColTypes := make([]types.Type, len(cols))
	resultColNames := make([]string, len(cols))
	for i, col := range cols {
		resultColNames[i] = col.Name()
		resultCols[i] = &plan.ColDef{
			Name: col.Name(),
		}
		var pType plan.Type
		var tType types.Type
		switch col.ColumnType() {
		case defines.MYSQL_TYPE_VAR_STRING, defines.MYSQL_TYPE_VARCHAR:
			pType = plan.Type{
				Id: int32(types.T_varchar),
			}
			tType = types.New(types.T_varchar, types.MaxVarcharLen, 0)
		case defines.MYSQL_TYPE_SHORT:
			pType = plan.Type{
				Id: int32(types.T_int16),
			}
			tType = types.New(types.T_int16, 0, 0)
		case defines.MYSQL_TYPE_LONG:
			pType = plan.Type{
				Id: int32(types.T_int32),
			}
			tType = types.New(types.T_int32, 0, 0)
		case defines.MYSQL_TYPE_LONGLONG:
			pType = plan.Type{
				Id: int32(types.T_int64),
			}
			tType = types.New(types.T_int64, 0, 0)
		case defines.MYSQL_TYPE_DOUBLE:
			pType = plan.Type{
				Id: int32(types.T_float64),
			}
			tType = types.New(types.T_float64, 0, 0)
		case defines.MYSQL_TYPE_FLOAT:
			pType = plan.Type{
				Id: int32(types.T_float32),
			}
			tType = types.New(types.T_float32, 0, 0)
		case defines.MYSQL_TYPE_DATE:
			pType = plan.Type{
				Id: int32(types.T_date),
			}
			tType = types.New(types.T_date, 0, 0)
		case defines.MYSQL_TYPE_TIME:
			pType = plan.Type{
				Id: int32(types.T_time),
			}
			tType = types.New(types.T_time, 0, 0)
		case defines.MYSQL_TYPE_DATETIME:
			pType = plan.Type{
				Id: int32(types.T_datetime),
			}
			tType = types.New(types.T_datetime, 0, 0)
		case defines.MYSQL_TYPE_TIMESTAMP:
			pType = plan.Type{
				Id: int32(types.T_timestamp),
			}
			tType = types.New(types.T_timestamp, 0, 0)
		default:
			return nil, nil, nil, moerr.NewInternalErrorNoCtx("unsupported mysql type %d", col.ColumnType())
		}
		resultCols[i].Typ = pType
		resultColTypes[i] = tType
	}
	return &plan.ResultColDef{
		ResultCols: resultCols,
	}, resultColTypes, resultColNames, nil
}

// errCodeRollbackWholeTxn denotes that the error code
// that should rollback the whole txn
var errCodeRollbackWholeTxn = map[uint16]bool{
	moerr.ErrDeadLockDetected:     false,
	moerr.ErrLockTableBindChanged: false,
	moerr.ErrLockTableNotFound:    false,
	moerr.ErrDeadlockCheckBusy:    false,
	moerr.ErrLockConflict:         false,
}

func isErrorRollbackWholeTxn(inputErr error) bool {
	if inputErr == nil {
		return false
	}
	me, ok := inputErr.(*moerr.Error)
	if !ok {
		// This is not a moerr
		return false
	}
	if _, has := errCodeRollbackWholeTxn[me.ErrorCode()]; has {
		return true
	}
	return false
}

func getRandomErrorRollbackWholeTxn() error {
	rand.NewSource(time.Now().UnixNano())
	x := rand.Intn(len(errCodeRollbackWholeTxn))
	arr := make([]uint16, 0, len(errCodeRollbackWholeTxn))
	for k := range errCodeRollbackWholeTxn {
		arr = append(arr, k)
	}
	switch arr[x] {
	case moerr.ErrDeadLockDetected:
		return moerr.NewDeadLockDetectedNoCtx()
	case moerr.ErrLockTableBindChanged:
		return moerr.NewLockTableBindChangedNoCtx()
	case moerr.ErrLockTableNotFound:
		return moerr.NewLockTableNotFoundNoCtx()
	case moerr.ErrDeadlockCheckBusy:
		return moerr.NewDeadlockCheckBusyNoCtx()
	case moerr.ErrLockConflict:
		return moerr.NewLockConflictNoCtx()
	default:
		panic(fmt.Sprintf("usp error code %d", arr[x]))
	}
}

func skipClientQuit(info string) bool {
	return strings.Contains(info, quitStr)
}

// UserInput
// normally, just use the sql.
// for some special statement, like 'set_var', we need to use the stmt.
// if the stmt is not nil, we neglect the sql.
type UserInput struct {
	sql           string
	stmt          tree.Statement
	sqlSourceType []string
	isRestore     bool
	// operator account, the account executes restoration
	// e.g. sys takes a snapshot sn1 for acc1, then restores acc1 from snapshot sn1. In this scenario, sys is the operator account
	opAccount uint32
	toAccount uint32
}

func (ui *UserInput) getSql() string {
	return ui.sql
}

// getStmt if the stmt is not nil, we neglect the sql.
func (ui *UserInput) getStmt() tree.Statement {
	return ui.stmt
}

func (ui *UserInput) getSqlSourceTypes() []string {
	return ui.sqlSourceType
}

// isInternal return true if the stmt is not nil.
// it means the statement is not from any client.
// currently, we use it to handle the 'set_var' statement.
func (ui *UserInput) isInternal() bool {
	return ui.getStmt() != nil
}

func (ui *UserInput) genSqlSourceType(ses FeSession) {
	sql := ui.getSql()
	ui.sqlSourceType = nil
	if ui.getStmt() != nil {
		ui.sqlSourceType = append(ui.sqlSourceType, constant.InternalSql)
		return
	}
	tenant := ses.GetTenantInfo()
	if tenant == nil || strings.HasPrefix(sql, cmdFieldListSql) {
		ui.sqlSourceType = append(ui.sqlSourceType, constant.InternalSql)
		return
	}
	flag, _, _ := isSpecialUser(tenant.GetUser())
	if flag {
		ui.sqlSourceType = append(ui.sqlSourceType, constant.InternalSql)
		return
	}
	if tenant.GetTenant() == sysAccountName && tenant.GetUser() == "internal" {
		ui.sqlSourceType = append(ui.sqlSourceType, constant.InternalSql)
		return
	}
	for len(sql) > 0 {
		p1 := strings.Index(sql, "/*")
		p2 := strings.Index(sql, "*/")
		if p1 < 0 || p2 < 0 || p2 <= p1+1 {
			ui.sqlSourceType = append(ui.sqlSourceType, constant.ExternSql)
			return
		}
		source := strings.TrimSpace(sql[p1+2 : p2])
		if source == cloudUserTag {
			ui.sqlSourceType = append(ui.sqlSourceType, constant.CloudUserSql)
		} else if source == cloudNoUserTag {
			ui.sqlSourceType = append(ui.sqlSourceType, constant.CloudNoUserSql)
		} else if source == saveResultTag {
			ui.sqlSourceType = append(ui.sqlSourceType, constant.CloudUserSql)
		} else {
			ui.sqlSourceType = append(ui.sqlSourceType, constant.ExternSql)
		}
		sql = sql[p2+2:]
	}
}

func (ui *UserInput) getSqlSourceType(i int) string {
	sqlType := constant.ExternSql
	if i < len(ui.sqlSourceType) {
		sqlType = ui.sqlSourceType[i]
	}
	return sqlType
}

func unboxExprStr(ctx context.Context, expr tree.Expr) (string, error) {
	if e, ok := expr.(*tree.NumVal); ok && e.ValType == tree.P_char {
		return e.OrigString(), nil
	}
	return "", moerr.NewInternalError(ctx, "invalid expr type")
}

type strParamBinder struct {
	ctx    context.Context
	params *vector.Vector
	err    error
}

func (b *strParamBinder) bind(e tree.Expr) string {
	if b.err != nil {
		return ""
	}

	switch val := e.(type) {
	case *tree.NumVal:
		return val.OrigString()
	case *tree.ParamExpr:
		return b.params.GetStringAt(val.Offset - 1)
	default:
		b.err = moerr.NewInternalError(b.ctx, "invalid params type %T", e)
		return ""
	}
}

func (b *strParamBinder) bindIdentStr(ident *tree.AccountIdentified) string {
	if b.err != nil {
		return ""
	}

	switch ident.Typ {
	case tree.AccountIdentifiedByPassword,
		tree.AccountIdentifiedWithSSL:
		return b.bind(ident.Str)
	default:
		return ""
	}
}

func resetBits(t *uint32, val uint32) {
	if t == nil {
		return
	}
	*t = val
}

func setBits(t *uint32, bit uint32) {
	if t == nil {
		return
	}
	*t |= bit
}

func clearBits(t *uint32, bit uint32) {
	if t == nil {
		return
	}
	*t &= ^bit
}

func bitsIsSet(t uint32, bit uint32) bool {
	return t&bit != 0
}

func attachValue(ctx context.Context, key, val any) context.Context {
	if ctx == nil {
		panic("context is nil")
	}

	return context.WithValue(ctx, key, val)
}

func updateTempEngine(storage engine.Engine, te *memoryengine.Engine) {
	if ee, ok := storage.(*engine.EntireEngine); ok && ee != nil {
		ee.TempEngine = te
	}
}

const KeySep = "#"

func genKey(dbName, tblName string) string {
	return fmt.Sprintf("%s%s%s", dbName, KeySep, tblName)
}

func splitKey(key string) (string, string) {
	parts := strings.Split(key, KeySep)
	if len(parts) >= 2 {
		return parts[0], parts[1]
	}
	return parts[0], ""
}

type topsort struct {
	next map[string][]string
}

func (g *topsort) addVertex(v string) {
	if _, ok := g.next[v]; ok {
		return
	}
	g.next[v] = make([]string, 0)
}

func (g *topsort) addEdge(from, to string) {
	if _, ok := g.next[from]; !ok {
		g.next[from] = make([]string, 0)
	}
	g.next[from] = append(g.next[from], to)
}

func (g *topsort) sort() (ans []string, err error) {
	inDegree := make(map[string]uint)
	for u := range g.next {
		inDegree[u] = 0
	}
	for _, nextVertices := range g.next {
		for _, v := range nextVertices {
			inDegree[v] += 1
		}
	}

	var noPreVertices []string
	for v, deg := range inDegree {
		if deg == 0 {
			noPreVertices = append(noPreVertices, v)
		}
	}

	for len(noPreVertices) > 0 {
		// find vertex whose inDegree = 0
		v := noPreVertices[0]
		noPreVertices = noPreVertices[1:]
		ans = append(ans, v)

		// update the next vertices from v
		for _, to := range g.next[v] {
			inDegree[to] -= 1
			if inDegree[to] == 0 {
				noPreVertices = append(noPreVertices, to)
			}
		}
	}

	if len(ans) != len(inDegree) {
		err = moerr.NewInternalErrorNoCtx("There is a cycle in dependency graph")
	}
	return
}

func setFPrints(txnOp TxnOperator, fprints footPrints) {
	if txnOp != nil {
		txnOp.SetFootPrints(fprints.prints[:])
	}
}

type footPrints struct {
	prints [256][2]uint32
}

func (fprints *footPrints) reset() {
	for i := 0; i < len(fprints.prints); i++ {
		fprints.prints[i][0] = 0
		fprints.prints[i][1] = 0
	}
}

func (fprints *footPrints) String() string {
	strBuf := strings.Builder{}
	for i := 0; i < len(fprints.prints); i++ {
		if fprints.prints[i][0] == 0 && fprints.prints[i][1] == 0 {
			continue
		}
		strBuf.WriteString("[")
		strBuf.WriteString(fmt.Sprintf("%d", i))
		strBuf.WriteString(": ")
		strBuf.WriteString(fmt.Sprintf("enter:%d exit:%d", fprints.prints[i][0], fprints.prints[i][1]))
		strBuf.WriteString("] ")
	}
	return strBuf.String()
}

func (fprints *footPrints) addEnter(idx int) {
	if idx >= 0 && idx < len(fprints.prints) {
		fprints.prints[idx][0]++
	}
}

func (fprints *footPrints) addExit(idx int) {
	if idx >= 0 && idx < len(fprints.prints) {
		fprints.prints[idx][1]++
	}
}

func ToRequest(payload []byte) *Request {
	req := &Request{
		cmd:  CommandType(payload[0]),
		data: payload[1:],
	}

	return req
}

// CancelCheck checks if the given context has been canceled.
// If the context is canceled, it returns the context's error.
func CancelCheck(Ctx context.Context) error {
	select {
	case <-Ctx.Done():
		return Ctx.Err()
	default:
		return nil
	}
<<<<<<< HEAD
=======
}

func checkMoreResultSet(status uint16, isLastStmt bool) uint16 {
	if !isLastStmt {
		status |= SERVER_MORE_RESULTS_EXISTS
	}
	return status
>>>>>>> 402c6a3f
}<|MERGE_RESOLUTION|>--- conflicted
+++ resolved
@@ -1356,8 +1356,6 @@
 	default:
 		return nil
 	}
-<<<<<<< HEAD
-=======
 }
 
 func checkMoreResultSet(status uint16, isLastStmt bool) uint16 {
@@ -1365,5 +1363,4 @@
 		status |= SERVER_MORE_RESULTS_EXISTS
 	}
 	return status
->>>>>>> 402c6a3f
 }