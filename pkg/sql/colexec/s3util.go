// Copyright 2022 Matrix Origin
//
// Licensed under the Apache License, Version 2.0 (the "License");
// you may not use this file except in compliance with the License.
// You may obtain a copy of the License at
//
//      http://www.apache.org/licenses/LICENSE-2.0
//
// Unless required by applicable law or agreed to in writing, software
// distributed under the License is distributed on an "AS IS" BASIS,
// WITHOUT WARRANTIES OR CONDITIONS OF ANY KIND, either express or implied.
// See the License for the specific language governing permissions and
// limitations under the License.

package colexec

import (
	"fmt"
	"github.com/matrixorigin/matrixone/pkg/catalog"
	"github.com/matrixorigin/matrixone/pkg/common/moerr"
	"github.com/matrixorigin/matrixone/pkg/common/mpool"
	"github.com/matrixorigin/matrixone/pkg/container/batch"
	"github.com/matrixorigin/matrixone/pkg/container/nulls"
	"github.com/matrixorigin/matrixone/pkg/container/types"
	"github.com/matrixorigin/matrixone/pkg/container/vector"
	"github.com/matrixorigin/matrixone/pkg/defines"
	"github.com/matrixorigin/matrixone/pkg/fileservice"
	"github.com/matrixorigin/matrixone/pkg/logutil"
	"github.com/matrixorigin/matrixone/pkg/objectio"
	"github.com/matrixorigin/matrixone/pkg/pb/plan"
	"github.com/matrixorigin/matrixone/pkg/sort"
	"github.com/matrixorigin/matrixone/pkg/vm"
	"github.com/matrixorigin/matrixone/pkg/vm/engine/tae/blockio"
	"github.com/matrixorigin/matrixone/pkg/vm/engine/tae/index"
	"github.com/matrixorigin/matrixone/pkg/vm/engine/tae/options"
	"github.com/matrixorigin/matrixone/pkg/vm/process"
)

// S3Writer is used to write table data to S3 and package a series of `BlockWriter` write operations
// Currently there are two scenarios will let cn write s3 directly
// scenario 1 is insert operator directly go s3, when a one-time insert/load data volume is relatively large will trigger the scenario.
// scenario 2 is txn.workspace exceeds the threshold value, in the txn.dumpBatch function trigger a write s3
type S3Writer struct {
	sortIndex      int // When writing table data, if table has sort key, need to sort data and then write to S3
	pk             int
	partitionIndex int16 // This value is aligned with the partition number
	isClusterBy    bool

	schemaVersion uint32
	seqnums       []uint16
	tablename     string

	isTombstone bool

	writer *blockio.BlockWriter

	// the third vector only has several rows, not aligns with the other two vectors.
	blockInfoBat *batch.Batch

	// An intermediate cache after the merge sort of all `batches` data
	buffer *batch.Batch

	//for memory multiplexing.
	tableBatchPool []*batch.Batch

	// batches[i] used to store the batches of table
	// Each batch in batches will be sorted internally, and all batches correspond to only one table
	// when the batches' size is over 64M, we will use merge sort, and then write a segment in s3
	batches []*batch.Batch

	// tableBatchSizes are used to record the table_i's batches'
	// size in tableBatches
	batSize uint64

	typs []types.Type
	ufs  []func(*vector.Vector, *vector.Vector, int64) error // function pointers for type conversion
}

const (
	// WriteS3Threshold when batches'  size of table reaches this, we will
	// trigger write s3
	WriteS3Threshold uint64 = 128 * mpool.MB

	TagS3SizeForMOLogger uint64 = 1 * mpool.MB
)

func (w *S3Writer) Free(proc *process.Process) {
	if w.blockInfoBat != nil {
		w.blockInfoBat.Clean(proc.Mp())
		w.blockInfoBat = nil
	}
	if w.buffer != nil {
		w.buffer.Clean(proc.Mp())
		w.buffer = nil
	}
	for _, bat := range w.tableBatchPool {
		bat.Clean(proc.Mp())
	}
	w.tableBatchPool = nil
	for _, bat := range w.batches {
		bat.Clean(proc.Mp())
	}
	w.batches = nil
}

func (w *S3Writer) GetBlockInfoBat() *batch.Batch {
	return w.blockInfoBat
}

func NewS3TombstoneWriter() (*S3Writer, error) {
	return &S3Writer{
		sortIndex:   0,
		pk:          0,
		isTombstone: true,
	}, nil
}

func NewS3Writer(proc *process.Process, tableDef *plan.TableDef, partitionIdx int16) (*S3Writer, error) {
	writer := &S3Writer{
		tablename:      tableDef.GetName(),
		seqnums:        make([]uint16, 0, len(tableDef.Cols)),
		schemaVersion:  tableDef.Version,
		sortIndex:      -1,
		pk:             -1,
		partitionIndex: partitionIdx,
	}

	writer.ResetBlockInfoBat(proc)
	for i, colDef := range tableDef.Cols {
		if colDef.Name != catalog.Row_ID {
			writer.seqnums = append(writer.seqnums, uint16(colDef.Seqnum))
		} else {
			// check rowid as the last column
			if i != len(tableDef.Cols)-1 {
				logutil.Errorf("bad rowid position for %q, %+v", writer.tablename, colDef)
			}
		}
	}
	logutil.Debugf("s3 table set from NewS3Writer %q seqnums: %+v", writer.tablename, writer.seqnums)

	// Get Single Col pk index
	for idx, colDef := range tableDef.Cols {
		if colDef.Name == tableDef.Pkey.PkeyColName && colDef.Name != catalog.FakePrimaryKeyColName {
			writer.sortIndex = idx
			writer.pk = idx
			break
		}
	}

	if tableDef.ClusterBy != nil {
		writer.isClusterBy = true

		// the `rowId` column has been excluded from target table's `TableDef` for insert statements (insert, load),
		// link: `/pkg/sql/plan/build_constraint_util.go` -> func setTableExprToDmlTableInfo
		// and the `sortIndex` position can be directly obtained using a name that matches the sorting key
		for idx, colDef := range tableDef.Cols {
			if colDef.Name == tableDef.ClusterBy.Name {
				writer.sortIndex = idx
			}
		}
	}

	return writer, nil
}

// NewPartitionS3Writer Alloc S3 writers for partitioned table.
func NewPartitionS3Writer(proc *process.Process, tableDef *plan.TableDef) ([]*S3Writer, error) {
	partitionNum := len(tableDef.Partition.PartitionTableNames)
	writers := make([]*S3Writer, partitionNum)
	for i := range writers {
		writer, err := NewS3Writer(proc, tableDef, int16(i))
		if err != nil {
			return nil, err
		}
		writers[i] = writer
	}
	return writers, nil
}

func (w *S3Writer) ResetBlockInfoBat(proc *process.Process) {
	// A simple explanation of the two vectors held by metaLocBat
	// vecs[0] to mark which table this metaLoc belongs to: [0] means insertTable itself, [1] means the first uniqueIndex table, [2] means the second uniqueIndex table and so on
	// vecs[1] store relative block metadata
	if w.blockInfoBat != nil {
		proc.PutBatch(w.blockInfoBat)
	}
	w.blockInfoBat = newBlockInfoBat(proc)
}

func newBlockInfoBat(proc *process.Process) *batch.Batch {
	attrs := []string{catalog.BlockMeta_TableIdx_Insert, catalog.BlockMeta_BlockInfo, catalog.ObjectMeta_ObjectStats}
	blockInfoBat := batch.NewWithSize(len(attrs))
	blockInfoBat.Attrs = attrs
	blockInfoBat.Vecs[0] = proc.GetVector(types.T_int16.ToType())
	blockInfoBat.Vecs[1] = proc.GetVector(types.T_text.ToType())
	blockInfoBat.Vecs[2] = proc.GetVector(types.T_binary.ToType())
	return blockInfoBat
}

func (w *S3Writer) Output(proc *process.Process, result *vm.CallResult) error {
	var err error
	if result.Batch == nil {
		result.Batch, err = proc.NewBatchFromSrc(w.blockInfoBat, 0)
		if err != nil {
			return err
		}
	}

	result.Batch, err = result.Batch.Append(proc.Ctx, proc.GetMPool(), w.blockInfoBat)
	if err != nil {
		proc.PutBatch(result.Batch)
		return err
	}
	w.ResetBlockInfoBat(proc)
	return nil
}

func (w *S3Writer) writeBatsToBlockInfoBat(mpool *mpool.MPool) error {
	for _, bat := range w.batches {
		if err := vector.AppendFixed(
			w.blockInfoBat.Vecs[0], -w.partitionIndex-1,
			false, mpool); err != nil {
			return err
		}
		bytes, err := bat.MarshalBinary()
		if err != nil {
			return err
		}
		if err = vector.AppendBytes(
			w.blockInfoBat.Vecs[1], bytes,
			false, mpool); err != nil {
			return err
		}
	}
	w.blockInfoBat.SetRowCount(w.blockInfoBat.Vecs[0].Length())
	return nil
}

func (w *S3Writer) initBuffers(proc *process.Process, bat *batch.Batch) {
	if w.buffer != nil {
		return
	}
	buffer, err := proc.NewBatchFromSrc(bat, int(options.DefaultBlockMaxRows))
	if err != nil {
		panic(err)
	}
	w.buffer = buffer
}

func (w *S3Writer) WriteBatch(proc *process.Process, bat *batch.Batch) error {
	if w.sortIndex != -1 {
		err := sortByKey(proc, bat, w.sortIndex, w.isClusterBy, proc.GetMPool())
		if err != nil {
			return err
		}
	}
	if w.writer == nil {
		_, err := w.generateWriter(proc)
		if err != nil {
			return err
		}
	}
	if w.isTombstone {
		_, err := w.writer.WriteTombstoneBatch(bat)
		return err
	}
	_, err := w.writer.WriteBatch(bat)
	return err
}

// StashBatch batch into w.bats.
// true: the tableBatches[idx] is over threshold
// false: the tableBatches[idx] is less than or equal threshold
func (w *S3Writer) StashBatch(proc *process.Process, bat *batch.Batch) bool {
	var rbat *batch.Batch

	if len(w.typs) == 0 {
		for i := 0; i < bat.VectorCount(); i++ {
			typ := *bat.GetVector(int32(i)).GetType()
			w.typs = append(w.typs, typ)
			w.ufs = append(w.ufs, vector.GetUnionOneFunction(typ, proc.Mp()))
		}
	}
	res := false
	start, end := 0, bat.RowCount()
	for start < end {
		n := len(w.batches)
		if n != 0 && w.batches[n-1].RowCount() < int(options.DefaultBlockMaxRows) {
			// w.batches[n-1] is not full.
			rbat = w.batches[n-1]
		} else {
			// w.batches[n-1] is full, use a new batch.
			if len(w.tableBatchPool) > 0 {
				rbat = w.tableBatchPool[0]
				w.tableBatchPool = w.tableBatchPool[1:]
				rbat.CleanOnlyData()
			} else {
				var err error
				rbat, err = proc.NewBatchFromSrc(bat, int(options.DefaultBlockMaxRows))
				if err != nil {
					panic(err)
				}
			}
			w.batches = append(w.batches, rbat)
		}
		rows := end - start
		if left := int(options.DefaultBlockMaxRows) - rbat.RowCount(); rows > left {
			rows = left
		}

		var err error
		for i := 0; i < bat.VectorCount(); i++ {
			vec := rbat.GetVector(int32(i))
			srcVec := bat.GetVector(int32(i))
			for j := 0; j < rows; j++ {
				if err = w.ufs[i](vec, srcVec, int64(j+start)); err != nil {
					panic(err)
				}
			}
		}
		rbat.AddRowCount(rows)
		start += rows
		w.batSize += uint64(rbat.Size())
		if w.batSize > WriteS3Threshold {
			res = true
		}
	}
	return res
}

func getFixedCols[T types.FixedSizeT](bats []*batch.Batch, idx int) (cols [][]T) {
	cols = make([][]T, 0, len(bats))
	for i := range bats {
		cols = append(cols, vector.MustFixedCol[T](bats[i].Vecs[idx]))
	}
	return
}

func getStrCols(bats []*batch.Batch, idx int) (cols [][]string) {
	cols = make([][]string, 0, len(bats))
	for i := range bats {
		cols = append(cols, vector.InefficientMustStrCol(bats[i].Vecs[idx]))
	}
	return
}

func (w *S3Writer) FlushTailBatch(proc *process.Process) ([]objectio.BlockInfo, []objectio.ObjectStats, error) {
	if w.batSize >= TagS3SizeForMOLogger {
		return w.SortAndSync(proc)
	}
	return nil, nil, w.writeBatsToBlockInfoBat(proc.GetMPool())
}

func (w *S3Writer) SortAndSync(proc *process.Process) ([]objectio.BlockInfo, []objectio.ObjectStats, error) {
	if len(w.batches) == 0 {
		return nil, nil, nil
	}

	defer func() {
		// clean
		for i := range w.batches {
			//recycle the batch
			w.putBatch(w.batches[i])
		}
		w.batches = w.batches[:0]
		w.batSize = 0
	}()

	if w.sortIndex == -1 {
		if _, err := w.generateWriter(proc); err != nil {
			return nil, nil, err
		}

		for i := range w.batches {
			if w.isTombstone {
				if _, err := w.writer.WriteTombstoneBatch(w.batches[i]); err != nil {
					return nil, nil, err
				}
			} else {
				if _, err := w.writer.WriteBatch(w.batches[i]); err != nil {
					return nil, nil, err
				}
			}
		}
		return w.Sync(proc)
	}

	for i := range w.batches {
		err := sortByKey(proc, w.batches[i], w.sortIndex, w.isClusterBy, proc.GetMPool())
		if err != nil {
			return nil, nil, err
		}
	}

	w.initBuffers(proc, w.batches[0])

	var merge MergeInterface
	nulls := make([]*nulls.Nulls, 0, len(w.batches))
	for i := 0; i < len(w.batches); i++ {
		nulls = append(nulls, w.batches[i].Vecs[w.sortIndex].GetNulls())
	}
	pos := w.sortIndex
	switch w.batches[0].Vecs[w.sortIndex].GetType().Oid {
	case types.T_bool:
		merge = newMerge(sort.BoolLess, getFixedCols[bool](w.batches, pos), nulls)
	case types.T_bit:
		merge = newMerge(sort.GenericLess[uint64], getFixedCols[uint64](w.batches, pos), nulls)
	case types.T_int8:
		merge = newMerge(sort.GenericLess[int8], getFixedCols[int8](w.batches, pos), nulls)
	case types.T_int16:
		merge = newMerge(sort.GenericLess[int16], getFixedCols[int16](w.batches, pos), nulls)
	case types.T_int32:
		merge = newMerge(sort.GenericLess[int32], getFixedCols[int32](w.batches, pos), nulls)
	case types.T_int64:
		merge = newMerge(sort.GenericLess[int64], getFixedCols[int64](w.batches, pos), nulls)
	case types.T_uint8:
		merge = newMerge(sort.GenericLess[uint8], getFixedCols[uint8](w.batches, pos), nulls)
	case types.T_uint16:
		merge = newMerge(sort.GenericLess[uint16], getFixedCols[uint16](w.batches, pos), nulls)
	case types.T_uint32:
		merge = newMerge(sort.GenericLess[uint32], getFixedCols[uint32](w.batches, pos), nulls)
	case types.T_uint64:
		merge = newMerge(sort.GenericLess[uint64], getFixedCols[uint64](w.batches, pos), nulls)
	case types.T_float32:
		merge = newMerge(sort.GenericLess[float32], getFixedCols[float32](w.batches, pos), nulls)
	case types.T_float64:
		merge = newMerge(sort.GenericLess[float64], getFixedCols[float64](w.batches, pos), nulls)
	case types.T_date:
		merge = newMerge(sort.GenericLess[types.Date], getFixedCols[types.Date](w.batches, pos), nulls)
	case types.T_datetime:
		merge = newMerge(sort.GenericLess[types.Datetime], getFixedCols[types.Datetime](w.batches, pos), nulls)
	case types.T_time:
		merge = newMerge(sort.GenericLess[types.Time], getFixedCols[types.Time](w.batches, pos), nulls)
	case types.T_timestamp:
		merge = newMerge(sort.GenericLess[types.Timestamp], getFixedCols[types.Timestamp](w.batches, pos), nulls)
	case types.T_enum:
		merge = newMerge(sort.GenericLess[types.Enum], getFixedCols[types.Enum](w.batches, pos), nulls)
	case types.T_decimal64:
		merge = newMerge(sort.Decimal64Less, getFixedCols[types.Decimal64](w.batches, pos), nulls)
	case types.T_decimal128:
		merge = newMerge(sort.Decimal128Less, getFixedCols[types.Decimal128](w.batches, pos), nulls)
	case types.T_uuid:
		merge = newMerge(sort.UuidLess, getFixedCols[types.Uuid](w.batches, pos), nulls)
	case types.T_char, types.T_varchar, types.T_blob, types.T_text, types.T_datalink:
		merge = newMerge(sort.GenericLess[string], getStrCols(w.batches, pos), nulls)
	case types.T_Rowid:
		merge = newMerge(sort.RowidLess, getFixedCols[types.Rowid](w.batches, pos), nulls)
	//TODO: check if we need T_array here? T_json is missing here.
	// Update Oct 20 2023: I don't think it is necessary to add T_array here. Keeping this comment,
	// in case anything fails in vector S3 flush in future.
	default:
		panic(fmt.Sprintf("invalid type: %s", w.batches[0].Vecs[w.sortIndex].GetType().Oid))
	}
	if _, err := w.generateWriter(proc); err != nil {
		return nil, nil, err
	}
	lens := 0
	size := len(w.batches)
	w.buffer.CleanOnlyData()
	var batchIndex int
	var rowIndex int
	for size > 0 {
		batchIndex, rowIndex, size = merge.getNextPos()
		for i := range w.buffer.Vecs {
			err := w.buffer.Vecs[i].UnionOne(w.batches[batchIndex].Vecs[i], int64(rowIndex), proc.GetMPool())
			if err != nil {
				return nil, nil, err
			}
		}
		lens++
		if lens == int(options.DefaultBlockMaxRows) {
			lens = 0
			w.buffer.SetRowCount(int(options.DefaultBlockMaxRows))
			if w.isTombstone {
				if _, err := w.writer.WriteTombstoneBatch(w.buffer); err != nil {
					return nil, nil, err
				}
			} else {
				if _, err := w.writer.WriteBatch(w.buffer); err != nil {
					return nil, nil, err
				}
			}
			// force clean
			w.buffer.CleanOnlyData()
		}
	}
	if lens > 0 {
		w.buffer.SetRowCount(lens)
		if w.isTombstone {
			if _, err := w.writer.WriteTombstoneBatch(w.buffer); err != nil {
				return nil, nil, err
			}
		} else {
			if _, err := w.writer.WriteBatch(w.buffer); err != nil {
				return nil, nil, err
			}
		}
		w.buffer.CleanOnlyData()
	}
	return w.Sync(proc)
}

func (w *S3Writer) putBatch(bat *batch.Batch) {
	w.tableBatchPool = append(w.tableBatchPool, bat)
}

func (w *S3Writer) generateWriter(proc *process.Process) (objectio.ObjectName, error) {
	// Use uuid as segment id
	// TODO: multiple 64m file in one segment
	obj := Get().GenerateObject()
	s3, err := fileservice.Get[fileservice.FileService](proc.GetFileService(), defines.SharedFileServiceName)
	if err != nil {
		return nil, err
	}
	w.writer, err = blockio.NewBlockWriterNew(s3, obj, w.schemaVersion, w.seqnums)
	if err != nil {
		return nil, err
	}

	if w.sortIndex > -1 {
		w.writer.SetSortKey(uint16(w.sortIndex))
	}

	if w.pk > -1 {
		w.writer.SetPrimaryKey(uint16(w.pk))
	}

	return obj, err
}

// reference to pkg/sql/colexec/order/order.go logic
func sortByKey(proc *process.Process, bat *batch.Batch, sortIndex int, allow_null bool, m *mpool.MPool) error {
	hasNull := false
	// Not-Null Check, notice that cluster by support null value
	if nulls.Any(bat.Vecs[sortIndex].GetNulls()) {
		hasNull = true
		if !allow_null {
			return moerr.NewConstraintViolation(proc.Ctx,
				"sort key can not be null, sortIndex = %d, sortCol = %s",
				sortIndex, bat.Attrs[sortIndex])
		}
	}
	rowCount := bat.RowCount()
	sels := make([]int64, rowCount)
	for i := 0; i < rowCount; i++ {
		sels[i] = int64(i)
	}
	ovec := bat.GetVector(int32(sortIndex))
	if allow_null {
		// null last
		sort.Sort(false, true, hasNull, sels, ovec)
	} else {
		sort.Sort(false, false, hasNull, sels, ovec)
	}
	return bat.Shuffle(sels, m)
}

<<<<<<< HEAD
func (w *S3Writer) WriteBlock(bat *batch.Batch, dataType ...objectio.DataMetaType) error {
	if w.pk > -1 {
		pkIdx := uint16(w.pk)
		if len(dataType) > 0 && dataType[0] == objectio.SchemaTombstone {
			w.writer.SetPrimaryKeyWithType(
				uint16(pkIdx),
				index.HBF,
				index.ObjectPrefixFn,
				index.BlockPrefixFn,
			)
		} else {
			w.writer.SetPrimaryKey(pkIdx)
		}
	}
	if w.sortIndex > -1 {
		w.writer.SetSortKey(uint16(w.sortIndex))
	}
	if w.attrs == nil {
		w.attrs = bat.Attrs
	}
	if len(w.seqnums) != len(bat.Vecs) {
		// just warn becase writing delete s3 file does not need seqnums.
		// print the attrs to tell if it is a delete batch
		logutil.Warnf("CN write s3 table %q: seqnums length not match seqnums: %v, attrs: %v",
			w.tablename, w.seqnums, bat.Attrs)
	}
	if len(dataType) > 0 {
		w.writer.SetDataType(dataType[0])
	} else {
		w.writer.SetDataType(objectio.SchemaData)
	}

	// logutil.Infof("write s3 batch(%d) %q: %v, %v", bat.vecs[0].Length(), w.tablename, w.seqnums, w.attrs)
	_, err := w.writer.WriteBatch(bat)
	if err != nil {
		return err
	}

	w.lengths = append(w.lengths, uint64(bat.Vecs[0].Length()))
	return nil
}

func (w *S3Writer) writeEndBlocks(proc *process.Process) error {
	blkInfos, stats, err := w.WriteEndBlocks(proc)
	if err != nil {
		return err
	}
=======
func (w *S3Writer) FillBlockInfoBat(blkInfos []objectio.BlockInfo, stats []objectio.ObjectStats, mpool *mpool.MPool) error {
>>>>>>> 5f144a5a
	for _, blkInfo := range blkInfos {
		if err := vector.AppendFixed(
			w.blockInfoBat.Vecs[0],
			w.partitionIndex,
			false,
			mpool); err != nil {
			return err
		}
		if err := vector.AppendBytes(
			w.blockInfoBat.Vecs[1],
			objectio.EncodeBlockInfo(blkInfo),
			false,
			mpool); err != nil {
			return err
		}
	}

	// append the object stats to bat,
	// at most one will append in
	for idx := range stats {
		if stats[idx].IsZero() {
			continue
		}

		if err := vector.AppendBytes(w.blockInfoBat.Vecs[2],
			stats[idx].Marshal(), false, mpool); err != nil {
			return err
		}
	}

	w.blockInfoBat.SetRowCount(w.blockInfoBat.Vecs[0].Length())
	return nil
}

// Sync writes batches in buffer to fileservice(aka s3 in this feature) and get metadata about block on fileservice and put it into metaLocBat
// For more information, please refer to the comment about func WriteEnd in Writer interface
func (w *S3Writer) Sync(proc *process.Process) ([]objectio.BlockInfo, []objectio.ObjectStats, error) {
	blocks, _, err := w.writer.Sync(proc.Ctx)
	if err != nil {
		return nil, nil, err
	}
	blkInfos := make([]objectio.BlockInfo, 0, len(blocks))
	for j := range blocks {
		blkInfos = append(blkInfos,
			blocks[j].GenerateBlockInfo(w.writer.GetName(), w.sortIndex != -1),
		)
	}

	stats := w.writer.GetObjectStats()
	for i := range stats {
		if !stats[i].IsZero() {
			stats[i].SetCNCreated()
		}
	}

	return blkInfos, stats, err
}<|MERGE_RESOLUTION|>--- conflicted
+++ resolved
@@ -260,10 +260,6 @@
 			return err
 		}
 	}
-	if w.isTombstone {
-		_, err := w.writer.WriteTombstoneBatch(bat)
-		return err
-	}
 	_, err := w.writer.WriteBatch(bat)
 	return err
 }
@@ -372,15 +368,9 @@
 		}
 
 		for i := range w.batches {
-			if w.isTombstone {
-				if _, err := w.writer.WriteTombstoneBatch(w.batches[i]); err != nil {
-					return nil, nil, err
-				}
-			} else {
 				if _, err := w.writer.WriteBatch(w.batches[i]); err != nil {
 					return nil, nil, err
 				}
-			}
 		}
 		return w.Sync(proc)
 	}
@@ -471,29 +461,17 @@
 		if lens == int(options.DefaultBlockMaxRows) {
 			lens = 0
 			w.buffer.SetRowCount(int(options.DefaultBlockMaxRows))
-			if w.isTombstone {
-				if _, err := w.writer.WriteTombstoneBatch(w.buffer); err != nil {
-					return nil, nil, err
-				}
-			} else {
 				if _, err := w.writer.WriteBatch(w.buffer); err != nil {
 					return nil, nil, err
 				}
-			}
 			// force clean
 			w.buffer.CleanOnlyData()
 		}
 	}
 	if lens > 0 {
 		w.buffer.SetRowCount(lens)
-		if w.isTombstone {
-			if _, err := w.writer.WriteTombstoneBatch(w.buffer); err != nil {
-				return nil, nil, err
-			}
-		} else {
-			if _, err := w.writer.WriteBatch(w.buffer); err != nil {
-				return nil, nil, err
-			}
+		if _, err := w.writer.WriteBatch(w.buffer); err != nil {
+			return nil, nil, err
 		}
 		w.buffer.CleanOnlyData()
 	}
@@ -555,7 +533,6 @@
 	return bat.Shuffle(sels, m)
 }
 
-<<<<<<< HEAD
 func (w *S3Writer) WriteBlock(bat *batch.Batch, dataType ...objectio.DataMetaType) error {
 	if w.pk > -1 {
 		pkIdx := uint16(w.pk)
@@ -573,9 +550,6 @@
 	if w.sortIndex > -1 {
 		w.writer.SetSortKey(uint16(w.sortIndex))
 	}
-	if w.attrs == nil {
-		w.attrs = bat.Attrs
-	}
 	if len(w.seqnums) != len(bat.Vecs) {
 		// just warn becase writing delete s3 file does not need seqnums.
 		// print the attrs to tell if it is a delete batch
@@ -594,18 +568,10 @@
 		return err
 	}
 
-	w.lengths = append(w.lengths, uint64(bat.Vecs[0].Length()))
 	return nil
 }
 
-func (w *S3Writer) writeEndBlocks(proc *process.Process) error {
-	blkInfos, stats, err := w.WriteEndBlocks(proc)
-	if err != nil {
-		return err
-	}
-=======
 func (w *S3Writer) FillBlockInfoBat(blkInfos []objectio.BlockInfo, stats []objectio.ObjectStats, mpool *mpool.MPool) error {
->>>>>>> 5f144a5a
 	for _, blkInfo := range blkInfos {
 		if err := vector.AppendFixed(
 			w.blockInfoBat.Vecs[0],
