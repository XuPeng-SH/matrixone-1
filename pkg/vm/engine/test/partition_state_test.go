--- conflicted
+++ resolved
@@ -685,11 +685,7 @@
 
 		task1, err := jobs.NewFlushTableTailTask(
 			tasks.WaitableCtx, tnTxnop, nil,
-<<<<<<< HEAD
-			[]*catalog.ObjectEntry{tombstone}, p.T.GetDB().Runtime, tnTxnop.GetStartTS())
-=======
 			[]*catalog.ObjectEntry{tombstone}, p.T.GetDB().Runtime)
->>>>>>> 0a81af94
 
 		require.NoError(t, err)
 		worker.SendOp(task1)
