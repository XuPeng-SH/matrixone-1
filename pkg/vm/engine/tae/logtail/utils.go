// Copyright 2021 Matrix Origin
//
// Licensed under the Apache License, Version 2.0 (the "License");
// you may not use this file except in compliance with the License.
// You may obtain a copy of the License at
//
//	http://www.apache.org/licenses/LICENSE-2.0
//
// Unless required by applicable law or agreed to in writing, software
// distributed under the License is distributed on an "AS IS" BASIS,
// WITHOUT WARRANTIES OR CONDITIONS OF ANY KIND, either express or implied.
// See the License for the specific language governing permissions and
// limitations under the License.

package logtail

import (
	"context"
	"fmt"
	"sort"
	"time"

	"github.com/matrixorigin/matrixone/pkg/fileservice"

	pkgcatalog "github.com/matrixorigin/matrixone/pkg/catalog"
	"github.com/matrixorigin/matrixone/pkg/common/moerr"
	"github.com/matrixorigin/matrixone/pkg/common/mpool"
	"github.com/matrixorigin/matrixone/pkg/container/batch"
	"github.com/matrixorigin/matrixone/pkg/container/types"
	"github.com/matrixorigin/matrixone/pkg/container/vector"
	"github.com/matrixorigin/matrixone/pkg/logutil"
	"github.com/matrixorigin/matrixone/pkg/objectio"
	"github.com/matrixorigin/matrixone/pkg/pb/api"
	"github.com/matrixorigin/matrixone/pkg/vm/engine/tae/blockio"
	"github.com/matrixorigin/matrixone/pkg/vm/engine/tae/catalog"
	"github.com/matrixorigin/matrixone/pkg/vm/engine/tae/common"
	"github.com/matrixorigin/matrixone/pkg/vm/engine/tae/containers"
	"github.com/matrixorigin/matrixone/pkg/vm/engine/tae/txn/txnimpl"
)

const DefaultCheckpointBlockRows = 10000
const DefaultCheckpointSize = 512 * 1024 * 1024

const (
	CheckpointVersion1 uint32 = 1
	CheckpointVersion2 uint32 = 2
	CheckpointVersion3 uint32 = 3
	CheckpointVersion4 uint32 = 4
	CheckpointVersion5 uint32 = 5
	CheckpointVersion6 uint32 = 6
	CheckpointVersion7 uint32 = 7
	CheckpointVersion8 uint32 = 8
	CheckpointVersion9 uint32 = 9

	CheckpointCurrentVersion = CheckpointVersion9
)

const (
	MetaIDX uint16 = iota

	DBInsertIDX
	DBInsertTxnIDX
	DBDeleteIDX
	DBDeleteTxnIDX

	TBLInsertIDX
	TBLInsertTxnIDX
	TBLDeleteIDX
	TBLDeleteTxnIDX
	TBLColInsertIDX
	TBLColDeleteIDX

	SEGInsertIDX
	SEGInsertTxnIDX
	SEGDeleteIDX
	SEGDeleteTxnIDX

	BLKMetaInsertIDX
	BLKMetaInsertTxnIDX
	BLKMetaDeleteIDX
	BLKMetaDeleteTxnIDX

	BLKTNMetaInsertIDX
	BLKTNMetaInsertTxnIDX
	BLKTNMetaDeleteIDX
	BLKTNMetaDeleteTxnIDX

	BLKCNMetaInsertIDX

	TNMetaIDX

	// supporting `show accounts` by recording extra
	// account related info in checkpoint
	SEGStorageUsageIDX

	ObjectInfoIDX
)

const MaxIDX = ObjectInfoIDX + 1

const (
	Checkpoint_Meta_TID_IDX                 = 2
	Checkpoint_Meta_Insert_Block_LOC_IDX    = 3
	Checkpoint_Meta_CN_Delete_Block_LOC_IDX = 4
	Checkpoint_Meta_Delete_Block_LOC_IDX    = 5
	Checkpoint_Meta_Segment_LOC_IDX         = 6
)

// for ver1-3
const (
	Checkpoint_Meta_Insert_Block_Start_IDX = 3
	Checkpoint_Meta_Insert_Block_End_IDX   = 4
	Checkpoint_Meta_Delete_Block_Start_IDX = 5
	Checkpoint_Meta_Delete_Block_End_IDX   = 6
	Checkpoint_Meta_Segment_Start_IDX      = 7
	Checkpoint_Meta_Segment_End_IDX        = 8
)

type checkpointDataItem struct {
	schema *catalog.Schema
	types  []types.Type
	attrs  []string
}

var checkpointDataSchemas_V1 [MaxIDX]*catalog.Schema
var checkpointDataSchemas_V2 [MaxIDX]*catalog.Schema
var checkpointDataSchemas_V3 [MaxIDX]*catalog.Schema
var checkpointDataSchemas_V4 [MaxIDX]*catalog.Schema
var checkpointDataSchemas_V5 [MaxIDX]*catalog.Schema
var checkpointDataSchemas_V6 [MaxIDX]*catalog.Schema
var checkpointDataSchemas_V7 [MaxIDX]*catalog.Schema
var checkpointDataSchemas_V8 [MaxIDX]*catalog.Schema
var checkpointDataSchemas_V9 [MaxIDX]*catalog.Schema
var checkpointDataSchemas_Curr [MaxIDX]*catalog.Schema

var checkpointDataReferVersions map[uint32][MaxIDX]*checkpointDataItem

func init() {
	checkpointDataSchemas_V1 = [MaxIDX]*catalog.Schema{
		MetaSchema_V1,
		catalog.SystemDBSchema,
		TxnNodeSchema,
		DelSchema, // 3
		DBTNSchema,
		catalog.SystemTableSchema_V1,
		TblTNSchema,
		DelSchema, // 7
		TblTNSchema,
		catalog.SystemColumnSchema_V1,
		DelSchema,
		SegSchema, // 11
		SegTNSchema,
		DelSchema,
		SegTNSchema,
		BlkMetaSchema_V1, // 15
		BlkTNSchema,
		DelSchema,
		BlkTNSchema,
		BlkMetaSchema_V1, // 19
		BlkTNSchema,
		DelSchema,
		BlkTNSchema,
		BlkMetaSchema_V1, // 23
		TNMetaSchema,
		StorageUsageSchema, // 25
		ObjectInfoSchema,
	}
	checkpointDataSchemas_V2 = [MaxIDX]*catalog.Schema{
		MetaSchema_V1,
		catalog.SystemDBSchema,
		TxnNodeSchema,
		DelSchema, // 3
		DBTNSchema,
		catalog.SystemTableSchema,
		TblTNSchema,
		DelSchema, // 7
		TblTNSchema,
		catalog.SystemColumnSchema_V1,
		DelSchema,
		SegSchema, // 11
		SegTNSchema,
		DelSchema,
		SegTNSchema,
		BlkMetaSchema_V1, // 15
		BlkTNSchema,
		DelSchema,
		BlkTNSchema,
		BlkMetaSchema_V1, // 19
		BlkTNSchema,
		DelSchema,
		BlkTNSchema,
		BlkMetaSchema_V1, // 23
		TNMetaSchema,
		StorageUsageSchema, // 25
		ObjectInfoSchema,
	}
	checkpointDataSchemas_V3 = [MaxIDX]*catalog.Schema{
		MetaSchema_V1,
		catalog.SystemDBSchema,
		TxnNodeSchema,
		DBDelSchema, // 3
		DBTNSchema,
		catalog.SystemTableSchema,
		TblTNSchema,
		TblDelSchema, // 7
		TblTNSchema,
		catalog.SystemColumnSchema_V1,
		ColumnDelSchema,
		SegSchema, // 11
		SegTNSchema,
		DelSchema,
		SegTNSchema,
		BlkMetaSchema_V1, // 15
		BlkTNSchema,
		DelSchema,
		BlkTNSchema,
		BlkMetaSchema_V1, // 19
		BlkTNSchema,
		DelSchema,
		BlkTNSchema,
		BlkMetaSchema_V1, // 23
		TNMetaSchema,
		StorageUsageSchema, // 25
		ObjectInfoSchema,
	}
	checkpointDataSchemas_V4 = [MaxIDX]*catalog.Schema{
		MetaSchema_V1,
		catalog.SystemDBSchema,
		TxnNodeSchema,
		DBDelSchema, // 3
		DBTNSchema,
		catalog.SystemTableSchema,
		TblTNSchema,
		TblDelSchema, // 7
		TblTNSchema,
		catalog.SystemColumnSchema,
		ColumnDelSchema,
		SegSchema, // 11
		SegTNSchema,
		DelSchema,
		SegTNSchema,
		BlkMetaSchema_V1, // 15
		BlkTNSchema,
		DelSchema,
		BlkTNSchema,
		BlkMetaSchema_V1, // 19
		BlkTNSchema,
		DelSchema,
		BlkTNSchema,
		BlkMetaSchema_V1, // 23
		TNMetaSchema,
		StorageUsageSchema, // 25
		ObjectInfoSchema,
	}
	checkpointDataSchemas_V5 = [MaxIDX]*catalog.Schema{
		MetaSchema,
		catalog.SystemDBSchema,
		TxnNodeSchema,
		DBDelSchema, // 3
		DBTNSchema,
		catalog.SystemTableSchema,
		TblTNSchema,
		TblDelSchema, // 7
		TblTNSchema,
		catalog.SystemColumnSchema,
		ColumnDelSchema,
		SegSchema, // 11
		SegTNSchema,
		DelSchema,
		SegTNSchema,
		BlkMetaSchema_V1, // 15
		BlkTNSchema,
		DelSchema,
		BlkTNSchema,
		BlkMetaSchema_V1, // 19
		BlkTNSchema,
		DelSchema,
		BlkTNSchema,
		BlkMetaSchema_V1, // 23
		TNMetaSchema,
		StorageUsageSchema, // 25
		ObjectInfoSchema,
	}

	checkpointDataSchemas_V6 = [MaxIDX]*catalog.Schema{
		MetaSchema,
		catalog.SystemDBSchema,
		TxnNodeSchema,
		DBDelSchema, // 3
		DBTNSchema,
		catalog.SystemTableSchema,
		TblTNSchema,
		TblDelSchema, // 7
		TblTNSchema,
		catalog.SystemColumnSchema,
		ColumnDelSchema,
		SegSchema, // 11
		SegTNSchema,
		DelSchema,
		SegTNSchema,
		BlkMetaSchema, // 15
		BlkTNSchema,
		DelSchema,
		BlkTNSchema,
		BlkMetaSchema, // 19
		BlkTNSchema,
		DelSchema,
		BlkTNSchema,
		BlkMetaSchema, // 23
		TNMetaSchema,
		StorageUsageSchema, // 25
		ObjectInfoSchema,
	}
	// Checkpoint V7, V8 update checkpoint metadata
	checkpointDataSchemas_V7 = checkpointDataSchemas_V6
	checkpointDataSchemas_V8 = checkpointDataSchemas_V6

	// adding extra batches in V9, recording the blk rows and size
	// changing and the account, db, table info the blk belongs to.
	// this enabled the optimization of `show accounts` in CN side.
	checkpointDataSchemas_V9 = [MaxIDX]*catalog.Schema{
		MetaSchema,
		catalog.SystemDBSchema,
		TxnNodeSchema,
		DBDelSchema, // 3
		DBTNSchema,
		catalog.SystemTableSchema,
		TblTNSchema,
		TblDelSchema, // 7
		TblTNSchema,
		catalog.SystemColumnSchema,
		ColumnDelSchema,
		SegSchema, // 11
		SegTNSchema,
		DelSchema,
		SegTNSchema,
		BlkMetaSchema, // 15
		BlkTNSchema,
		DelSchema,
		BlkTNSchema,
		BlkMetaSchema, // 19
		BlkTNSchema,
		DelSchema,
		BlkTNSchema,
		BlkMetaSchema, // 23
		TNMetaSchema,
		StorageUsageSchema, // 25
		ObjectInfoSchema,
	}

	checkpointDataReferVersions = make(map[uint32][MaxIDX]*checkpointDataItem)

	registerCheckpointDataReferVersion(CheckpointVersion1, checkpointDataSchemas_V1[:])
	registerCheckpointDataReferVersion(CheckpointVersion2, checkpointDataSchemas_V2[:])
	registerCheckpointDataReferVersion(CheckpointVersion3, checkpointDataSchemas_V3[:])
	registerCheckpointDataReferVersion(CheckpointVersion4, checkpointDataSchemas_V4[:])
	registerCheckpointDataReferVersion(CheckpointVersion5, checkpointDataSchemas_V5[:])
	registerCheckpointDataReferVersion(CheckpointVersion6, checkpointDataSchemas_V6[:])
	registerCheckpointDataReferVersion(CheckpointVersion7, checkpointDataSchemas_V7[:])
	registerCheckpointDataReferVersion(CheckpointVersion8, checkpointDataSchemas_V8[:])
	registerCheckpointDataReferVersion(CheckpointVersion9, checkpointDataSchemas_V9[:])
	checkpointDataSchemas_Curr = checkpointDataSchemas_V9
}

func registerCheckpointDataReferVersion(version uint32, schemas []*catalog.Schema) {
	var checkpointDataRefer [MaxIDX]*checkpointDataItem
	for idx, schema := range schemas {
		checkpointDataRefer[idx] = &checkpointDataItem{
			schema,
			append(BaseTypes, schema.Types()...),
			append(BaseAttr, schema.AllNames()...),
		}
	}
	checkpointDataReferVersions[version] = checkpointDataRefer
}

func IncrementalCheckpointDataFactory(start, end types.TS,
	fs fileservice.FileService, collectUsage bool) func(c *catalog.Catalog) (*CheckpointData, error) {
	return func(c *catalog.Catalog) (data *CheckpointData, err error) {
		collector := NewIncrementalCollector(start, end)
		defer collector.Close()
		err = c.RecurLoop(collector)
		// deal with the left segments
		collector.fillObjectInfoBatch()
		if moerr.IsMoErrCode(err, moerr.OkStopCurrRecur) {
			err = nil
		}

		if collectUsage {
			// collecting usage only happened when do ckp
			FillUsageBatOfIncremental(c, collector, fs)
		}

		data = collector.OrphanData()
		return
	}
}

func BackupCheckpointDataFactory(start, end types.TS) func(c *catalog.Catalog) (*CheckpointData, error) {
	return func(c *catalog.Catalog) (data *CheckpointData, err error) {
		collector := NewBackupCollector(start, end)
		defer collector.Close()
		err = c.RecurLoop(collector)
		if moerr.IsMoErrCode(err, moerr.OkStopCurrRecur) {
			err = nil
		}
		data = collector.OrphanData()
		return
	}
}

func GlobalCheckpointDataFactory(
	end types.TS,
	versionInterval time.Duration,
	fs fileservice.FileService,
	ckpMetas []*CkpLocVers,
) func(c *catalog.Catalog) (*CheckpointData, error) {
	return func(c *catalog.Catalog) (data *CheckpointData, err error) {
		collector := NewGlobalCollector(end, versionInterval)
		defer collector.Close()
		err = c.RecurLoop(collector)
		// deal with the left segments
		collector.fillObjectInfoBatch()
		if moerr.IsMoErrCode(err, moerr.OkStopCurrRecur) {
			err = nil
		}

		FillUsageBatOfGlobal(c, collector, fs, ckpMetas)

		data = collector.OrphanData()

		return
	}
}

type BlockLocationsIterator struct {
	offset int
	*BlockLocations
}

func (i *BlockLocationsIterator) HasNext() bool {
	return i.offset < len(*i.BlockLocations)
}

func (i *BlockLocationsIterator) Next() BlockLocation {
	loc := (BlockLocation)(*i.BlockLocations)[i.offset : i.offset+BlockLocationLength]
	i.offset += BlockLocationLength
	return loc
}

type BlockLocations []byte

func NewEmptyBlockLocations() BlockLocations {
	return make([]byte, 0)
}

func (l *BlockLocations) Append(loc BlockLocation) {
	*l = append(*l, loc...)
}

func (l BlockLocations) MakeIterator() *BlockLocationsIterator {
	return &BlockLocationsIterator{
		offset:         0,
		BlockLocations: &l,
	}
}
func (l BlockLocations) String() string {
	s := ""
	it := l.MakeIterator()
	for it.HasNext() {
		loc := it.Next()
		s += loc.String()
	}
	return s
}

// func (l BlockLocations) append iterator
/*
Location is a fixed-length unmodifiable byte array.
Layout:  Location(objectio.Location) | StartOffset(uint64) | EndOffset(uint64)
*/
const (
	LocationOffset      = 0
	LocationLength      = objectio.LocationLen
	StartOffsetOffset   = LocationOffset + LocationLength
	StartOffsetLength   = 8
	EndOffsetOffset     = StartOffsetOffset + StartOffsetLength
	EndOffsetLength     = 8
	BlockLocationLength = EndOffsetOffset + EndOffsetLength
)

type BlockLocation []byte

func BuildBlockLoaction(id uint16, start, end uint64) BlockLocation {
	buf := make([]byte, BlockLocationLength)
	copy(buf[StartOffsetOffset:StartOffsetOffset+StartOffsetLength], types.EncodeUint64(&start))
	copy(buf[EndOffsetOffset:EndOffsetOffset+EndOffsetLength], types.EncodeUint64(&end))
	blkLoc := BlockLocation(buf)
	blkLoc.SetID(id)
	return buf
}
func BuildBlockLoactionWithLocation(name objectio.ObjectName, extent objectio.Extent, rows uint32, id uint16, start, end uint64) BlockLocation {
	buf := make([]byte, BlockLocationLength)
	location := objectio.BuildLocation(name, extent, rows, id)
	copy(buf[LocationOffset:LocationOffset+LocationLength], location)
	copy(buf[StartOffsetOffset:StartOffsetOffset+StartOffsetLength], types.EncodeUint64(&start))
	copy(buf[EndOffsetOffset:EndOffsetOffset+EndOffsetLength], types.EncodeUint64(&end))
	return buf
}
func (l BlockLocation) GetID() uint16 {
	return l.GetLocation().ID()
}
func (l BlockLocation) GetLocation() objectio.Location {
	return (objectio.Location)(l[LocationOffset : LocationOffset+LocationLength])
}
func (l BlockLocation) GetStartOffset() uint64 {
	return types.DecodeUint64(l[StartOffsetOffset : StartOffsetOffset+StartOffsetLength])
}
func (l BlockLocation) GetEndOffset() uint64 {
	return types.DecodeUint64(l[EndOffsetOffset : EndOffsetOffset+EndOffsetLength])
}
func (l BlockLocation) SetID(id uint16) {
	l.GetLocation().SetID(id)
}
func (l BlockLocation) SetLocation(location objectio.Location) {
	copy(l[LocationOffset:LocationOffset+LocationLength], location)
}
func (l BlockLocation) SetStartOffset(start uint64) {
	copy(l[StartOffsetOffset:StartOffsetOffset+StartOffsetLength], types.EncodeUint64(&start))
}
func (l BlockLocation) SetEndOffset(end uint64) {
	copy(l[EndOffsetOffset:EndOffsetOffset+EndOffsetLength], types.EncodeUint64(&end))
}
func (l BlockLocation) Contains(i common.ClosedInterval) bool {
	return l.GetStartOffset() <= i.Start && l.GetEndOffset() >= i.End
}

func (l BlockLocation) String() string {
	if len(l) == 0 {
		return ""
	}
	if len(l) != BlockLocationLength {
		return string(l)
	}
	return fmt.Sprintf("%v_start:%d_end:%d", l.GetLocation().String(), l.GetStartOffset(), l.GetEndOffset())
}

type TableMeta struct {
	common.ClosedInterval
	locations BlockLocations
}

const (
	BlockInsert = iota
	BlockDelete
	CNBlockInsert
	SegmentDelete
)

func (m *TableMeta) String() string {
	if m == nil {
		return ""
	}
	return fmt.Sprintf("interval:%v, locations:%v", m.ClosedInterval, m.locations)
}

const MetaMaxIdx = SegmentDelete + 1

type CheckpointMeta struct {
	tables [MetaMaxIdx]*TableMeta
}

func NewCheckpointMeta() *CheckpointMeta {
	return &CheckpointMeta{}
}

func NewTableMeta() *TableMeta {
	return &TableMeta{}
}

func (m *CheckpointMeta) DecodeFromString(keys [][]byte) (err error) {
	for i, key := range keys {
		tableMate := NewTableMeta()
		tableMate.locations = key
		m.tables[i] = tableMate
	}
	return
}
func (m *CheckpointMeta) String() string {
	s := ""
	if m == nil {
		return "nil"
	}
	for idx, table := range m.tables {
		s += fmt.Sprintf("idx:%d, table:%s\n", idx, table)
	}
	return s
}

type CheckpointData struct {
	meta      map[uint64]*CheckpointMeta
	locations map[string]objectio.Location
	bats      [MaxIDX]*containers.Batch
	allocator *mpool.MPool
}

func NewCheckpointData(mp *mpool.MPool) *CheckpointData {
	data := &CheckpointData{
		meta:      make(map[uint64]*CheckpointMeta),
		allocator: mp,
	}
	for idx, schema := range checkpointDataSchemas_Curr {
		data.bats[idx] = makeRespBatchFromSchema(schema, mp)
	}
	return data
}

type BaseCollector struct {
	*catalog.LoopProcessor
	start, end types.TS

	data *CheckpointData
	// to identify increment or global
	isGlobal bool
	// to prefetch object meta when fill in object info batch
	segments []*catalog.SegmentEntry
}

type IncrementalCollector struct {
	*BaseCollector
}

func NewIncrementalCollector(start, end types.TS) *IncrementalCollector {
	collector := &IncrementalCollector{
		BaseCollector: &BaseCollector{
			LoopProcessor: new(catalog.LoopProcessor),
			data:          NewCheckpointData(common.CheckpointAllocator),
			start:         start,
			end:           end,
			isGlobal:      false,
			segments:      make([]*catalog.SegmentEntry, 0),
		},
	}
	collector.DatabaseFn = collector.VisitDB
	collector.TableFn = collector.VisitTable
	collector.SegmentFn = collector.VisitSeg
	collector.BlockFn = collector.VisitBlk
	return collector
}

func NewBackupCollector(start, end types.TS) *IncrementalCollector {
	collector := &IncrementalCollector{
		BaseCollector: &BaseCollector{
			LoopProcessor: new(catalog.LoopProcessor),
			data:          NewCheckpointData(common.CheckpointAllocator),
			start:         start,
			end:           end,
		},
	}
	collector.BlockFn = collector.VisitBlkForBackup
	collector.SegmentFn = collector.VisitSegForBackup
	return collector
}

type GlobalCollector struct {
	*BaseCollector
	versionThershold types.TS
	// [0]. not used
	// [3]. if a segment has been deleted, should record its id
	// [2]. if a table has been deleted, should record its id
	// [1]. if a db has been deleted, should record its id
	// [0]. account's placeholder
	deletes [UsageMAX]map[interface{}]struct{}
}

// GetDeletes only for test
func (collector *GlobalCollector) GetDeletes() [UsageMAX]map[interface{}]struct{} {
	return collector.deletes
}

func NewGlobalCollector(end types.TS, versionInterval time.Duration) *GlobalCollector {
	versionThresholdTS := types.BuildTS(end.Physical()-versionInterval.Nanoseconds(), end.Logical())
	collector := &GlobalCollector{
		BaseCollector: &BaseCollector{
			LoopProcessor: new(catalog.LoopProcessor),
			data:          NewCheckpointData(common.CheckpointAllocator),
			end:           end,
			isGlobal:      true,
			segments:      make([]*catalog.SegmentEntry, 0),
		},
		versionThershold: versionThresholdTS,
	}

	for i := uint8(0); i < UsageMAX; i++ {
		collector.deletes[i] = make(map[interface{}]struct{})
	}

	collector.DatabaseFn = collector.VisitDB
	collector.TableFn = collector.VisitTable
	collector.SegmentFn = collector.VisitSeg
	collector.BlockFn = collector.VisitBlk
	return collector
}

func (data *CheckpointData) ApplyReplayTo(
	c *catalog.Catalog,
	dataFactory catalog.DataFactory,
) (err error) {
	c.OnReplayDatabaseBatch(data.GetDBBatchs())
	ins, colins, tnins, del, tndel := data.GetTblBatchs()
	c.OnReplayTableBatch(ins, colins, tnins, del, tndel, dataFactory)
	objectInfo := data.GetObjectBatchs()
	c.OnReplaySegmentBatch(objectInfo, dataFactory)
	ins, tnins, del, tndel = data.GetTNBlkBatchs()
	c.OnReplayBlockBatch(ins, tnins, del, tndel, dataFactory)
	ins, tnins, del, tndel = data.GetBlkBatchs()
	c.OnReplayBlockBatch(ins, tnins, del, tndel, dataFactory)
	return
}

type CNCheckpointData struct {
	meta map[uint64]*CheckpointMeta
	bats [MaxIDX]*batch.Batch
}

func NewCNCheckpointData() *CNCheckpointData {
	return &CNCheckpointData{
		meta: make(map[uint64]*CheckpointMeta),
	}
}

func switchCheckpointIdx(i uint16, tableID uint64) uint16 {
	idx := uint16(i)

	if i == BlockInsert {
		idx = BLKMetaInsertIDX
	} else if i == BlockDelete {
		idx = BLKMetaDeleteIDX
	} else if i == CNBlockInsert {
		idx = BLKCNMetaInsertIDX
	} else if i == SegmentDelete {
		idx = ObjectInfoIDX
	}
	switch tableID {
	case pkgcatalog.MO_DATABASE_ID:
		if i == BlockInsert {
			idx = DBInsertIDX
		} else if i == BlockDelete {
			idx = DBDeleteIDX
		}
	case pkgcatalog.MO_TABLES_ID:
		if i == BlockInsert {
			idx = TBLInsertIDX
		} else if i == BlockDelete {
			idx = TBLDeleteIDX
		}
	case pkgcatalog.MO_COLUMNS_ID:
		if i == BlockInsert {
			idx = TBLColInsertIDX
		} else if i == BlockDelete {
			idx = TBLColDeleteIDX
		}
	}
	return idx
}

func (data *CNCheckpointData) InitMetaIdx(
	ctx context.Context, version uint32, reader *blockio.BlockReader,
	location objectio.Location, m *mpool.MPool,
) error {
	if data.bats[MetaIDX] == nil {
		metaIdx := checkpointDataReferVersions[version][MetaIDX]
		metaBats, err := LoadCNSubBlkColumnsByMeta(version, ctx, metaIdx.types, metaIdx.attrs, MetaIDX, reader, nil)
		if err != nil {
			return err
		}
		data.bats[MetaIDX] = metaBats[0]
		if version < CheckpointVersion5 {
			err = data.fillInMetaBatchWithLocation(location, m)
			if err != nil {
				return err
			}
		}
	}
	return nil
}

func (data *CNCheckpointData) PrefetchMetaIdx(
	ctx context.Context,
	version uint32,
	idxes []uint16,
	key objectio.Location,
	service fileservice.FileService,
) (err error) {
	var pref blockio.PrefetchParams
	pref, err = blockio.BuildPrefetchParams(service, key)
	if err != nil {
		return
	}
	pref.AddBlockWithType(idxes, []uint16{0}, uint16(objectio.ConvertToSchemaType(MetaIDX)))

	return blockio.PrefetchWithMerged(pref)
}

func (data *CNCheckpointData) PrefetchMetaFrom(
	ctx context.Context,
	version uint32,
	location objectio.Location,
	service fileservice.FileService,
	tableID uint64) (err error) {
	meta := data.GetTableMeta(tableID, version, location)
	if meta == nil {
		return
	}
	locations := make(map[string]objectio.Location)
	for _, table := range meta.tables {
		if table == nil {
			continue
		}
		it := table.locations.MakeIterator()
		for it.HasNext() {
			block := it.Next()
			name := block.GetLocation().Name().String()
			if locations[name] != nil {
				locations[name] = block.GetLocation()
			}
		}
	}
	for _, location := range locations {
		err = blockio.PrefetchMeta(service, location)
	}
	return err
}

func (data *CNCheckpointData) PrefetchFrom(
	ctx context.Context,
	version uint32,
	service fileservice.FileService,
	key objectio.Location,
	tableID uint64) (err error) {
	// if version < CheckpointVersion4 {
	// 	return prefetchCheckpointData(ctx, version, service, key)
	// }
	meta := data.GetTableMeta(tableID, version, key)
	if meta == nil {
		return
	}
	// for ver less than 5, some tablemeta is empty
	empty := true
	files := make(map[string]*blockio.PrefetchParams)
	for i, table := range meta.tables {
		if table == nil {
			continue
		}
		if i > BlockDelete {
			if tableID == pkgcatalog.MO_DATABASE_ID ||
				tableID == pkgcatalog.MO_TABLES_ID ||
				tableID == pkgcatalog.MO_COLUMNS_ID {
				break
			}
		}
		idx := switchCheckpointIdx(uint16(i), tableID)
		schema := checkpointDataReferVersions[version][uint32(idx)]
		idxes := make([]uint16, len(schema.attrs))
		for attr := range schema.attrs {
			idxes[attr] = uint16(attr)
		}
		it := table.locations.MakeIterator()
		for it.HasNext() {
			block := it.Next()
			location := block.GetLocation()
			if files[location.Name().String()] == nil {
				var pref blockio.PrefetchParams
				pref, err = blockio.BuildPrefetchParams(service, location)
				if err != nil {
					return
				}
				files[location.Name().String()] = &pref
			}
			pref := *files[location.Name().String()]
			pref.AddBlockWithType(idxes, []uint16{block.GetID()}, uint16(objectio.ConvertToSchemaType(idx)))
			empty = false
		}
	}
	if empty {
		return
	}
	for _, pref := range files {
		err = blockio.PrefetchWithMerged(*pref)
		if err != nil {
			return
		}
	}
	return nil
}

func (data *CNCheckpointData) isMOCatalogTables(tid uint64) bool {
	return tid == pkgcatalog.MO_DATABASE_ID || tid == pkgcatalog.MO_TABLES_ID || tid == pkgcatalog.MO_COLUMNS_ID
}
func (data *CNCheckpointData) GetTableMeta(tableID uint64, version uint32, loc objectio.Location) (meta *CheckpointMeta) {
	if len(data.meta) != 0 {
		meta = data.meta[tableID]
		return
	}
	if version <= CheckpointVersion4 && data.isMOCatalogTables(tableID) {
		tableMeta := NewCheckpointMeta()
		switch tableID {
		case pkgcatalog.MO_DATABASE_ID:
			insertTableMeta := NewTableMeta()
			insertBlockLoc := BuildBlockLoactionWithLocation(loc.Name(), loc.Extent(), 0, DBInsertIDX, 0, 0)
			insertTableMeta.locations = make([]byte, 0)
			insertTableMeta.locations.Append(insertBlockLoc)
			tableMeta.tables[BlockInsert] = insertTableMeta

			deleteTableMeta := NewTableMeta()
			deleteBlockLoc := BuildBlockLoactionWithLocation(loc.Name(), loc.Extent(), 0, DBDeleteIDX, 0, 0)
			deleteTableMeta.locations = make([]byte, 0)
			deleteTableMeta.locations.Append(deleteBlockLoc)
			tableMeta.tables[BlockDelete] = deleteTableMeta
		case pkgcatalog.MO_TABLES_ID:
			insertTableMeta := NewTableMeta()
			insertBlockLoc := BuildBlockLoactionWithLocation(loc.Name(), loc.Extent(), 0, TBLInsertIDX, 0, 0)
			insertTableMeta.locations = make([]byte, 0)
			insertTableMeta.locations.Append(insertBlockLoc)
			tableMeta.tables[BlockInsert] = insertTableMeta

			deleteTableMeta := NewTableMeta()
			deleteBlockLoc := BuildBlockLoactionWithLocation(loc.Name(), loc.Extent(), 0, TBLDeleteIDX, 0, 0)
			deleteTableMeta.locations = make([]byte, 0)
			deleteTableMeta.locations.Append(deleteBlockLoc)
			tableMeta.tables[BlockDelete] = deleteTableMeta
		case pkgcatalog.MO_COLUMNS_ID:
			insertTableMeta := NewTableMeta()
			insertBlockLoc := BuildBlockLoactionWithLocation(loc.Name(), loc.Extent(), 0, TBLColInsertIDX, 0, 0)
			insertTableMeta.locations = make([]byte, 0)
			insertTableMeta.locations.Append(insertBlockLoc)
			tableMeta.tables[BlockInsert] = insertTableMeta

			deleteTableMeta := NewTableMeta()
			deleteBlockLoc := BuildBlockLoactionWithLocation(loc.Name(), loc.Extent(), 0, TBLColDeleteIDX, 0, 0)
			deleteTableMeta.locations = make([]byte, 0)
			deleteTableMeta.locations.Append(deleteBlockLoc)
			tableMeta.tables[BlockDelete] = deleteTableMeta
		}
		return tableMeta
	}
	tidVec := vector.MustFixedCol[uint64](data.bats[MetaIDX].Vecs[Checkpoint_Meta_TID_IDX])
	blkIns := data.bats[MetaIDX].Vecs[Checkpoint_Meta_Insert_Block_LOC_IDX]
	blkCNIns := data.bats[MetaIDX].Vecs[Checkpoint_Meta_CN_Delete_Block_LOC_IDX]
	blkDel := data.bats[MetaIDX].Vecs[Checkpoint_Meta_Delete_Block_LOC_IDX]
	segDel := data.bats[MetaIDX].Vecs[Checkpoint_Meta_Segment_LOC_IDX]

	var i int
	if version <= CheckpointVersion4 {
		i = -1
		for idx, id := range tidVec {
			if id == tableID {
				i = idx
			}
		}
		if i < 0 {
			return
		}
	} else {
		i = vector.OrderedFindFirstIndexInSortedSlice[uint64](tableID, tidVec)
		if i < 0 {
			return
		}
	}
	tid := tidVec[i]
	blkInsStr := blkIns.GetBytesAt(i)
	blkCNInsStr := blkCNIns.GetBytesAt(i)
	blkDelStr := blkDel.GetBytesAt(i)
	segDelStr := segDel.GetBytesAt(i)
	tableMeta := NewCheckpointMeta()
	if len(blkInsStr) > 0 {
		blkInsertTableMeta := NewTableMeta()
		blkInsertTableMeta.locations = blkInsStr
		// blkInsertOffset
		tableMeta.tables[BlockInsert] = blkInsertTableMeta
	}
	if len(blkCNInsStr) > 0 {
		blkDeleteTableMeta := NewTableMeta()
		blkDeleteTableMeta.locations = blkDelStr
		tableMeta.tables[BlockDelete] = blkDeleteTableMeta
		cnBlkInsTableMeta := NewTableMeta()
		cnBlkInsTableMeta.locations = blkCNInsStr
		tableMeta.tables[CNBlockInsert] = cnBlkInsTableMeta
	} else {
		if tableID == pkgcatalog.MO_DATABASE_ID ||
			tableID == pkgcatalog.MO_TABLES_ID ||
			tableID == pkgcatalog.MO_COLUMNS_ID {
			if len(blkDelStr) > 0 {
				blkDeleteTableMeta := NewTableMeta()
				blkDeleteTableMeta.locations = blkDelStr
				tableMeta.tables[BlockDelete] = blkDeleteTableMeta
			}
		}
	}
	if len(segDelStr) > 0 {
		segDeleteTableMeta := NewTableMeta()
		segDeleteTableMeta.locations = segDelStr
		tableMeta.tables[SegmentDelete] = segDeleteTableMeta
	}

	data.meta[tid] = tableMeta
	meta = data.meta[tableID]
	return
}
func (data *CNCheckpointData) fillInMetaBatchWithLocation(location objectio.Location, m *mpool.MPool) (err error) {
	length := data.bats[MetaIDX].Vecs[2].Length()
	insVec := vector.NewVec(types.T_varchar.ToType())
	cnInsVec := vector.NewVec(types.T_varchar.ToType())
	delVec := vector.NewVec(types.T_varchar.ToType())
	segVec := vector.NewVec(types.T_varchar.ToType())

	blkInsStart := data.bats[MetaIDX].Vecs[Checkpoint_Meta_Insert_Block_Start_IDX]
	blkInsEnd := data.bats[MetaIDX].Vecs[Checkpoint_Meta_Insert_Block_End_IDX]
	blkDelStart := data.bats[MetaIDX].Vecs[Checkpoint_Meta_Delete_Block_Start_IDX]
	blkDelEnd := data.bats[MetaIDX].Vecs[Checkpoint_Meta_Delete_Block_End_IDX]
	segDelStart := data.bats[MetaIDX].Vecs[Checkpoint_Meta_Segment_Start_IDX]
	segDelEnd := data.bats[MetaIDX].Vecs[Checkpoint_Meta_Segment_End_IDX]
	for i := 0; i < length; i++ {
		insStart := vector.GetFixedAt[int32](blkInsStart, i)
		insEnd := vector.GetFixedAt[int32](blkInsEnd, i)
		if insStart < insEnd {
			insLoc := BuildBlockLoactionWithLocation(location.Name(), location.Extent(), location.Rows(), BLKMetaInsertIDX, uint64(insStart), uint64(insEnd))
			err = vector.AppendAny(insVec, []byte(insLoc), false, m)
			if err != nil {
				return
			}
		} else {
			err = vector.AppendAny(insVec, nil, true, m)
			if err != nil {
				return
			}
		}

		delStart := vector.GetFixedAt[int32](blkDelStart, i)
		delEnd := vector.GetFixedAt[int32](blkDelEnd, i)
		if delStart < delEnd {
			delLoc := BuildBlockLoactionWithLocation(location.Name(), location.Extent(), location.Rows(), BLKMetaDeleteIDX, uint64(delStart), uint64(delEnd))
			err = vector.AppendAny(delVec, []byte(delLoc), false, m)
			if err != nil {
				return
			}
			cnInsLoc := BuildBlockLoactionWithLocation(location.Name(), location.Extent(), location.Rows(), BLKCNMetaInsertIDX, uint64(delStart), uint64(delEnd))
			err = vector.AppendAny(cnInsVec, []byte(cnInsLoc), false, m)
			if err != nil {
				return
			}
		} else {
			err = vector.AppendAny(delVec, nil, true, m)
			if err != nil {
				return
			}
			err = vector.AppendAny(cnInsVec, nil, true, m)
			if err != nil {
				return
			}
		}

		segStart := vector.GetFixedAt[int32](segDelStart, i)
		segEnd := vector.GetFixedAt[int32](segDelEnd, i)
		if segStart < segEnd {
			segLoc := BuildBlockLoactionWithLocation(location.Name(), location.Extent(), location.Rows(), SEGDeleteIDX, uint64(segStart), uint64(segEnd))
			err = vector.AppendAny(segVec, []byte(segLoc), false, m)
			if err != nil {
				return
			}
		} else {
			err = vector.AppendAny(segVec, nil, true, m)
			if err != nil {
				return
			}
		}
	}

	data.bats[MetaIDX].Vecs[Checkpoint_Meta_Insert_Block_LOC_IDX] = insVec
	data.bats[MetaIDX].Vecs[Checkpoint_Meta_CN_Delete_Block_LOC_IDX] = cnInsVec
	data.bats[MetaIDX].Vecs[Checkpoint_Meta_Delete_Block_LOC_IDX] = delVec
	data.bats[MetaIDX].Vecs[Checkpoint_Meta_Segment_LOC_IDX] = segVec
	return
}

func (data *CNCheckpointData) ReadFromData(
	ctx context.Context,
	tableID uint64,
	location objectio.Location,
	reader *blockio.BlockReader,
	version uint32,
	m *mpool.MPool,
) (dataBats []*batch.Batch, err error) {
	// if err = data.InitMetaIdx(ctx, version, reader,location,m); err != nil {
	// 	return
	// }
	if version <= CheckpointVersion4 {
		if tableID == pkgcatalog.MO_DATABASE_ID || tableID == pkgcatalog.MO_TABLES_ID || tableID == pkgcatalog.MO_COLUMNS_ID {
			dataBats = make([]*batch.Batch, MetaMaxIdx)
			switch tableID {
			case pkgcatalog.MO_DATABASE_ID:
				item := checkpointDataReferVersions[version][DBInsertIDX]
				dataBats[BlockInsert], err = LoadCNSubBlkColumnsByMetaWithId(ctx, item.types, item.attrs, 0, uint16(DBInsertIDX), version, reader, m)
				if err != nil {
					return
				}
				item = checkpointDataReferVersions[version][DBDeleteIDX]
				dataBats[BlockDelete], err = LoadCNSubBlkColumnsByMetaWithId(ctx, item.types, item.attrs, 0, uint16(DBDeleteIDX), version, reader, m)
				if err != nil {
					return
				}
			case pkgcatalog.MO_TABLES_ID:
				item := checkpointDataReferVersions[version][TBLInsertIDX]
				dataBats[BlockInsert], err = LoadCNSubBlkColumnsByMetaWithId(ctx, item.types, item.attrs, 0, uint16(TBLInsertIDX), version, reader, m)
				if err != nil {
					return
				}
				item = checkpointDataReferVersions[version][TBLDeleteIDX]
				dataBats[BlockDelete], err = LoadCNSubBlkColumnsByMetaWithId(ctx, item.types, item.attrs, 0, uint16(TBLDeleteIDX), version, reader, m)
				if err != nil {
					return
				}
			case pkgcatalog.MO_COLUMNS_ID:
				item := checkpointDataReferVersions[version][TBLColInsertIDX]
				dataBats[BlockInsert], err = LoadCNSubBlkColumnsByMetaWithId(ctx, item.types, item.attrs, 0, uint16(TBLColInsertIDX), version, reader, m)
				if err != nil {
					return
				}
				item = checkpointDataReferVersions[version][TBLColDeleteIDX]
				dataBats[BlockDelete], err = LoadCNSubBlkColumnsByMetaWithId(ctx, item.types, item.attrs, 0, uint16(TBLColDeleteIDX), version, reader, m)
				if err != nil {
					return
				}
			}
			if version == CheckpointVersion1 {
				if tableID == pkgcatalog.MO_TABLES_ID {
					bat := dataBats[BlockInsert]
					if bat != nil {
						versionVec := vector.MustFixedCol[uint32](bat.Vecs[pkgcatalog.MO_TABLES_VERSION_IDX+2]) // 2 for rowid and committs
						length := len(versionVec)
						vec := vector.NewVec(types.T_uint32.ToType())
						for i := 0; i < length; i++ {
							err = vector.AppendFixed[uint32](vec, pkgcatalog.CatalogVersion_V1, false, m)
							if err != nil {
								return
							}
						}
						bat.Attrs = append(bat.Attrs, pkgcatalog.SystemRelAttr_CatalogVersion)
						bat.Vecs = append(bat.Vecs, vec)
					}
				}
			}
			if version <= CheckpointVersion2 {
				if tableID == pkgcatalog.MO_DATABASE_ID {
					bat := dataBats[BlockDelete]
					if bat != nil {
						rowIDVec := vector.MustFixedCol[types.Rowid](bat.Vecs[0])
						length := len(rowIDVec)
						pkVec := vector.NewVec(types.T_uint64.ToType())
						for i := 0; i < length; i++ {
							err = vector.AppendFixed[uint64](pkVec, objectio.HackRowidToU64(rowIDVec[i]), false, m)
							if err != nil {
								return
							}
						}
						bat.Attrs = append(bat.Attrs, pkgcatalog.SystemDBAttr_ID)
						bat.Vecs = append(bat.Vecs, pkVec)
					}
				} else if tableID == pkgcatalog.MO_TABLES_ID {
					bat := dataBats[BlockDelete]
					if bat != nil {
						rowIDVec := vector.MustFixedCol[types.Rowid](bat.Vecs[0])
						length := len(rowIDVec)
						pkVec2 := vector.NewVec(types.T_uint64.ToType())
						for i := 0; i < length; i++ {
							err = vector.AppendFixed[uint64](pkVec2, objectio.HackRowidToU64(rowIDVec[i]), false, m)
							if err != nil {
								return
							}
						}
						bat.Attrs = append(bat.Attrs, pkgcatalog.SystemRelAttr_ID)
						bat.Vecs = append(bat.Vecs, pkVec2)
					}
				} else if tableID == pkgcatalog.MO_COLUMNS_ID {
					bat := dataBats[BlockDelete]
					if bat != nil {
						rowIDVec := vector.MustFixedCol[types.Rowid](bat.Vecs[0])
						length := len(rowIDVec)
						pkVec2 := vector.NewVec(types.T_varchar.ToType())
						for i := 0; i < length; i++ {
							err = vector.AppendAny(pkVec2, nil, true, m)
							if err != nil {
								return
							}
						}
						bat.Attrs = append(bat.Attrs, pkgcatalog.SystemColAttr_UniqName)
						bat.Vecs = append(bat.Vecs, pkVec2)
					}
				}
			}
			if version <= CheckpointVersion3 {
				if tableID == pkgcatalog.MO_COLUMNS_ID {
					bat := dataBats[BlockInsert]
					if bat != nil {
						rowIDVec := vector.MustFixedCol[types.Rowid](bat.Vecs[0])
						length := len(rowIDVec)
						enumVec := vector.NewVec(types.New(types.T_varchar, types.MaxVarcharLen, 0))
						for i := 0; i < length; i++ {
							err = vector.AppendAny(enumVec, []byte(""), false, m)
							if err != nil {
								return
							}
						}
						bat.Attrs = append(bat.Attrs, pkgcatalog.SystemColAttr_EnumValues)
						bat.Vecs = append(bat.Vecs, enumVec)
					}
				}
			}
			return
		}
	}
	meta := data.GetTableMeta(tableID, version, location)
	if meta == nil {
		return
	}
	dataBats = make([]*batch.Batch, MetaMaxIdx)
	for i, table := range meta.tables {
		if table == nil {
			continue
		}
		if i > BlockDelete {
			if tableID == pkgcatalog.MO_DATABASE_ID ||
				tableID == pkgcatalog.MO_TABLES_ID ||
				tableID == pkgcatalog.MO_COLUMNS_ID {
				break
			}
		}
		idx := switchCheckpointIdx(uint16(i), tableID)
		it := table.locations.MakeIterator()
		for it.HasNext() {
			block := it.Next()
			var bat *batch.Batch
			schema := checkpointDataReferVersions[version][uint32(idx)]
			reader, err = blockio.NewObjectReader(reader.GetObjectReader().GetObject().GetFs(), block.GetLocation())
			if err != nil {
				return
			}
			bat, err = LoadCNSubBlkColumnsByMetaWithId(ctx, schema.types, schema.attrs, uint16(idx), block.GetID(), version, reader, m)
			if err != nil {
				return
			}
			//logutil.Infof("load block %v: %d-%d to %d", block.GetLocation().String(), block.GetStartOffset(), block.GetEndOffset(), bat.Vecs[0].Length())
			if block.GetEndOffset() == 0 {
				continue
			}
			windowCNBatch(bat, block.GetStartOffset(), block.GetEndOffset())
			if dataBats[uint32(i)] == nil {
				cnBatch := batch.NewWithSize(len(bat.Vecs))
				cnBatch.Attrs = make([]string, len(bat.Attrs))
				copy(cnBatch.Attrs, bat.Attrs)
				for n := range cnBatch.Vecs {
					cnBatch.Vecs[n] = vector.NewVec(*bat.Vecs[n].GetType())
					if err = cnBatch.Vecs[n].UnionBatch(bat.Vecs[n], 0, bat.Vecs[n].Length(), nil, m); err != nil {
						return
					}
				}
				dataBats[uint32(i)] = cnBatch
			} else {
				dataBats[uint32(i)], err = dataBats[uint32(i)].Append(ctx, m, bat)
				if err != nil {
					return
				}
			}
		}

		if version <= CheckpointVersion5 {
			if dataBats[i] != nil && (idx == BLKCNMetaInsertIDX || idx == BLKMetaInsertIDX) {
				blkMetaBat := dataBats[i]
				committs := blkMetaBat.Vecs[2+pkgcatalog.BLOCKMETA_COMMITTS_IDX]
				blkMetaBat.Attrs = append(blkMetaBat.Attrs, pkgcatalog.BlockMeta_MemTruncPoint)
				blkMetaBat.Vecs = append(blkMetaBat.Vecs, committs)
			}
		}
	}

	return
}

func (data *CNCheckpointData) GetTableDataFromBats(tid uint64, bats []*batch.Batch) (ins, del, cnIns, segDel *api.Batch, err error) {
	var insTaeBat, delTaeBat, cnInsTaeBat, segDelTaeBat *batch.Batch
	if len(bats) == 0 {
		return
	}
	if tid == pkgcatalog.MO_DATABASE_ID || tid == pkgcatalog.MO_TABLES_ID || tid == pkgcatalog.MO_COLUMNS_ID {
		insTaeBat = bats[BlockInsert]
		delTaeBat = bats[BlockDelete]
		if insTaeBat != nil {
			ins, err = batch.BatchToProtoBatch(insTaeBat)
			if err != nil {
				return
			}
		}
		if delTaeBat != nil {
			del, err = batch.BatchToProtoBatch(delTaeBat)
			if err != nil {
				return
			}
		}
		return
	}

	insTaeBat = bats[BlockInsert]
	if insTaeBat != nil {
		ins, err = batch.BatchToProtoBatch(insTaeBat)
		if err != nil {
			return
		}
	}
	delTaeBat = bats[BlockDelete]
	cnInsTaeBat = bats[CNBlockInsert]
	if delTaeBat != nil {
		del, err = batch.BatchToProtoBatch(delTaeBat)
		if err != nil {
			return
		}
	}
	if cnInsTaeBat != nil {
		cnIns, err = batch.BatchToProtoBatch(cnInsTaeBat)
		if err != nil {
			return
		}
	}
	segDelTaeBat = bats[SegmentDelete]
	if segDelTaeBat != nil {
		segDel, err = batch.BatchToProtoBatch(segDelTaeBat)
		if err != nil {
			return
		}
	}
	return
}

func (data *CNCheckpointData) GetCloseCB(version uint32, m *mpool.MPool) func() {
	return func() {
		if version == CheckpointVersion1 {
			data.closeVector(TBLInsertIDX, pkgcatalog.MO_TABLES_CATALOG_VERSION_IDX+2, m) // 2 for rowid and committs
		}
		if version <= CheckpointVersion2 {
			data.closeVector(DBDeleteIDX, 2, m)
			data.closeVector(TBLDeleteIDX, 2, m)
			data.closeVector(TBLColDeleteIDX, 2, m)
		}
		if version <= CheckpointVersion3 {
			data.closeVector(TBLColInsertIDX, 25, m)
		}
		if version <= CheckpointVersion4 {
			data.closeVector(MetaIDX, Checkpoint_Meta_Insert_Block_LOC_IDX, m)
			data.closeVector(MetaIDX, Checkpoint_Meta_CN_Delete_Block_LOC_IDX, m)
			data.closeVector(MetaIDX, Checkpoint_Meta_Delete_Block_LOC_IDX, m)
			data.closeVector(MetaIDX, Checkpoint_Meta_Segment_LOC_IDX, m)
		}
	}
}

func (data *CNCheckpointData) closeVector(batIdx uint16, colIdx int, m *mpool.MPool) {
	bat := data.bats[batIdx]
	if bat == nil {
		return
	}
	if len(bat.Vecs) <= colIdx {
		return
	}
	vec := data.bats[batIdx].Vecs[colIdx]
	vec.Free(m)

}

func windowCNBatch(bat *batch.Batch, start, end uint64) {
	var err error
	for i, vec := range bat.Vecs {
		bat.Vecs[i], err = vec.Window(int(start), int(end))
		if err != nil {
			panic(err)
		}
	}
}

func (data *CheckpointData) Allocator() *mpool.MPool { return data.allocator }

func (data *CheckpointData) fillInMetaBatchWithLocation(location objectio.Location) {
	length := data.bats[MetaIDX].Vecs[2].Length()
	insVec := containers.MakeVector(types.T_varchar.ToType(), data.allocator)
	cnInsVec := containers.MakeVector(types.T_varchar.ToType(), data.allocator)
	delVec := containers.MakeVector(types.T_varchar.ToType(), data.allocator)
	segVec := containers.MakeVector(types.T_varchar.ToType(), data.allocator)

	tidVec := data.bats[MetaIDX].GetVectorByName(SnapshotAttr_TID)
	blkInsStart := data.bats[MetaIDX].GetVectorByName(SnapshotMetaAttr_BlockInsertBatchStart).GetDownstreamVector()
	blkInsEnd := data.bats[MetaIDX].GetVectorByName(SnapshotMetaAttr_BlockInsertBatchEnd).GetDownstreamVector()
	blkDelStart := data.bats[MetaIDX].GetVectorByName(SnapshotMetaAttr_BlockDeleteBatchStart).GetDownstreamVector()
	blkDelEnd := data.bats[MetaIDX].GetVectorByName(SnapshotMetaAttr_BlockInsertBatchStart).GetDownstreamVector()
	segDelStart := data.bats[MetaIDX].GetVectorByName(SnapshotMetaAttr_BlockInsertBatchStart).GetDownstreamVector()
	segDelEnd := data.bats[MetaIDX].GetVectorByName(SnapshotMetaAttr_BlockInsertBatchStart).GetDownstreamVector()
	for i := 0; i < length; i++ {
		insStart := vector.GetFixedAt[int32](blkInsStart, i)
		insEnd := vector.GetFixedAt[int32](blkInsEnd, i)
		if insStart < insEnd {
			insLoc := BuildBlockLoactionWithLocation(location.Name(), location.Extent(), location.Rows(), BLKMetaInsertIDX, uint64(insStart), uint64(insEnd))
			insVec.Append([]byte(insLoc), false)
		} else {
			insVec.Append(nil, true)
		}

		delStart := vector.GetFixedAt[int32](blkDelStart, i)
		delEnd := vector.GetFixedAt[int32](blkDelEnd, i)
		if delStart < delEnd {
			delLoc := BuildBlockLoactionWithLocation(location.Name(), location.Extent(), location.Rows(), BLKMetaDeleteIDX, uint64(delStart), uint64(delEnd))
			delVec.Append([]byte(delLoc), false)
			cnInsLoc := BuildBlockLoactionWithLocation(location.Name(), location.Extent(), location.Rows(), BLKCNMetaInsertIDX, uint64(delStart), uint64(delEnd))
			cnInsVec.Append([]byte(cnInsLoc), false)
		} else {
			delVec.Append(nil, true)
			cnInsVec.Append(nil, true)
		}

		segStart := vector.GetFixedAt[int32](segDelStart, i)
		segEnd := vector.GetFixedAt[int32](segDelEnd, i)
		if segStart < segEnd {
			segLoc := BuildBlockLoactionWithLocation(location.Name(), location.Extent(), location.Rows(), SEGDeleteIDX, uint64(segStart), uint64(segEnd))
			segVec.Append([]byte(segLoc), false)
		} else {
			segVec.Append(nil, true)
		}
	}

	tidVec.Append(uint64(0), false)
	blkLoc := BuildBlockLoactionWithLocation(location.Name(), location.Extent(), location.Rows(), BLKMetaInsertIDX, uint64(0), uint64(0))
	insVec.Append([]byte(blkLoc), false)
	cnInsVec.Append(nil, true)
	delVec.Append(nil, true)
	segVec.Append(nil, true)

	data.bats[MetaIDX].AddVector(SnapshotMetaAttr_BlockInsertBatchLocation, insVec)
	data.bats[MetaIDX].AddVector(SnapshotMetaAttr_BlockCNInsertBatchLocation, cnInsVec)
	data.bats[MetaIDX].AddVector(SnapshotMetaAttr_BlockDeleteBatchLocation, delVec)
	data.bats[MetaIDX].AddVector(SnapshotMetaAttr_SegDeleteBatchLocation, segVec)
}

func (data *CheckpointData) prepareMeta() {
	bat := data.bats[MetaIDX]
	blkInsLoc := bat.GetVectorByName(SnapshotMetaAttr_BlockInsertBatchLocation).GetDownstreamVector()

	blkDelLoc := bat.GetVectorByName(SnapshotMetaAttr_BlockDeleteBatchLocation).GetDownstreamVector()
	blkCNInsLoc := bat.GetVectorByName(SnapshotMetaAttr_BlockCNInsertBatchLocation).GetDownstreamVector()

	segDelLoc := bat.GetVectorByName(SnapshotMetaAttr_SegDeleteBatchLocation).GetDownstreamVector()

	tidVec := bat.GetVectorByName(SnapshotAttr_TID).GetDownstreamVector()
	sortMeta := make([]int, 0)
	for tid := range data.meta {
		sortMeta = append(sortMeta, int(tid))
	}
	sort.Ints(sortMeta)
	for _, tid := range sortMeta {
		vector.AppendFixed[uint64](tidVec, uint64(tid), false, data.allocator)
		if data.meta[uint64(tid)].tables[BlockInsert] == nil {
			vector.AppendBytes(blkInsLoc, nil, true, data.allocator)
		} else {
			vector.AppendBytes(blkInsLoc, []byte(data.meta[uint64(tid)].tables[BlockInsert].locations), false, data.allocator)
		}
		if data.meta[uint64(tid)].tables[BlockDelete] == nil {
			vector.AppendBytes(blkDelLoc, nil, true, data.allocator)
		} else {
			vector.AppendBytes(blkDelLoc, []byte(data.meta[uint64(tid)].tables[BlockDelete].locations), false, data.allocator)
		}
		if data.meta[uint64(tid)].tables[CNBlockInsert] == nil {
			vector.AppendBytes(blkCNInsLoc, nil, true, data.allocator)
		} else {
			vector.AppendBytes(blkCNInsLoc, []byte(data.meta[uint64(tid)].tables[CNBlockInsert].locations), false, data.allocator)
		}
		if data.meta[uint64(tid)].tables[SegmentDelete] == nil {
			vector.AppendBytes(segDelLoc, nil, true, data.allocator)
		} else {
			vector.AppendBytes(segDelLoc, []byte(data.meta[uint64(tid)].tables[SegmentDelete].locations), false, data.allocator)
		}
	}
}

func (data *CheckpointData) updateTableMeta(tid uint64, metaIdx int, start, end int32) {
	meta, ok := data.meta[tid]
	if !ok {
		meta = NewCheckpointMeta()
		data.meta[tid] = meta
	}
	if end > start {
		if meta.tables[metaIdx] == nil {
			meta.tables[metaIdx] = NewTableMeta()
			meta.tables[metaIdx].Start = uint64(start)
			meta.tables[metaIdx].End = uint64(end)
		} else {
			if !meta.tables[metaIdx].TryMerge(common.ClosedInterval{Start: uint64(start), End: uint64(end)}) {
				panic(fmt.Sprintf("logic error interval %v, start %d, end %d", meta.tables[BlockDelete].ClosedInterval, start, end))
			}
		}
	}
}
func (data *CheckpointData) updateMOCatalog(tid uint64, insStart, insEnd, delStart, delEnd int32) {
	if delEnd <= delStart && insEnd <= insStart {
		return
	}
	data.updateTableMeta(tid, BlockInsert, insStart, insEnd)
	data.updateTableMeta(tid, BlockDelete, delStart, delEnd)
}
func (data *CheckpointData) UpdateBlkMeta(tid uint64, insStart, insEnd, delStart, delEnd int32) {
	if delEnd <= delStart && insEnd <= insStart {
		return
	}
	data.updateTableMeta(tid, BlockInsert, insStart, insEnd)
	data.updateTableMeta(tid, BlockDelete, delStart, delEnd)
	data.updateTableMeta(tid, CNBlockInsert, delStart, delEnd)
}

func (data *CheckpointData) UpdateSegMeta(tid uint64, delStart, delEnd int32) {
	if delEnd <= delStart {
		return
	}
	data.updateTableMeta(tid, SegmentDelete, delStart, delEnd)
}

func (data *CheckpointData) resetTableMeta(tid uint64, metaIdx int, start, end int32) {
	meta, ok := data.meta[tid]
	if !ok {
		meta = NewCheckpointMeta()
		data.meta[tid] = meta
	}
	if end > start {
		if meta.tables[metaIdx] == nil {
			meta.tables[metaIdx] = NewTableMeta()
			meta.tables[metaIdx].Start = uint64(start)
			meta.tables[metaIdx].End = uint64(end)
		} else {
			meta.tables[metaIdx].Start = uint64(start)
			meta.tables[metaIdx].End = uint64(end)
			return
		}
	}
}

func (data *CheckpointData) UpdateBlockInsertBlkMeta(tid uint64, insStart, insEnd int32) {
	if insEnd <= insStart {
		return
	}
	data.resetTableMeta(tid, BlockInsert, insStart, insEnd)
}

func (data *CheckpointData) UpdateBlockDeleteBlkMeta(tid uint64, insStart, insEnd int32) {
	if insEnd <= insStart {
		return
	}
	data.resetTableMeta(tid, BlockDelete, insStart, insEnd)
	data.resetTableMeta(tid, CNBlockInsert, insStart, insEnd)
}

func (data *CheckpointData) PrintData() {
	logutil.Info(BatchToString("BLK-META-DEL-BAT", data.bats[BLKMetaDeleteIDX], true))
	logutil.Info(BatchToString("BLK-META-INS-BAT", data.bats[BLKMetaInsertIDX], true))
}

func formatBatch(bat *containers.Batch) {
	length := bat.Length()
	if length == 0 {
		for _, vec := range bat.Vecs {
			if vec.Length() > 0 {
				length = vec.Length()
				break
			}
		}
		if length == 0 {
			return
		}
	}
	for i := range bat.Vecs {
		if bat.Vecs[i].Length() == 0 {
			bat.Vecs[i] = containers.NewConstNullVector(*bat.Vecs[i].GetType(), length, common.DefaultAllocator)
		}
	}
}

func (data *CheckpointData) prepareTNMetaBatch(
	checkpointNames []objectio.ObjectName,
	objectBlocks [][]objectio.BlockObject,
	schemaTypes [][]uint16,
) {
	for i, blks := range objectBlocks {
		for y, blk := range blks {
			location := objectio.BuildLocation(checkpointNames[i], blk.GetExtent(), 0, blk.GetID())
			data.bats[TNMetaIDX].GetVectorByName(CheckpointMetaAttr_BlockLocation).Append([]byte(location), false)
			data.bats[TNMetaIDX].GetVectorByName(CheckpointMetaAttr_SchemaType).Append(schemaTypes[i][y], false)
		}
	}
}

func (data *CheckpointData) FormatData(mp *mpool.MPool) (err error) {
	for idx := range data.bats {
		for i, col := range data.bats[idx].Vecs {
			vec := col.CloneWindow(0, col.Length(), mp)
			col.Close()
			data.bats[idx].Vecs[i] = vec
		}
	}
	data.bats[MetaIDX] = makeRespBatchFromSchema(checkpointDataSchemas_Curr[MetaIDX], mp)
	data.bats[TNMetaIDX] = makeRespBatchFromSchema(checkpointDataSchemas_Curr[TNMetaIDX], mp)
	for tid := range data.meta {
		for idx := range data.meta[tid].tables {
			if data.meta[tid].tables[idx] != nil {
				location := data.meta[tid].tables[idx].locations.MakeIterator()
				if location.HasNext() {
					loc := location.Next()
					if data.meta[tid].tables[idx].Start == 0 && data.meta[tid].tables[idx].End == 0 {
						data.meta[tid].tables[idx].Start = loc.GetStartOffset()
						data.meta[tid].tables[idx].End = loc.GetEndOffset()
					} else {
						data.meta[tid].tables[idx].TryMerge(common.ClosedInterval{Start: loc.GetStartOffset(), End: loc.GetEndOffset()})
					}
				}
				data.meta[tid].tables[idx].locations = make([]byte, 0)
			}
		}
	}
	return
}

type blockIndexes struct {
	fileNum uint16
	indexes *BlockLocation
}

func (data *CheckpointData) WriteTo(
	fs fileservice.FileService,
	blockRows int,
	checkpointSize int,
) (CNLocation, TNLocation objectio.Location, checkpointFiles []string, err error) {
	checkpointNames := make([]objectio.ObjectName, 1)
	segmentid := objectio.NewSegmentid()
	fileNum := uint16(0)
	name := objectio.BuildObjectName(segmentid, fileNum)
	writer, err := blockio.NewBlockWriterNew(fs, name, 0, nil)
	if err != nil {
		return
	}
	checkpointNames[0] = name
	objectBlocks := make([][]objectio.BlockObject, 0)
	indexes := make([][]blockIndexes, MaxIDX)
	schemas := make([][]uint16, 0)
	schemaTypes := make([]uint16, 0)
	checkpointFiles = make([]string, 0)
	var objectSize int
	for i := range checkpointDataSchemas_Curr {
		if i == int(MetaIDX) || i == int(TNMetaIDX) {
			continue
		}
		offset := 0
		formatBatch(data.bats[i])
		var block objectio.BlockObject
		var bat *containers.Batch
		var size int
		var blks []objectio.BlockObject
		if objectSize > checkpointSize {
			fileNum++
			blks, _, err = writer.Sync(context.Background())
			if err != nil {
				return
			}
			checkpointFiles = append(checkpointFiles, name.String())
			name = objectio.BuildObjectName(segmentid, fileNum)
			writer, err = blockio.NewBlockWriterNew(fs, name, 0, nil)
			if err != nil {
				return
			}
			checkpointNames = append(checkpointNames, name)
			objectBlocks = append(objectBlocks, blks)
			schemas = append(schemas, schemaTypes)
			schemaTypes = make([]uint16, 0)
			objectSize = 0
		}
		if data.bats[i].Length() == 0 {
			if block, size, err = writer.WriteSubBatch(containers.ToCNBatch(data.bats[i]), objectio.ConvertToSchemaType(uint16(i))); err != nil {
				return
			}
			blockLoc := BuildBlockLoaction(block.GetID(), uint64(offset), uint64(0))
			indexes[i] = append(indexes[i], blockIndexes{
				fileNum: fileNum,
				indexes: &blockLoc,
			})
			schemaTypes = append(schemaTypes, uint16(i))
			objectSize += size
		} else {
			split := containers.NewBatchSplitter(data.bats[i], blockRows)
			for {
				bat, err = split.Next()
				if err != nil {
					break
				}
				defer bat.Close()
				if block, size, err = writer.WriteSubBatch(containers.ToCNBatch(bat), objectio.ConvertToSchemaType(uint16(i))); err != nil {
					return
				}
				Endoffset := offset + bat.Length()
				blockLoc := BuildBlockLoaction(block.GetID(), uint64(offset), uint64(Endoffset))
				indexes[i] = append(indexes[i], blockIndexes{
					fileNum: fileNum,
					indexes: &blockLoc,
				})
				schemaTypes = append(schemaTypes, uint16(i))
				offset += bat.Length()
				objectSize += size
			}
		}
	}
	blks, _, err := writer.Sync(context.Background())
	if err != nil {
		return
	}
	checkpointFiles = append(checkpointFiles, name.String())
	schemas = append(schemas, schemaTypes)
	objectBlocks = append(objectBlocks, blks)

	data.prepareTNMetaBatch(checkpointNames, objectBlocks, schemas)

	for tid, mata := range data.meta {
		for i, table := range mata.tables {
			if table == nil || table.ClosedInterval.Start == table.ClosedInterval.End {
				continue
			}

			if i > BlockDelete {
				if tid == pkgcatalog.MO_DATABASE_ID ||
					tid == pkgcatalog.MO_TABLES_ID ||
					tid == pkgcatalog.MO_COLUMNS_ID {
					break
				}
			}
			idx := switchCheckpointIdx(uint16(i), tid)
			for _, blockIdx := range indexes[idx] {
				block := blockIdx.indexes
				name = checkpointNames[blockIdx.fileNum]
				if table.End <= block.GetStartOffset() {
					break
				}
				if table.Start >= block.GetEndOffset() {
					continue
				}
				blks = objectBlocks[blockIdx.fileNum]
				//blockLoc1 := objectio.BuildLocation(name, blks[block.GetID()].GetExtent(), 0, block.GetID())
				//logutil.Infof("write block %v to %d-%d, table is %d-%d", blockLoc1.String(), block.GetStartOffset(), block.GetEndOffset(), table.Start, table.End)
				if table.Uint64Contains(block.GetStartOffset(), block.GetEndOffset()) {
					blockLoc := BuildBlockLoactionWithLocation(
						name, blks[block.GetID()].GetExtent(), 0, block.GetID(),
						0, block.GetEndOffset()-block.GetStartOffset())
					table.locations.Append(blockLoc)
				} else if block.Contains(table.ClosedInterval) {
					blockLoc := BuildBlockLoactionWithLocation(
						name, blks[block.GetID()].GetExtent(), 0, block.GetID(),
						table.Start-block.GetStartOffset(), table.End-block.GetStartOffset())
					table.locations.Append(blockLoc)
				} else if table.Start <= block.GetEndOffset() && table.Start >= block.GetStartOffset() {
					blockLoc := BuildBlockLoactionWithLocation(
						name, blks[block.GetID()].GetExtent(), 0, block.GetID(),
						table.Start-block.GetStartOffset(), block.GetEndOffset()-block.GetStartOffset())
					table.locations.Append(blockLoc)
				} else if table.End <= block.GetEndOffset() && table.End >= block.GetStartOffset() {
					blockLoc := BuildBlockLoactionWithLocation(
						name, blks[block.GetID()].GetExtent(), 0, block.GetID(),
						0, table.End-block.GetStartOffset())
					table.locations.Append(blockLoc)
				}
			}
		}
	}

	data.meta[0] = NewCheckpointMeta()
	data.meta[0].tables[0] = NewTableMeta()
	for num, fileName := range checkpointNames {
		loc := objectBlocks[num][0]
		blockLoc := BuildBlockLoactionWithLocation(
			fileName, loc.GetExtent(), 0, loc.GetID(),
			0, 0)
		data.meta[0].tables[0].locations.Append(blockLoc)
	}
	data.prepareMeta()
	if err != nil {
		return
	}

	segmentid2 := objectio.NewSegmentid()
	name2 := objectio.BuildObjectName(segmentid2, 0)
	writer2, err := blockio.NewBlockWriterNew(fs, name2, 0, nil)
	if err != nil {
		return
	}
	if _, _, err = writer2.WriteSubBatch(
		containers.ToCNBatch(data.bats[MetaIDX]),
		objectio.ConvertToSchemaType(uint16(MetaIDX))); err != nil {
		return
	}
	if err != nil {
		return
	}
	if _, _, err = writer2.WriteSubBatch(
		containers.ToCNBatch(data.bats[TNMetaIDX]),
		objectio.ConvertToSchemaType(uint16(TNMetaIDX))); err != nil {
		return
	}
	if err != nil {
		return
	}
	blks2, _, err := writer2.Sync(context.Background())
	CNLocation = objectio.BuildLocation(name2, blks2[0].GetExtent(), 0, blks2[0].GetID())
	TNLocation = objectio.BuildLocation(name2, blks2[1].GetExtent(), 0, blks2[1].GetID())
	return
}

func LoadBlkColumnsByMeta(
	version uint32,
	cxt context.Context,
	colTypes []types.Type,
	colNames []string,
	id uint16,
	reader *blockio.BlockReader,
	mp *mpool.MPool,
) ([]*containers.Batch, error) {
	idxs := make([]uint16, len(colNames))
	for i := range colNames {
		idxs[i] = uint16(i)
	}
	var err error
	var ioResults []*batch.Batch
	if version <= CheckpointVersion4 {
		ioResults = make([]*batch.Batch, 1)
		ioResults[0], err = reader.LoadColumns(cxt, idxs, nil, id, nil)
	} else {
		ioResults, err = reader.LoadSubColumns(cxt, idxs, nil, id, nil)
	}
	if err != nil {
		return nil, err
	}
	bats := make([]*containers.Batch, 0)
	for _, ioResult := range ioResults {
		bat := containers.NewBatch()
		for i, idx := range idxs {
			pkgVec := ioResult.Vecs[i]
			var vec containers.Vector
			if pkgVec.Length() == 0 {
				vec = containers.MakeVector(colTypes[i], mp)
			} else {
				vec = containers.ToTNVector(pkgVec, mp)
			}
			bat.AddVector(colNames[idx], vec)
			bat.Vecs[i] = vec

		}
		bats = append(bats, bat)
	}
	return bats, nil
}

func LoadCNSubBlkColumnsByMeta(
	version uint32,
	cxt context.Context,
	colTypes []types.Type,
	colNames []string,
	id uint16,
	reader *blockio.BlockReader,
	m *mpool.MPool,
) ([]*batch.Batch, error) {
	idxs := make([]uint16, len(colNames))
	for i := range colNames {
		idxs[i] = uint16(i)
	}
	var err error
	var ioResults []*batch.Batch
	if version <= CheckpointVersion4 {
		ioResults = make([]*batch.Batch, 1)
		ioResults[0], err = reader.LoadColumns(cxt, idxs, nil, id, nil)
	} else {
		ioResults, err = reader.LoadSubColumns(cxt, idxs, nil, id, m)
	}
	if err != nil {
		return nil, err
	}
	for i := range ioResults {
		ioResults[i].Attrs = make([]string, len(colNames))
		copy(ioResults[i].Attrs, colNames)
	}
	return ioResults, nil
}

func LoadCNSubBlkColumnsByMetaWithId(
	cxt context.Context,
	colTypes []types.Type,
	colNames []string,
	dataType uint16,
	id uint16,
	version uint32,
	reader *blockio.BlockReader,
	m *mpool.MPool,
) (ioResult *batch.Batch, err error) {
	idxs := make([]uint16, len(colNames))
	for i := range colNames {
		idxs[i] = uint16(i)
	}
	if version <= CheckpointVersion3 {
		ioResult, err = reader.LoadColumns(cxt, idxs, nil, id, nil)
	} else {
		ioResult, err = reader.LoadOneSubColumns(cxt, idxs, nil, dataType, id, m)
	}
	if err != nil {
		return nil, err
	}
	ioResult.Attrs = make([]string, len(colNames))
	copy(ioResult.Attrs, colNames)
	return ioResult, nil
}
func (data *CheckpointData) ReadTNMetaBatch(
	ctx context.Context,
	version uint32,
	location objectio.Location,
	reader *blockio.BlockReader,
) (err error) {
	if data.bats[TNMetaIDX].Length() == 0 {
		if version < CheckpointVersion5 {
			for i := 2; i < MetaMaxIdx; i++ {
				location := objectio.BuildLocation(location.Name(), location.Extent(), 0, uint16(i))
				data.bats[TNMetaIDX].GetVectorByName(CheckpointMetaAttr_BlockLocation).Append([]byte(location), false)
				data.bats[TNMetaIDX].GetVectorByName(CheckpointMetaAttr_SchemaType).Append(uint16(i), false)
			}
		} else {
			var bats []*containers.Batch
			item := checkpointDataReferVersions[version][TNMetaIDX]
			bats, err = LoadBlkColumnsByMeta(version, ctx, item.types, item.attrs, TNMetaIDX, reader, data.allocator)
			if err != nil {
				return
			}
			data.bats[TNMetaIDX] = bats[0]
		}
	}
	return
}

func (data *CheckpointData) PrefetchMeta(
	ctx context.Context,
	version uint32,
	service fileservice.FileService,
	key objectio.Location) (err error) {
	if version < CheckpointVersion4 {
		return
	}
	var pref blockio.PrefetchParams
	pref, err = blockio.BuildPrefetchParams(service, key)
	if err != nil {
		return
	}
	meteIdxSchema := checkpointDataReferVersions[version][MetaIDX]
	tnMeteIdxSchema := checkpointDataReferVersions[version][TNMetaIDX]
	idxes := make([]uint16, 0)
	tnIdxes := make([]uint16, 0)
	for attr := range meteIdxSchema.attrs {
		idxes = append(idxes, uint16(attr))
	}
	for attr := range tnMeteIdxSchema.attrs {
		tnIdxes = append(tnIdxes, uint16(attr))
	}
	pref.AddBlockWithType(idxes, []uint16{0}, uint16(objectio.ConvertToSchemaType(MetaIDX)))
	pref.AddBlockWithType(tnIdxes, []uint16{1}, uint16(objectio.ConvertToSchemaType(TNMetaIDX)))
	return blockio.PrefetchWithMerged(pref)
}

type blockIdx struct {
	location objectio.Location
	dataType uint16
}

func (data *CheckpointData) PrefetchFrom(
	ctx context.Context,
	version uint32,
	service fileservice.FileService,
	key objectio.Location) (err error) {
	if version < CheckpointVersion4 {
		return prefetchCheckpointData(ctx, version, service, key)
	}
	blocks := vector.MustBytesCol(data.bats[TNMetaIDX].GetVectorByName(CheckpointMetaAttr_BlockLocation).GetDownstreamVector())
	dataType := vector.MustFixedCol[uint16](data.bats[TNMetaIDX].GetVectorByName(CheckpointMetaAttr_SchemaType).GetDownstreamVector())
	var pref blockio.PrefetchParams
	locations := make(map[string][]blockIdx)
	checkpointSize := uint64(0)
	for i := 0; i < len(blocks); i++ {
		location := objectio.Location(blocks[i])
		if location.IsEmpty() {
			continue
		}
		name := location.Name()
		if locations[name.String()] == nil {
			locations[name.String()] = make([]blockIdx, 0)
		}
		locations[name.String()] = append(locations[name.String()], blockIdx{location: location, dataType: dataType[i]})
	}
	for _, blockIdxes := range locations {
		pref, err = blockio.BuildPrefetchParams(service, blockIdxes[0].location)
		if err != nil {
			return
		}
		checkpointSize += uint64(blockIdxes[0].location.Extent().End())
		logutil.Info("prefetch-read-checkpoint", common.OperationField("prefetch read"),
			common.OperandField("checkpoint"),
			common.AnyField("location", blockIdxes[0].location.String()),
			common.AnyField("size", checkpointSize))
		for _, idx := range blockIdxes {
			schema := checkpointDataReferVersions[version][idx.dataType]
			idxes := make([]uint16, len(schema.attrs))
			for attr := range schema.attrs {
				idxes[attr] = uint16(attr)
			}
			pref.AddBlockWithType(idxes, []uint16{idx.location.ID()}, uint16(objectio.ConvertToSchemaType(idx.dataType)))
		}
		err = blockio.PrefetchWithMerged(pref)
		if err != nil {
			logutil.Warnf("PrefetchFrom PrefetchWithMerged error %v", err)
		}
	}
	logutil.Info("prefetch-checkpoint",
		common.AnyField("size", checkpointSize),
		common.AnyField("count", len(locations)))
	return
}

func prefetchCheckpointData(
	ctx context.Context,
	version uint32,
	service fileservice.FileService,
	key objectio.Location,
) (err error) {
	var pref blockio.PrefetchParams
	pref, err = blockio.BuildPrefetchParams(service, key)
	if err != nil {
		return
	}
	for idx, item := range checkpointDataReferVersions[version] {
		idxes := make([]uint16, len(item.attrs))
		for i := range item.attrs {
			idxes[i] = uint16(i)
		}
		pref.AddBlock(idxes, []uint16{uint16(idx)})
	}
	return blockio.PrefetchWithMerged(pref)
}

// TODO:
// There need a global io pool
func (data *CheckpointData) ReadFrom(
	ctx context.Context,
	version uint32,
	location objectio.Location,
	reader *blockio.BlockReader,
	fs fileservice.FileService,
) (err error) {
	err = data.readMetaBatch(ctx, version, reader, data.allocator)
	if err != nil {
		return
	}
	if version <= CheckpointVersion4 {
		data.fillInMetaBatchWithLocation(location)
	}
	err = data.readAll(ctx, version, fs)
	if err != nil {
		return
	}

	return
}

// LoadSpecifiedCkpBatch loads a specified checkpoint data batch
func LoadSpecifiedCkpBatch(
	ctx context.Context,
	location objectio.Location,
	version uint32,
	batchIdx uint16,
	fs fileservice.FileService,
) (data *CheckpointData, err error) {
	data = NewCheckpointData(common.CheckpointAllocator)
	defer func() {
		if err != nil {
			data.Close()
			data = nil
		}
	}()

	if batchIdx >= MaxIDX {
		err = moerr.NewInvalidArgNoCtx("out of bound batchIdx", batchIdx)
		return
	}
	var reader *blockio.BlockReader
	if reader, err = blockio.NewObjectReader(fs, location); err != nil {
		return
	}

	if err = data.readMetaBatch(ctx, version, reader, nil); err != nil {
		return
	}

	data.replayMetaBatch()
	for _, val := range data.locations {
		if reader, err = blockio.NewObjectReader(fs, val); err != nil {
			return
		}
		var bats []*containers.Batch
		item := checkpointDataReferVersions[version][batchIdx]
		if bats, err = LoadBlkColumnsByMeta(
			version, ctx, item.types, item.attrs, batchIdx, reader, data.allocator,
		); err != nil {
			return
		}

		for i := range bats {
			if err = data.bats[batchIdx].Append(bats[i]); err != nil {
				return
			}
		}
	}

	return data, nil
}

func (data *CheckpointData) readMetaBatch(
	ctx context.Context,
	version uint32,
	reader *blockio.BlockReader,
	m *mpool.MPool,
) (err error) {
	if data.bats[MetaIDX].Length() == 0 {
		var bats []*containers.Batch
		item := checkpointDataReferVersions[version][MetaIDX]
		if bats, err = LoadBlkColumnsByMeta(
			version, ctx, item.types, item.attrs, uint16(0), reader, data.allocator,
		); err != nil {
			return
		}
		data.bats[MetaIDX] = bats[0]
	}
	return
}

func (data *CheckpointData) replayMetaBatch() {
	bat := data.bats[MetaIDX]
	data.locations = make(map[string]objectio.Location)
	tidVec := vector.MustFixedCol[uint64](bat.GetVectorByName(SnapshotAttr_TID).GetDownstreamVector())
	insVec := vector.MustBytesCol(bat.GetVectorByName(SnapshotMetaAttr_BlockInsertBatchLocation).GetDownstreamVector())
	delVec := vector.MustBytesCol(bat.GetVectorByName(SnapshotMetaAttr_BlockCNInsertBatchLocation).GetDownstreamVector())
	delCNVec := vector.MustBytesCol(bat.GetVectorByName(SnapshotMetaAttr_BlockDeleteBatchLocation).GetDownstreamVector())
	segVec := vector.MustBytesCol(bat.GetVectorByName(SnapshotMetaAttr_SegDeleteBatchLocation).GetDownstreamVector())

	for i := 0; i < data.bats[MetaIDX].GetVectorByName(SnapshotAttr_TID).Length(); i++ {
		tid := tidVec[i]
		if tid == 0 {
			bl := BlockLocations(insVec[i])
			it := bl.MakeIterator()
			for it.HasNext() {
				block := it.Next()
				if !block.GetLocation().IsEmpty() {
					data.locations[block.GetLocation().Name().String()] = block.GetLocation()
				}
			}
			continue
		}
		insLocation := insVec[i]
		delLocation := delVec[i]
		delCNLocation := delCNVec[i]
		segLocation := segVec[i]

		tableMeta := NewCheckpointMeta()
		tableMeta.DecodeFromString([][]byte{insLocation, delLocation, delCNLocation, segLocation})
		data.meta[tid] = tableMeta
	}

	for _, meta := range data.meta {
		for _, table := range meta.tables {
			it := table.locations.MakeIterator()
			for it.HasNext() {
				block := it.Next()
				if !block.GetLocation().IsEmpty() {
					data.locations[block.GetLocation().Name().String()] = block.GetLocation()
				}
			}
		}
	}
}

func (data *CheckpointData) readAll(
	ctx context.Context,
	version uint32,
	service fileservice.FileService,
) (err error) {
	data.replayMetaBatch()
	checkpointDataSize := uint64(0)
	readDuration := time.Now()
	for _, val := range data.locations {
		var reader *blockio.BlockReader
		reader, err = blockio.NewObjectReader(service, val)
		if err != nil {
			return
		}
		var bats []*containers.Batch
		now := time.Now()
		for idx := range checkpointDataReferVersions[version] {
			if uint16(idx) == MetaIDX || uint16(idx) == TNMetaIDX {
				continue
			}
			item := checkpointDataReferVersions[version][idx]

			if bats, err = LoadBlkColumnsByMeta(
				version, ctx, item.types, item.attrs, uint16(idx), reader, data.allocator,
			); err != nil {
				return
			}
			if version == CheckpointVersion1 {
				if uint16(idx) == TBLInsertIDX {
					for _, bat := range bats {
						length := bat.GetVectorByName(pkgcatalog.SystemRelAttr_Version).Length()
						vec := containers.MakeVector(types.T_uint32.ToType(), data.allocator)
						for i := 0; i < length; i++ {
							vec.Append(pkgcatalog.CatalogVersion_V1, false)
						}
						//Fixme: add vector to batch
						//bat.AddVector(pkgcatalog.SystemRelAttr_CatalogVersion, vec)
						bat.Attrs = append(bat.Attrs, pkgcatalog.SystemDBAttr_ID)
						bat.Vecs = append(bat.Vecs, vec)
					}
				}
			}
			if version <= CheckpointVersion2 {
				if uint16(idx) == DBDeleteIDX {
					for _, bat := range bats {
						rowIDVec := bat.GetVectorByName(catalog.AttrRowID)
						length := rowIDVec.Length()
						pkVec := containers.MakeVector(types.T_uint64.ToType(), data.allocator)
						for i := 0; i < length; i++ {
							pkVec.Append(objectio.HackRowidToU64(rowIDVec.Get(i).(types.Rowid)), false)
						}
						bat.Attrs = append(bat.Attrs, pkgcatalog.SystemDBAttr_ID)
						bat.Vecs = append(bat.Vecs, pkVec)
					}
				}

				if uint16(idx) == TBLDeleteIDX {
					for _, bat := range bats {
						rowIDVec := bat.GetVectorByName(catalog.AttrRowID)
						length := rowIDVec.Length()
						pkVec2 := containers.MakeVector(types.T_uint64.ToType(), data.allocator)
						for i := 0; i < length; i++ {
							pkVec2.Append(objectio.HackRowidToU64(rowIDVec.Get(i).(types.Rowid)), false)
							if err != nil {
								return err
							}
						}
						bat.Attrs = append(bat.Attrs, pkgcatalog.SystemRelAttr_ID)
						bat.Vecs = append(bat.Vecs, pkVec2)
					}
				}

				if uint16(idx) == TBLColDeleteIDX {
					for _, bat := range bats {
						rowIDVec := bat.GetVectorByName(catalog.AttrRowID)
						length := rowIDVec.Length()
						pkVec2 := containers.MakeVector(types.T_varchar.ToType(), data.allocator)
						for i := 0; i < length; i++ {
							pkVec2.Append(nil, true)
							if err != nil {
								return err
							}
						}
						bat.Attrs = append(bat.Attrs, pkgcatalog.SystemColAttr_UniqName)
						bat.Vecs = append(bat.Vecs, pkVec2)
					}
				}
			}
			if version <= CheckpointVersion3 {
				if uint16(idx) == TBLColInsertIDX {
					for _, bat := range bats {
						length := bat.GetVectorByName(catalog.AttrRowID).Length()
						vec := containers.MakeVector(types.New(types.T_varchar, types.MaxVarcharLen, 0), data.allocator)
						for i := 0; i < length; i++ {
							vec.Append([]byte(""), false)
						}
						bat.AddVector(pkgcatalog.SystemColAttr_EnumValues, vec)
					}
				}
			}

			if version <= CheckpointVersion5 {
				if uint16(idx) == BLKTNMetaInsertIDX {
					for _, bat := range bats {
						committs := bat.GetVectorByName(pkgcatalog.BlockMeta_CommitTs)
						bat.AddVector(pkgcatalog.BlockMeta_MemTruncPoint, committs)
					}
				}

				if uint16(idx) == BLKMetaInsertIDX {
					for _, bat := range bats {
						committs := bat.GetVectorByName(pkgcatalog.BlockMeta_CommitTs)
						bat.AddVector(pkgcatalog.BlockMeta_MemTruncPoint, committs)
					}
				}

				if uint16(idx) == BLKCNMetaInsertIDX {
					for _, bat := range bats {
						committs := bat.GetVectorByName(pkgcatalog.BlockMeta_CommitTs)
						bat.AddVector(pkgcatalog.BlockMeta_MemTruncPoint, committs)
					}
				}
			}
			for i := range bats {
				data.bats[idx].Append(bats[i])
			}
		}
		logutil.Info("read-checkpoint", common.OperationField("read"),
			common.OperandField("checkpoint"),
			common.AnyField("location", val.String()),
			common.AnyField("size", val.Extent().End()),
			common.AnyField("read cost", time.Since(now)))
		checkpointDataSize += uint64(val.Extent().End())
	}
	logutil.Info("read-all", common.OperationField("read"),
		common.OperandField("checkpoint"),
		common.AnyField("size", checkpointDataSize),
		common.AnyField("duration", time.Since(readDuration)))
	return
}

func (data *CheckpointData) Close() {
	for idx := range data.bats {
		if data.bats[idx] != nil {
			data.bats[idx].Close()
			data.bats[idx] = nil
		}
	}
	data.allocator = nil
}

func (data *CheckpointData) CloseWhenLoadFromCache(version uint32) {
	if version == CheckpointVersion1 {
		bat := data.bats[TBLInsertIDX]
		if bat == nil {
			return
		}
		vec := data.bats[TBLInsertIDX].GetVectorByName(pkgcatalog.SystemRelAttr_CatalogVersion)
		vec.Close()
	}
	if version <= CheckpointVersion2 {
		bat := data.bats[DBDeleteIDX]
		if bat == nil {
			return
		}
		vec := data.bats[DBDeleteIDX].GetVectorByName(pkgcatalog.SystemDBAttr_ID)
		vec.Close()
		bat = data.bats[TBLDeleteIDX]
		if bat == nil {
			return
		}
		vec = data.bats[TBLDeleteIDX].GetVectorByName(pkgcatalog.SystemRelAttr_ID)
		vec.Close()
	}
	if version <= CheckpointVersion3 {
		bat := data.bats[TBLColInsertIDX]
		if bat == nil {
			return
		}
		vec := data.bats[TBLColInsertIDX].GetVectorByName(pkgcatalog.SystemColAttr_EnumValues)
		vec.Close()
	}
	if version < CheckpointVersion5 {
		bat := data.bats[MetaIDX]
		if bat == nil {
			return
		}
		vec := data.bats[MetaIDX].GetVectorByName(SnapshotMetaAttr_BlockInsertBatchLocation)
		vec.Close()
		vec = data.bats[MetaIDX].GetVectorByName(SnapshotMetaAttr_BlockCNInsertBatchLocation)
		vec.Close()
		vec = data.bats[MetaIDX].GetVectorByName(SnapshotMetaAttr_BlockDeleteBatchLocation)
		vec.Close()
		vec = data.bats[MetaIDX].GetVectorByName(SnapshotMetaAttr_SegDeleteBatchLocation)
		vec.Close()

		bat = data.bats[TNMetaIDX]
		if bat == nil {
			return
		}
		vec = data.bats[TNMetaIDX].GetVectorByName(CheckpointMetaAttr_BlockLocation)
		vec.Close()
		vec = data.bats[TNMetaIDX].GetVectorByName(CheckpointMetaAttr_SchemaType)
		vec.Close()
	}
}
func (data *CheckpointData) GetBatches() []*containers.Batch {
	return data.bats[:]
}
func (data *CheckpointData) GetDBBatchs() (
	*containers.Batch,
	*containers.Batch,
	*containers.Batch,
	*containers.Batch) {
	return data.bats[DBInsertIDX],
		data.bats[DBInsertTxnIDX],
		data.bats[DBDeleteIDX],
		data.bats[DBDeleteTxnIDX]
}
func (data *CheckpointData) GetTblBatchs() (
	*containers.Batch,
	*containers.Batch,
	*containers.Batch,
	*containers.Batch,
	*containers.Batch) {
	return data.bats[TBLInsertIDX],
		data.bats[TBLInsertTxnIDX],
		data.bats[TBLColInsertIDX],
		data.bats[TBLDeleteIDX],
		data.bats[TBLDeleteTxnIDX]
}
func (data *CheckpointData) GetSegBatchs() (
	*containers.Batch,
	*containers.Batch,
	*containers.Batch,
	*containers.Batch,
	*containers.Batch) {
	return data.bats[SEGInsertIDX],
		data.bats[SEGInsertTxnIDX],
		data.bats[SEGDeleteIDX],
		data.bats[SEGDeleteTxnIDX],
		data.bats[ObjectInfoIDX]
}
func (data *CheckpointData) GetObjectBatchs() *containers.Batch {
	return data.bats[ObjectInfoIDX]
}
func (data *CheckpointData) GetBlkBatchs() (
	*containers.Batch,
	*containers.Batch,
	*containers.Batch,
	*containers.Batch) {
	return data.bats[BLKMetaInsertIDX],
		data.bats[BLKMetaInsertTxnIDX],
		data.bats[BLKMetaDeleteIDX],
		data.bats[BLKMetaDeleteTxnIDX]
}
func (data *CheckpointData) GetTNBlkBatchs() (
	*containers.Batch,
	*containers.Batch,
	*containers.Batch,
	*containers.Batch) {
	return data.bats[BLKTNMetaInsertIDX],
		data.bats[BLKTNMetaInsertTxnIDX],
		data.bats[BLKTNMetaDeleteIDX],
		data.bats[BLKTNMetaDeleteTxnIDX]
}
func (collector *BaseCollector) PostLoop() {
	collector.fillObjectInfoBatch()
}
func (collector *BaseCollector) VisitDB(entry *catalog.DBEntry) error {
	if shouldIgnoreDBInLogtail(entry.ID) {
		return nil
	}
	entry.RLock()
	mvccNodes := entry.ClonePreparedInRange(collector.start, collector.end)
	entry.RUnlock()
	delStart := collector.data.bats[DBDeleteIDX].GetVectorByName(catalog.AttrRowID).Length()
	insStart := collector.data.bats[DBInsertIDX].GetVectorByName(catalog.AttrRowID).Length()
	for _, node := range mvccNodes {
		if node.IsAborted() {
			continue
		}
		dbNode := node
		var created, dropped bool
		if dbNode.HasDropCommitted() {
			dropped = true
			if dbNode.CreatedAt.Equal(dbNode.DeletedAt) {
				created = true
			}
		} else {
			created = true
		}
		if dropped {
			// delScehma is empty, it will just fill rowid / commit ts
			catalogEntry2Batch(
				collector.data.bats[DBDeleteIDX],
				entry,
				node,
				DBDelSchema,
				txnimpl.FillDBRow,
				objectio.HackU64ToRowid(entry.GetID()),
				dbNode.GetEnd())
			dbNode.TxnMVCCNode.AppendTuple(collector.data.bats[DBDeleteTxnIDX])
			collector.data.bats[DBDeleteTxnIDX].GetVectorByName(SnapshotAttr_DBID).Append(entry.GetID(), false)
		}
		if created {
			catalogEntry2Batch(collector.data.bats[DBInsertIDX],
				entry,
				node,
				catalog.SystemDBSchema,
				txnimpl.FillDBRow,
				objectio.HackU64ToRowid(entry.GetID()),
				dbNode.GetEnd())
			dbNode.TxnMVCCNode.AppendTuple(collector.data.bats[DBInsertTxnIDX])
		}
	}
	delEnd := collector.data.bats[DBDeleteIDX].GetVectorByName(catalog.AttrRowID).Length()
	insEnd := collector.data.bats[DBInsertIDX].GetVectorByName(catalog.AttrRowID).Length()
	collector.data.updateMOCatalog(pkgcatalog.MO_DATABASE_ID, int32(insStart), int32(insEnd), int32(delStart), int32(delEnd))
	return nil
}
func (collector *GlobalCollector) isEntryDeletedBeforeThreshold(entry catalog.BaseEntry) bool {
	entry.RLock()
	defer entry.RUnlock()
	return entry.DeleteBefore(collector.versionThershold)
}
func (collector *GlobalCollector) VisitDB(entry *catalog.DBEntry) error {
	if collector.isEntryDeletedBeforeThreshold(entry.BaseEntryImpl) {
		collector.deletes[UsageDBID][entry.GetID()] = struct{}{}
		return nil
	}
	return collector.BaseCollector.VisitDB(entry)
}

func (collector *BaseCollector) Allocator() *mpool.MPool { return collector.data.allocator }
func (collector *BaseCollector) VisitTable(entry *catalog.TableEntry) (err error) {
	if shouldIgnoreTblInLogtail(entry.ID) {
		return nil
	}
	entry.RLock()
	mvccNodes := entry.ClonePreparedInRange(collector.start, collector.end)
	entry.RUnlock()
	tableColDelBat := collector.data.bats[TBLColDeleteIDX]
	tableDelTxnBat := collector.data.bats[TBLDeleteTxnIDX]
	tableDelBat := collector.data.bats[TBLDeleteIDX]
	tableColInsBat := collector.data.bats[TBLColInsertIDX]
	tableInsBat := collector.data.bats[TBLInsertIDX]
	tableColInsTxnBat := collector.data.bats[TBLInsertTxnIDX]
	tblDelStart := collector.data.bats[TBLDeleteIDX].GetVectorByName(catalog.AttrRowID).Length()
	tblInsStart := collector.data.bats[TBLInsertIDX].GetVectorByName(catalog.AttrRowID).Length()
	colDelStart := collector.data.bats[TBLColDeleteIDX].GetVectorByName(catalog.AttrRowID).Length()
	colInsStart := collector.data.bats[TBLColInsertIDX].GetVectorByName(catalog.AttrRowID).Length()
	for _, node := range mvccNodes {
		if node.IsAborted() {
			continue
		}
		tblNode := node
		var created, dropped bool
		if tblNode.HasDropCommitted() {
			dropped = true
			if tblNode.CreatedAt.Equal(tblNode.DeletedAt) {
				created = true
			}
		} else {
			created = true
		}
		if created {
			for _, syscol := range catalog.SystemColumnSchema.ColDefs {
				txnimpl.FillColumnRow(
					entry,
					tblNode,
					syscol.Name,
					tableColInsBat.GetVectorByName(syscol.Name),
				)
			}
			// send dropped column del
			for _, name := range tblNode.BaseNode.Schema.Extra.DroppedAttrs {
				tableColDelBat.GetVectorByName(catalog.AttrRowID).Append(objectio.HackBytes2Rowid([]byte(fmt.Sprintf("%d-%s", entry.GetID(), name))), false)
				tableColDelBat.GetVectorByName(catalog.AttrCommitTs).Append(tblNode.GetEnd(), false)
				tableColDelBat.GetVectorByName(pkgcatalog.SystemColAttr_UniqName).Append([]byte(fmt.Sprintf("%d-%s", entry.GetID(), name)), false)
			}
			rowidVec := tableColInsBat.GetVectorByName(catalog.AttrRowID)
			commitVec := tableColInsBat.GetVectorByName(catalog.AttrCommitTs)
			for _, usercol := range tblNode.BaseNode.Schema.ColDefs {
				rowidVec.Append(objectio.HackBytes2Rowid([]byte(fmt.Sprintf("%d-%s", entry.GetID(), usercol.Name))), false)
				commitVec.Append(tblNode.GetEnd(), false)
			}

			tableColInsTxnBat.GetVectorByName(
				SnapshotAttr_BlockMaxRow).Append(entry.GetLastestSchema().BlockMaxRows, false)
			tableColInsTxnBat.GetVectorByName(
				SnapshotAttr_SegmentMaxBlock).Append(entry.GetLastestSchema().SegmentMaxBlocks, false)
			tableColInsTxnBat.GetVectorByName(
				SnapshotAttr_SchemaExtra).Append(tblNode.BaseNode.Schema.MustGetExtraBytes(), false)

			catalogEntry2Batch(
				tableInsBat,
				entry,
				tblNode,
				catalog.SystemTableSchema,
				txnimpl.FillTableRow,
				objectio.HackU64ToRowid(entry.GetID()),
				tblNode.GetEnd(),
			)

			tblNode.TxnMVCCNode.AppendTuple(tableColInsTxnBat)
		}
		if dropped {
			tableDelTxnBat.GetVectorByName(
				SnapshotAttr_DBID).Append(entry.GetDB().GetID(), false)
			tableDelTxnBat.GetVectorByName(
				SnapshotAttr_TID).Append(entry.GetID(), false)

			rowidVec := tableColDelBat.GetVectorByName(catalog.AttrRowID)
			commitVec := tableColDelBat.GetVectorByName(catalog.AttrCommitTs)
			pkVec := tableColDelBat.GetVectorByName(pkgcatalog.SystemColAttr_UniqName)
			for _, usercol := range tblNode.BaseNode.Schema.ColDefs {
				rowidVec.Append(objectio.HackBytes2Rowid([]byte(fmt.Sprintf("%d-%s", entry.GetID(), usercol.Name))), false)
				commitVec.Append(tblNode.GetEnd(), false)
				pkVec.Append([]byte(fmt.Sprintf("%d-%s", entry.GetID(), usercol.Name)), false)
			}

			catalogEntry2Batch(
				tableDelBat,
				entry,
				tblNode,
				TblDelSchema,
				txnimpl.FillTableRow,
				objectio.HackU64ToRowid(entry.GetID()),
				tblNode.GetEnd(),
			)
			tblNode.TxnMVCCNode.AppendTuple(tableDelTxnBat)
		}
	}
	tblDelEnd := collector.data.bats[TBLDeleteIDX].GetVectorByName(catalog.AttrRowID).Length()
	tblInsEnd := collector.data.bats[TBLInsertIDX].GetVectorByName(catalog.AttrRowID).Length()
	colDelEnd := collector.data.bats[TBLColDeleteIDX].GetVectorByName(catalog.AttrRowID).Length()
	colInsEnd := collector.data.bats[TBLColInsertIDX].GetVectorByName(catalog.AttrRowID).Length()
	collector.data.updateMOCatalog(pkgcatalog.MO_TABLES_ID, int32(tblInsStart), int32(tblInsEnd), int32(tblDelStart), int32(tblDelEnd))
	collector.data.updateMOCatalog(pkgcatalog.MO_COLUMNS_ID, int32(colInsStart), int32(colInsEnd), int32(colDelStart), int32(colDelEnd))
	return nil
}

func (collector *GlobalCollector) VisitTable(entry *catalog.TableEntry) error {
	if collector.isEntryDeletedBeforeThreshold(entry.BaseEntryImpl) {
		collector.deletes[UsageTblID][entry.GetID()] = struct{}{}
		return nil
	}
	if collector.isEntryDeletedBeforeThreshold(entry.GetDB().BaseEntryImpl) {
		return nil
	}
	return collector.BaseCollector.VisitTable(entry)
}

func (collector *BaseCollector) visitSegmentEntry(entry *catalog.SegmentEntry) error {
	entry.RLock()
	mvccNodes := entry.ClonePreparedInRange(collector.start, collector.end)
	entry.RUnlock()
	if len(mvccNodes) == 0 {
		return nil
	}
<<<<<<< HEAD

	needPrefetch, blk := entry.NeedPrefetchObjectMetaForObjectInfo(mvccNodes)
	if needPrefetch {
		blockio.PrefetchMeta(blk.GetBlockData().GetFs().Service, blk.GetMetaLoc())
	}
=======
	delStart := collector.data.bats[SEGDeleteIDX].GetVectorByName(catalog.AttrRowID).Length()
	segDelBat := collector.data.bats[SEGDeleteIDX]
	segDelTxn := collector.data.bats[SEGDeleteTxnIDX]
	segInsBat := collector.data.bats[SEGInsertIDX]
	segInsTxn := collector.data.bats[SEGInsertTxnIDX]
>>>>>>> f118b197

	collector.segments = append(collector.segments, entry)
	if len(collector.segments) >= 100 {
		collector.fillObjectInfoBatch()
		collector.segments = collector.segments[:0]
	}
	return nil
}

func (collector *BaseCollector) fillObjectInfoBatch() error {
	for _, entry := range collector.segments {
		entry.RLock()
		mvccNodes := entry.ClonePreparedInRange(collector.start, collector.end)
		entry.RUnlock()
		if len(mvccNodes) == 0 {
			return nil
		}
		delStart := collector.data.bats[ObjectInfoIDX].GetVectorByName(catalog.ObjectAttr_ObjectStats).Length()
		segDelBat := collector.data.bats[SEGDeleteIDX]

		for _, node := range mvccNodes {
			if node.IsAborted() {
				continue
			}
			if node.BaseNode.ObjectStats.IsZero() {
				stats, err := entry.LoadObjectInfoWithTxnTS(node.Start)
				if err != nil {
					return err
				}
				node.BaseNode.ObjectStats = stats
			}
			visitObject(collector.data.bats[ObjectInfoIDX], entry, node)
			segNode := node
			if segNode.HasDropCommitted() {
				vector.AppendFixed(
					segDelBat.GetVectorByName(catalog.AttrRowID).GetDownstreamVector(),
					objectio.HackObjid2Rowid(&entry.ID),
					false,
					common.DefaultAllocator,
				)
				vector.AppendFixed(
					segDelBat.GetVectorByName(catalog.AttrCommitTs).GetDownstreamVector(),
					segNode.GetEnd(),
					false,
					common.DefaultAllocator,
				)
			}
		}
		delEnd := collector.data.bats[ObjectInfoIDX].GetVectorByName(catalog.ObjectAttr_ObjectStats).Length()
		collector.data.UpdateSegMeta(entry.GetTable().ID, int32(delStart), int32(delEnd))
	}
	return nil
}

func (collector *BaseCollector) VisitSegForBackup(entry *catalog.SegmentEntry) (err error) {
	entry.RLock()
	if entry.GetCreatedAtLocked().Greater(collector.start) {
		entry.RUnlock()
		return nil
	}
	entry.RUnlock()
	return collector.visitSegmentEntry(entry)
}

func (collector *BaseCollector) VisitSeg(entry *catalog.SegmentEntry) (err error) {
	collector.visitSegmentEntry(entry)
	return nil
}

func (collector *GlobalCollector) VisitSeg(entry *catalog.SegmentEntry) error {
	if collector.isEntryDeletedBeforeThreshold(entry.BaseEntryImpl) {
		collector.deletes[UsageObjID][entry.ID] = struct{}{}
		return nil
	}
	if collector.isEntryDeletedBeforeThreshold(entry.GetTable().BaseEntryImpl) {
		return nil
	}
	if collector.isEntryDeletedBeforeThreshold(entry.GetTable().GetDB().BaseEntryImpl) {
		return nil
	}
	return collector.BaseCollector.VisitSeg(entry)
}

func (collector *BaseCollector) visitBlockEntry(entry *catalog.BlockEntry) {
	entry.RLock()
	mvccNodes := entry.ClonePreparedInRange(collector.start, collector.end)
	entry.RUnlock()
	if len(mvccNodes) == 0 {
		return
	}
	insStart := collector.data.bats[BLKMetaInsertIDX].GetVectorByName(catalog.AttrRowID).Length()
	delStart := collector.data.bats[BLKMetaDeleteIDX].GetVectorByName(catalog.AttrRowID).Length()
	blkTNMetaDelBat := collector.data.bats[BLKTNMetaDeleteIDX]
	blkTNMetaDelTxnBat := collector.data.bats[BLKTNMetaDeleteTxnIDX]
	blkTNMetaInsBat := collector.data.bats[BLKTNMetaInsertIDX]
	blkTNMetaInsTxnBat := collector.data.bats[BLKTNMetaInsertTxnIDX]
	blkMetaDelBat := collector.data.bats[BLKMetaDeleteIDX]
	blkMetaDelTxnBat := collector.data.bats[BLKMetaDeleteTxnIDX]
	blkCNMetaInsBat := collector.data.bats[BLKCNMetaInsertIDX]
	blkMetaInsBat := collector.data.bats[BLKMetaInsertIDX]
	blkMetaInsTxnBat := collector.data.bats[BLKMetaInsertTxnIDX]

	blkTNMetaDelRowIDVec := blkTNMetaDelBat.GetVectorByName(catalog.AttrRowID).GetDownstreamVector()
	blkTNMetaDelCommitTsVec := blkTNMetaDelBat.GetVectorByName(catalog.AttrCommitTs).GetDownstreamVector()
	blkTNMetaDelTxnDBIDVec := blkTNMetaDelTxnBat.GetVectorByName(SnapshotAttr_DBID).GetDownstreamVector()
	blkTNMetaDelTxnTIDVec := blkTNMetaDelTxnBat.GetVectorByName(SnapshotAttr_TID).GetDownstreamVector()
	blkTNMetaDelTxnMetaLocVec := blkTNMetaDelTxnBat.GetVectorByName(pkgcatalog.BlockMeta_MetaLoc).GetDownstreamVector()
	blkTNMetaDelTxnDeltaLocVec := blkTNMetaDelTxnBat.GetVectorByName(pkgcatalog.BlockMeta_DeltaLoc).GetDownstreamVector()

	blkTNMetaInsRowIDVec := blkTNMetaInsBat.GetVectorByName(catalog.AttrRowID).GetDownstreamVector()
	blkTNMetaInsCommitTimeVec := blkTNMetaInsBat.GetVectorByName(catalog.AttrCommitTs).GetDownstreamVector()
	blkTNMetaInsIDVec := blkTNMetaInsBat.GetVectorByName(pkgcatalog.BlockMeta_ID).GetDownstreamVector()
	blkTNMetaInsStateVec := blkTNMetaInsBat.GetVectorByName(pkgcatalog.BlockMeta_EntryState).GetDownstreamVector()
	blkTNMetaInsMetaLocVec := blkTNMetaInsBat.GetVectorByName(pkgcatalog.BlockMeta_MetaLoc).GetDownstreamVector()
	blkTNMetaInsDelLocVec := blkTNMetaInsBat.GetVectorByName(pkgcatalog.BlockMeta_DeltaLoc).GetDownstreamVector()
	blkTNMetaInsSortedVec := blkTNMetaInsBat.GetVectorByName(pkgcatalog.BlockMeta_Sorted).GetDownstreamVector()
	blkTNMetaInsSegIDVec := blkTNMetaInsBat.GetVectorByName(pkgcatalog.BlockMeta_SegmentID).GetDownstreamVector()
	blkTNMetaInsCommitTsVec := blkTNMetaInsBat.GetVectorByName(pkgcatalog.BlockMeta_CommitTs).GetDownstreamVector()
	blkTNMetaInsMemTruncVec := blkTNMetaInsBat.GetVectorByName(pkgcatalog.BlockMeta_MemTruncPoint).GetDownstreamVector()

	blkTNMetaInsTxnDBIDVec := blkTNMetaInsTxnBat.GetVectorByName(SnapshotAttr_DBID).GetDownstreamVector()
	blkTNMetaInsTxnTIDVec := blkTNMetaInsTxnBat.GetVectorByName(SnapshotAttr_TID).GetDownstreamVector()
	blkTNMetaInsTxnMetaLocVec := blkTNMetaInsTxnBat.GetVectorByName(pkgcatalog.BlockMeta_MetaLoc).GetDownstreamVector()
	blkTNMetaInsTxnDeltaLocVec := blkTNMetaInsTxnBat.GetVectorByName(pkgcatalog.BlockMeta_DeltaLoc).GetDownstreamVector()

	blkMetaDelRowIDVec := blkMetaDelBat.GetVectorByName(catalog.AttrRowID).GetDownstreamVector()
	blkMetaDelCommitTsVec := blkMetaDelBat.GetVectorByName(catalog.AttrCommitTs).GetDownstreamVector()

	blkMetaDelTxnDBIDVec := blkMetaDelTxnBat.GetVectorByName(SnapshotAttr_DBID).GetDownstreamVector()
	blkMetaDelTxnTIDVec := blkMetaDelTxnBat.GetVectorByName(SnapshotAttr_TID).GetDownstreamVector()
	blkMetaDelTxnMetaLocVec := blkMetaDelTxnBat.GetVectorByName(pkgcatalog.BlockMeta_MetaLoc).GetDownstreamVector()
	blkMetaDelTxnDeltaLocVec := blkMetaDelTxnBat.GetVectorByName(pkgcatalog.BlockMeta_DeltaLoc).GetDownstreamVector()

	blkCNMetaInsRowIDVec := blkCNMetaInsBat.GetVectorByName(catalog.AttrRowID).GetDownstreamVector()
	blkCNMetaInsCommitTimeVec := blkCNMetaInsBat.GetVectorByName(catalog.AttrCommitTs).GetDownstreamVector()
	blkCNMetaInsIDVec := blkCNMetaInsBat.GetVectorByName(pkgcatalog.BlockMeta_ID).GetDownstreamVector()
	blkCNMetaInsStateVec := blkCNMetaInsBat.GetVectorByName(pkgcatalog.BlockMeta_EntryState).GetDownstreamVector()
	blkCNMetaInsMetaLocVec := blkCNMetaInsBat.GetVectorByName(pkgcatalog.BlockMeta_MetaLoc).GetDownstreamVector()
	blkCNMetaInsDelLocVec := blkCNMetaInsBat.GetVectorByName(pkgcatalog.BlockMeta_DeltaLoc).GetDownstreamVector()
	blkCNMetaInsSortedVec := blkCNMetaInsBat.GetVectorByName(pkgcatalog.BlockMeta_Sorted).GetDownstreamVector()
	blkCNMetaInsSegIDVec := blkCNMetaInsBat.GetVectorByName(pkgcatalog.BlockMeta_SegmentID).GetDownstreamVector()
	blkCNMetaInsCommitTsVec := blkCNMetaInsBat.GetVectorByName(pkgcatalog.BlockMeta_CommitTs).GetDownstreamVector()
	blkCNMetaInsMemTruncVec := blkCNMetaInsBat.GetVectorByName(pkgcatalog.BlockMeta_MemTruncPoint).GetDownstreamVector()

	blkMetaInsRowIDVec := blkMetaInsBat.GetVectorByName(catalog.AttrRowID).GetDownstreamVector()
	blkMetaInsCommitTimeVec := blkMetaInsBat.GetVectorByName(catalog.AttrCommitTs).GetDownstreamVector()
	blkMetaInsIDVec := blkMetaInsBat.GetVectorByName(pkgcatalog.BlockMeta_ID).GetDownstreamVector()
	blkMetaInsStateVec := blkMetaInsBat.GetVectorByName(pkgcatalog.BlockMeta_EntryState).GetDownstreamVector()
	blkMetaInsMetaLocVec := blkMetaInsBat.GetVectorByName(pkgcatalog.BlockMeta_MetaLoc).GetDownstreamVector()
	blkMetaInsDelLocVec := blkMetaInsBat.GetVectorByName(pkgcatalog.BlockMeta_DeltaLoc).GetDownstreamVector()
	blkMetaInsSortedVec := blkMetaInsBat.GetVectorByName(pkgcatalog.BlockMeta_Sorted).GetDownstreamVector()
	blkMetaInsSegIDVec := blkMetaInsBat.GetVectorByName(pkgcatalog.BlockMeta_SegmentID).GetDownstreamVector()
	blkMetaInsCommitTsVec := blkMetaInsBat.GetVectorByName(pkgcatalog.BlockMeta_CommitTs).GetDownstreamVector()
	blkMetaInsMemTruncVec := blkMetaInsBat.GetVectorByName(pkgcatalog.BlockMeta_MemTruncPoint).GetDownstreamVector()

	blkMetaInsTxnDBIDVec := blkMetaInsTxnBat.GetVectorByName(SnapshotAttr_DBID).GetDownstreamVector()
	blkMetaInsTxnTIDVec := blkMetaInsTxnBat.GetVectorByName(SnapshotAttr_TID).GetDownstreamVector()
	blkMetaInsTxnMetaLocVec := blkMetaInsTxnBat.GetVectorByName(pkgcatalog.BlockMeta_MetaLoc).GetDownstreamVector()
	blkMetaInsTxnDeltaLocVec := blkMetaInsTxnBat.GetVectorByName(pkgcatalog.BlockMeta_DeltaLoc).GetDownstreamVector()

	for _, node := range mvccNodes {
		if node.IsAborted() {
			continue
		}
		metaNode := node
		if metaNode.BaseNode.MetaLoc.IsEmpty() || metaNode.Aborted {
			if metaNode.HasDropCommitted() {
				vector.AppendFixed(
					blkTNMetaDelRowIDVec,
					objectio.HackBlockid2Rowid(&entry.ID),
					false,
					collector.data.allocator,
				)
				vector.AppendFixed(
					blkTNMetaDelCommitTsVec,
					metaNode.GetEnd(),
					false,
					collector.data.allocator,
				)
				vector.AppendFixed(
					blkTNMetaDelTxnDBIDVec,
					entry.GetSegment().GetTable().GetDB().GetID(),
					false,
					collector.data.allocator,
				)
				vector.AppendFixed(
					blkTNMetaDelTxnTIDVec,
					entry.GetSegment().GetTable().GetID(),
					false,
					collector.data.allocator,
				)
				vector.AppendBytes(
					blkTNMetaDelTxnMetaLocVec,
					[]byte(metaNode.BaseNode.MetaLoc),
					false,
					collector.data.allocator,
				)
				vector.AppendBytes(
					blkTNMetaDelTxnDeltaLocVec,
					[]byte(metaNode.BaseNode.DeltaLoc),
					false,
					collector.data.allocator,
				)
				metaNode.TxnMVCCNode.AppendTuple(blkTNMetaDelTxnBat)
			} else {
				vector.AppendFixed(
					blkTNMetaInsIDVec,
					entry.ID,
					false,
					collector.data.allocator,
				)
				vector.AppendFixed(
					blkTNMetaInsStateVec,
					entry.IsAppendable(),
					false,
					collector.data.allocator,
				)
				vector.AppendFixed(
					blkTNMetaInsCommitTsVec,
					metaNode.GetEnd(),
					false,
					collector.data.allocator,
				)
				vector.AppendBytes(
					blkTNMetaInsMetaLocVec,
					[]byte(metaNode.BaseNode.MetaLoc),
					false,
					collector.data.allocator,
				)
				vector.AppendBytes(
					blkTNMetaInsDelLocVec,
					[]byte(metaNode.BaseNode.DeltaLoc),
					false,
					collector.data.allocator,
				)
				is_sorted := false
				if !entry.IsAppendable() && entry.GetSchema().HasSortKey() {
					is_sorted = true
				}
				vector.AppendFixed(
					blkTNMetaInsSortedVec,
					is_sorted,
					false,
					collector.data.allocator,
				)
				vector.AppendFixed(
					blkTNMetaInsSegIDVec,
					*entry.GetSegment().ID.Segment(),
					false,
					collector.data.allocator,
				)
				vector.AppendFixed(
					blkTNMetaInsCommitTimeVec,
					metaNode.CreatedAt,
					false,
					collector.data.allocator,
				)
				vector.AppendFixed(blkTNMetaInsMemTruncVec, metaNode.Start, false, collector.data.allocator)
				vector.AppendFixed(
					blkTNMetaInsRowIDVec,
					objectio.HackBlockid2Rowid(&entry.ID),
					false,
					collector.data.allocator,
				)
				vector.AppendFixed(
					blkTNMetaInsTxnDBIDVec,
					entry.GetSegment().GetTable().GetDB().GetID(),
					false,
					collector.data.allocator,
				)
				vector.AppendFixed(
					blkTNMetaInsTxnTIDVec,
					entry.GetSegment().GetTable().GetID(),
					false,
					collector.data.allocator,
				)
				vector.AppendBytes(
					blkTNMetaInsTxnMetaLocVec,
					[]byte(metaNode.BaseNode.MetaLoc),
					false,
					collector.data.allocator,
				)
				vector.AppendBytes(
					blkTNMetaInsTxnDeltaLocVec,
					[]byte(metaNode.BaseNode.DeltaLoc),
					false,
					collector.data.allocator,
				)
				metaNode.TxnMVCCNode.AppendTuple(blkTNMetaInsTxnBat)
			}
		} else {
			if metaNode.HasDropCommitted() {
				vector.AppendFixed(
					blkMetaDelRowIDVec,
					objectio.HackBlockid2Rowid(&entry.ID),
					false,
					collector.data.allocator,
				)
				vector.AppendFixed(
					blkMetaDelCommitTsVec,
					metaNode.GetEnd(),
					false,
					collector.data.allocator,
				)

				vector.AppendFixed(
					blkMetaDelTxnDBIDVec,
					entry.GetSegment().GetTable().GetDB().GetID(),
					false,
					collector.data.allocator,
				)
				vector.AppendFixed(
					blkMetaDelTxnTIDVec,
					entry.GetSegment().GetTable().GetID(),
					false,
					collector.data.allocator,
				)
				vector.AppendBytes(
					blkMetaDelTxnMetaLocVec,
					[]byte(metaNode.BaseNode.MetaLoc),
					false,
					collector.data.allocator,
				)
				vector.AppendBytes(
					blkMetaDelTxnDeltaLocVec,
					[]byte(metaNode.BaseNode.DeltaLoc),
					false,
					collector.data.allocator,
				)
				metaNode.TxnMVCCNode.AppendTuple(blkMetaDelTxnBat)
				is_sorted := false
				if !entry.IsAppendable() && entry.GetSchema().HasSortKey() {
					is_sorted = true
				}
				vector.AppendFixed(
					blkCNMetaInsIDVec,
					entry.ID,
					false,
					collector.data.allocator,
				)
				vector.AppendFixed(
					blkCNMetaInsStateVec,
					entry.IsAppendable(),
					false,
					collector.data.allocator,
				)
				vector.AppendBytes(
					blkCNMetaInsMetaLocVec,
					[]byte(metaNode.BaseNode.MetaLoc),
					false,
					collector.data.allocator,
				)
				vector.AppendBytes(
					blkCNMetaInsDelLocVec,
					[]byte(metaNode.BaseNode.DeltaLoc),
					false,
					collector.data.allocator,
				)
				vector.AppendFixed(
					blkCNMetaInsSortedVec,
					is_sorted,
					false,
					collector.data.allocator,
				)
				vector.AppendFixed(
					blkCNMetaInsSegIDVec,
					*entry.GetSegment().ID.Segment(),
					false,
					collector.data.allocator,
				)
				vector.AppendFixed(
					blkCNMetaInsCommitTsVec,
					metaNode.GetEnd(),
					false,
					collector.data.allocator,
				)
				vector.AppendFixed(
					blkCNMetaInsRowIDVec,
					objectio.HackBlockid2Rowid(&entry.ID),
					false,
					collector.data.allocator,
				)
				vector.AppendFixed(
					blkCNMetaInsCommitTimeVec,
					metaNode.CreatedAt,
					false,
					collector.data.allocator,
				)
				memTrucate := metaNode.Start
				if !entry.IsAppendable() && metaNode.DeletedAt.Equal(metaNode.GetEnd()) {
					memTrucate = types.TS{}
				}
				vector.AppendFixed(blkCNMetaInsMemTruncVec, memTrucate, false, collector.data.allocator)

			} else {
				is_sorted := false
				if !entry.IsAppendable() && entry.GetSchema().HasSortKey() {
					is_sorted = true
				}
				vector.AppendFixed(
					blkMetaInsIDVec,
					entry.ID,
					false,
					collector.data.allocator,
				)
				vector.AppendFixed(
					blkMetaInsStateVec,
					entry.IsAppendable(),
					false,
					collector.data.allocator,
				)
				vector.AppendBytes(
					blkMetaInsMetaLocVec,
					[]byte(metaNode.BaseNode.MetaLoc),
					false,
					collector.data.allocator,
				)
				vector.AppendBytes(
					blkMetaInsDelLocVec,
					[]byte(metaNode.BaseNode.DeltaLoc),
					false,
					collector.data.allocator,
				)
				vector.AppendFixed(
					blkMetaInsCommitTsVec,
					metaNode.GetEnd(),
					false,
					collector.data.allocator,
				)
				vector.AppendFixed(
					blkMetaInsSortedVec,
					is_sorted,
					false,
					collector.data.allocator,
				)
				vector.AppendFixed(
					blkMetaInsSegIDVec,
					*entry.GetSegment().ID.Segment(),
					false,
					collector.data.allocator,
				)
				vector.AppendFixed(
					blkMetaInsCommitTimeVec,
					metaNode.CreatedAt,
					false,
					collector.data.allocator,
				)
				vector.AppendFixed(
					blkMetaInsRowIDVec,
					objectio.HackBlockid2Rowid(&entry.ID),
					false,
					collector.data.allocator,
				)

				vector.AppendFixed(blkMetaInsMemTruncVec, metaNode.Start, false, collector.data.allocator)

				vector.AppendFixed(
					blkMetaInsTxnDBIDVec,
					entry.GetSegment().GetTable().GetDB().GetID(),
					false,
					collector.data.allocator,
				)
				vector.AppendFixed(
					blkMetaInsTxnTIDVec,
					entry.GetSegment().GetTable().GetID(),
					false,
					collector.data.allocator,
				)
				vector.AppendBytes(
					blkMetaInsTxnMetaLocVec,
					[]byte(metaNode.BaseNode.MetaLoc),
					false,
					collector.data.allocator,
				)
				vector.AppendBytes(
					blkMetaInsTxnDeltaLocVec,
					[]byte(metaNode.BaseNode.DeltaLoc),
					false,
					collector.data.allocator,
				)

				metaNode.TxnMVCCNode.AppendTuple(blkMetaInsTxnBat)
			}
		}
	}
	insEnd := collector.data.bats[BLKMetaInsertIDX].GetVectorByName(catalog.AttrRowID).Length()
	delEnd := collector.data.bats[BLKMetaDeleteIDX].GetVectorByName(catalog.AttrRowID).Length()
	collector.data.UpdateBlkMeta(entry.GetSegment().GetTable().ID, int32(insStart), int32(insEnd), int32(delStart), int32(delEnd))
}

func (collector *BaseCollector) VisitBlkForBackup(entry *catalog.BlockEntry) (err error) {
	entry.RLock()
	if entry.GetCreatedAtLocked().Greater(collector.start) {
		entry.RUnlock()
		return nil
	}
	entry.RUnlock()
	collector.visitBlockEntry(entry)
	return nil
}

func (collector *BaseCollector) VisitBlk(entry *catalog.BlockEntry) (err error) {
	collector.visitBlockEntry(entry)
	return nil
}

func (collector *GlobalCollector) VisitBlk(entry *catalog.BlockEntry) error {
	if collector.isEntryDeletedBeforeThreshold(entry.BaseEntryImpl) {
		return nil
	}
	if collector.isEntryDeletedBeforeThreshold(entry.GetSegment().BaseEntryImpl) {
		return nil
	}
	if collector.isEntryDeletedBeforeThreshold(entry.GetSegment().GetTable().BaseEntryImpl) {
		return nil
	}
	if collector.isEntryDeletedBeforeThreshold(entry.GetSegment().GetTable().GetDB().BaseEntryImpl) {
		return nil
	}
	return collector.BaseCollector.VisitBlk(entry)
}

func (collector *BaseCollector) OrphanData() *CheckpointData {
	data := collector.data
	collector.data = nil
	return data
}

func (collector *BaseCollector) Close() {
	if collector.data != nil {
		collector.data.Close()
	}
}<|MERGE_RESOLUTION|>--- conflicted
+++ resolved
@@ -2655,19 +2655,11 @@
 	if len(mvccNodes) == 0 {
 		return nil
 	}
-<<<<<<< HEAD
 
 	needPrefetch, blk := entry.NeedPrefetchObjectMetaForObjectInfo(mvccNodes)
 	if needPrefetch {
 		blockio.PrefetchMeta(blk.GetBlockData().GetFs().Service, blk.GetMetaLoc())
 	}
-=======
-	delStart := collector.data.bats[SEGDeleteIDX].GetVectorByName(catalog.AttrRowID).Length()
-	segDelBat := collector.data.bats[SEGDeleteIDX]
-	segDelTxn := collector.data.bats[SEGDeleteTxnIDX]
-	segInsBat := collector.data.bats[SEGInsertIDX]
-	segInsTxn := collector.data.bats[SEGInsertTxnIDX]
->>>>>>> f118b197
 
 	collector.segments = append(collector.segments, entry)
 	if len(collector.segments) >= 100 {
