// Copyright 2021 Matrix Origin
//
// Licensed under the Apache License, Version 2.0 (the "License");
// you may not use this file except in compliance with the License.
// You may obtain a copy of the License at
//
//      http://www.apache.org/licenses/LICENSE-2.0
//
// Unless required by applicable law or agreed to in writing, software
// distributed under the License is distributed on an "AS IS" BASIS,
// WITHOUT WARRANTIES OR CONDITIONS OF ANY KIND, either express or implied.
// See the License for the specific language governing permissions and
// limitations under the License.

package catalog

import (
	"bytes"
	"context"
	"fmt"
	"math"
	"strings"
	"sync"
	"sync/atomic"

	pkgcatalog "github.com/matrixorigin/matrixone/pkg/catalog"
	"github.com/matrixorigin/matrixone/pkg/common/moerr"
	"github.com/matrixorigin/matrixone/pkg/container/types"
	"github.com/matrixorigin/matrixone/pkg/logutil"
	"github.com/matrixorigin/matrixone/pkg/objectio"
	apipb "github.com/matrixorigin/matrixone/pkg/pb/api"
	"github.com/matrixorigin/matrixone/pkg/vm/engine/tae/common"
	"github.com/matrixorigin/matrixone/pkg/vm/engine/tae/iface/data"
	"github.com/matrixorigin/matrixone/pkg/vm/engine/tae/iface/txnif"
	"github.com/matrixorigin/matrixone/pkg/vm/engine/tae/txn/txnbase"
)

type TableDataFactory = func(meta *TableEntry) data.Table

func tableVisibilityFn[T *TableEntry](n *common.GenericDLNode[*TableEntry], txn txnif.TxnReader) (visible, dropped bool, name string) {
	table := n.GetPayload()
	visible, dropped, name = table.GetVisibilityAndName(txn)
	return
}

type TableObjects struct {
	objects   *common.GenericSortedDList[*ObjectEntry]
	nameIndex map[types.Objectid]*common.GenericDLNode[*ObjectEntry]
}

func NewTableObjects() *TableObjects {
	return &TableObjects{
		objects:   common.NewGenericSortedDList((*ObjectEntry).Less),
		nameIndex: make(map[types.Objectid]*common.GenericDLNode[*ObjectEntry]),
	}
}

func (objs *TableObjects) AddObject(obj *ObjectEntry) {
	e := objs.objects.Insert(obj)
	objs.nameIndex[obj.ID] = e
}

func (objs *TableObjects) RemoveObject(obj *ObjectEntry) error {
	if e, ok := objs.nameIndex[obj.ID]; !ok {
		return moerr.GetOkExpectedEOB()
	} else {
		objs.objects.Delete(e)
		delete(objs.nameIndex, obj.ID)
	}
	return nil
}

func (objs *TableObjects) GetObjectByID(id *types.Objectid) (*ObjectEntry, error) {
	entry := objs.nameIndex[*id]
	if entry == nil {
		return nil, moerr.GetOkExpectedEOB()
	}
	return entry.GetPayload(), nil
}

func (objs *TableObjects) MakeObjectIt(rwlocker *sync.RWMutex, reverse bool) *common.GenericSortedDListIt[*ObjectEntry] {
	return common.NewGenericSortedDListIt(rwlocker, objs.objects, reverse)
}

type TableEntry struct {
	*BaseEntryImpl[*TableMVCCNode]
	*TableNode
<<<<<<< HEAD
	Stats     *common.TableCompactStat
	ID        uint64
	db        *DBEntry
=======
	Stats *common.TableCompactStat
	ID    uint64
	db    *DBEntry
	// entries map[types.Objectid]*ObjectListNode
	//link.head and link.tail is nil when create tableEntry object.
	link      *ObjectList
>>>>>>> 5f4a341d
	tableData data.Table
	rows      atomic.Uint64

	// fullname is format as 'tenantID-tableName', the tenantID prefix is only used 'mo_catalog' database
	fullName string

	dataObjects      *TableObjects
	tombstoneObjects *TableObjects
}

func genTblFullName(tenantID uint32, name string) string {
	if name == pkgcatalog.MO_DATABASE || name == pkgcatalog.MO_TABLES || name == pkgcatalog.MO_COLUMNS {
		tenantID = 0
	}
	return fmt.Sprintf("%d-%s", tenantID, name)
}

func NewTableEntry(db *DBEntry, schema *Schema, txnCtx txnif.AsyncTxn, dataFactory TableDataFactory) *TableEntry {
	id := db.catalog.NextTable()
	return NewTableEntryWithTableId(db, schema, txnCtx, dataFactory, id)
}

func NewTableEntryWithTableId(db *DBEntry, schema *Schema, txnCtx txnif.AsyncTxn, dataFactory TableDataFactory, tableId uint64) *TableEntry {
	if txnCtx != nil {
		// Only in unit test, txnCtx can be nil
		schema.AcInfo.TenantID = txnCtx.GetTenantID()
		schema.AcInfo.UserID, schema.AcInfo.RoleID = txnCtx.GetUserAndRoleID()
	}
	schema.AcInfo.CreateAt = types.CurrentTimestamp()
	e := &TableEntry{
		ID: tableId,
		BaseEntryImpl: NewBaseEntry(
			func() *TableMVCCNode { return &TableMVCCNode{} }),
<<<<<<< HEAD
		db:               db,
		TableNode:        &TableNode{},
		Stats:            common.NewTableCompactStat(),
		dataObjects:      NewTableObjects(),
		tombstoneObjects: NewTableObjects(),
=======
		db:        db,
		TableNode: &TableNode{},
		link:      NewObjectList(),
		// entries:    make(map[types.Objectid]*ObjectListNode),
		deleteList: btree.NewBTreeGOptions(DeleteEntry.Less, opts),
		Stats:      common.NewTableCompactStat(),
>>>>>>> 5f4a341d
	}
	e.TableNode.schema.Store(schema)
	if dataFactory != nil {
		e.tableData = dataFactory(e)
	}
	e.CreateWithTxnAndSchema(txnCtx, schema)
	return e
}

func NewSystemTableEntry(db *DBEntry, id uint64, schema *Schema) *TableEntry {
	e := NewReplayTableEntry()
	e.ID = id
	e.db = db

	e.TableNode.schema.Store(schema)
	e.CreateWithTSLocked(types.SystemDBTS, &TableMVCCNode{Schema: schema})

	var sid types.Uuid
	if schema.Name == SystemDBSchema.Name {
		if DefaultTableDataFactory != nil {
			e.tableData = DefaultTableDataFactory(e) // TODO(aptend): add data handle
		}
		sid = SystemObject_DB_ID
	} else if schema.Name == SystemTableSchema.Name {
		sid = SystemObject_Table_ID
	} else if schema.Name == SystemColumnSchema.Name {
		sid = SystemObject_Columns_ID
	} else {
		panic("not supported")
	}
	objectEntry := NewSysObjectEntry(e, sid)
	e.AddEntryLocked(objectEntry)
	return e
}

func NewReplayTableEntry() *TableEntry {
	e := &TableEntry{
<<<<<<< HEAD
		BaseEntryImpl: NewBaseEntry(
			func() *TableMVCCNode { return &TableMVCCNode{} }),
		dataObjects:      NewTableObjects(),
		tombstoneObjects: NewTableObjects(),
		Stats:            common.NewTableCompactStat(),
		TableNode:        &TableNode{},
=======
		BaseEntryImpl: NewBaseEntry(func() *TableMVCCNode { return &TableMVCCNode{} }),
		link:          NewObjectList(),
		TableNode:     &TableNode{},
		// entries:       make(map[types.Objectid]*common.GenericDLNode[*ObjectEntry]),
		deleteList: btree.NewBTreeGOptions(DeleteEntry.Less, opts),
		Stats:      common.NewTableCompactStat(),
>>>>>>> 5f4a341d
	}
	return e
}

func MockStaloneTableEntry(id uint64, schema *Schema) *TableEntry {
	node := &TableNode{}
	node.schema.Store(schema)
	return &TableEntry{
		ID: id,
		BaseEntryImpl: NewBaseEntry(
			func() *TableMVCCNode { return &TableMVCCNode{} }),
<<<<<<< HEAD
		TableNode:        node,
		dataObjects:      NewTableObjects(),
		tombstoneObjects: NewTableObjects(),
		Stats:            common.NewTableCompactStat(),
	}
}
=======
		TableNode: node,
		link:      NewObjectList(),
		// entries:    make(map[types.Objectid]*common.GenericDLNode[*ObjectEntry]),
		deleteList: btree.NewBTreeGOptions(DeleteEntry.Less, opts),
		Stats:      common.NewTableCompactStat(),
	}
}
func (entry *TableEntry) GCTombstone(id objectio.ObjectId) {
	pivot := DeleteEntry{
		ObjectID: id,
	}
	entry.deleteList.Delete(pivot)
}
func (entry *TableEntry) GetDeleteList() *btree.BTreeG[DeleteEntry] {
	return entry.deleteList.Copy()
}
func (entry *TableEntry) TryGetTombstone(oid objectio.ObjectId) data.Tombstone {
	pivot := DeleteEntry{ObjectID: oid}
	tombstone, ok := entry.deleteList.Copy().Get(pivot)
	if !ok {
		return nil
	}
	return tombstone.Tombstone
}

func (entry *TableEntry) GetOrCreateTombstone(obj *ObjectEntry, factory TombstoneFactory) data.Tombstone {
	pivot := DeleteEntry{ObjectID: *obj.ID()}
	delete, ok := entry.deleteList.Copy().Get(pivot)
	if ok {
		return delete.Tombstone
	}
	pivot.Tombstone = factory(obj)
	entry.deleteList.Set(pivot)
	return pivot.Tombstone
}
>>>>>>> 5f4a341d

func (entry *TableEntry) GetID() uint64 { return entry.ID }
func (entry *TableEntry) IsVirtual() bool {
	if !entry.db.IsSystemDB() {
		return false
	}
	name := entry.GetLastestSchemaLocked(false).Name
	return name == pkgcatalog.MO_DATABASE ||
		name == pkgcatalog.MO_TABLES ||
		name == pkgcatalog.MO_COLUMNS
}

func (entry *TableEntry) GetRows() uint64 {
	return entry.rows.Load()
}

func (entry *TableEntry) AddRows(delta uint64) uint64 {
	return entry.rows.Add(delta)
}

func (entry *TableEntry) RemoveRows(delta uint64) uint64 {
	return entry.rows.Add(^(delta - 1))
}
func (entry *TableEntry) GetObjectByID(id *types.Objectid, isTombstone bool) (obj *ObjectEntry, err error) {
	if isTombstone {
		return entry.getTombstoneObjectByID(id)
	} else {
		return entry.getDataObjectByID(id)
	}
}
func (entry *TableEntry) getDataObjectByID(id *types.Objectid) (obj *ObjectEntry, err error) {
	entry.RLock()
	defer entry.RUnlock()
	return entry.dataObjects.GetObjectByID(id)
}
func (entry *TableEntry) getTombstoneObjectByID(id *types.Objectid) (obj *ObjectEntry, err error) {
	entry.RLock()
	defer entry.RUnlock()
	return entry.tombstoneObjects.GetObjectByID(id)
}

<<<<<<< HEAD
func (entry *TableEntry) MakeTombstoneObjectIt(reverse bool) *common.GenericSortedDListIt[*ObjectEntry] {
	entry.RLock()
	defer entry.RUnlock()
	return entry.tombstoneObjects.MakeObjectIt(entry.RWMutex, reverse)
}

func (entry *TableEntry) MakeDataObjectIt(reverse bool) *common.GenericSortedDListIt[*ObjectEntry] {
	entry.RLock()
	defer entry.RUnlock()
	return entry.dataObjects.MakeObjectIt(entry.RWMutex, reverse)
}

func (entry *TableEntry) MakeObjectIt(reverse bool, isTombstone bool) *common.GenericSortedDListIt[*ObjectEntry] {
	entry.RLock()
	defer entry.RUnlock()
	if isTombstone {
		return entry.tombstoneObjects.MakeObjectIt(entry.RWMutex, reverse)
	}
	return entry.dataObjects.MakeObjectIt(entry.RWMutex, reverse)
=======
func (entry *TableEntry) GetObjectByID(id *types.Objectid) (obj *ObjectEntry, err error) {
	return entry.link.GetObjectByID(id)
}

func (entry *TableEntry) MakeObjectIt(reverse bool) btree.IterG[*ObjectEntry] {
	return entry.link.tree.Load().Iter()
>>>>>>> 5f4a341d
}

func (entry *TableEntry) CreateObject(
	txn txnif.AsyncTxn,
	state EntryState,
	opts *objectio.CreateObjOpt,
	dataFactory ObjectDataFactory,
	isTombstone bool,
) (created *ObjectEntry, err error) {
	entry.Lock()
	defer entry.Unlock()
	var id *objectio.ObjectId
	if opts != nil && opts.Id != nil {
		id = opts.Id
	} else {
		id = objectio.NewObjectid()
	}
	created = NewObjectEntry(entry, id, txn, state, dataFactory, isTombstone)
	entry.AddEntryLocked(created)
	return
}

func (entry *TableEntry) MakeCommand(id uint32) (cmd txnif.TxnCmd, err error) {
	cmdType := IOET_WALTxnCommand_Table
	entry.RLock()
	defer entry.RUnlock()
	return newTableCmd(id, cmdType, entry), nil
}
<<<<<<< HEAD
func (entry *TableEntry) AddEntryLocked(objectEntry *ObjectEntry) {
	if objectEntry.IsTombstone {
		entry.tombstoneObjects.AddObject(objectEntry)
	} else {
		entry.dataObjects.AddObject(objectEntry)
	}
}

func (entry *TableEntry) deleteEntryLocked(objectEntry *ObjectEntry) error {
	if objectEntry.IsTombstone {
		return entry.tombstoneObjects.RemoveObject(objectEntry)
	}
	return entry.dataObjects.RemoveObject(objectEntry)
=======
func (entry *TableEntry) AddEntryLocked(obj *ObjectEntry) {
	entry.link.Set(obj, true)
}

func (entry *TableEntry) deleteEntryLocked(objectEntry *ObjectEntry) error {
	entry.link.deleteEntryLocked(objectEntry.SortHint)
	return nil
>>>>>>> 5f4a341d
}

// GetLastestSchemaLocked returns the latest committed schema with entry Not locked
func (entry *TableEntry) GetLastestSchemaLocked(isTombstone bool) *Schema {
	if isTombstone {
		tombstoneSchema := entry.tombstoneSchema.Load()
		if tombstoneSchema == nil {
			entry.tombstoneSchema.Store(GetTombstoneSchema(entry.schema.Load()))
			tombstoneSchema = entry.tombstoneSchema.Load()
		}
		return tombstoneSchema
	}
	return entry.schema.Load()
}

// GetLastestSchema returns the latest committed schema with entry locked
func (entry *TableEntry) GetLastestSchema(isTombstone bool) *Schema {
	entry.RLock()
	defer entry.RUnlock()

	return entry.GetLastestSchemaLocked(isTombstone)
}

// GetVisibleSchema returns committed schema visible at the given txn
func (entry *TableEntry) GetVisibleSchema(txn txnif.TxnReader, isTombstone bool) (schema *Schema) {
	entry.RLock()
	defer entry.RUnlock()
	node := entry.GetVisibleNodeLocked(txn)
	if node != nil {
		if isTombstone {
			return node.BaseNode.GetTombstoneSchema()
		}
		return node.BaseNode.Schema
	}
	return nil
}

func (entry *TableEntry) GetVersionSchema(ver uint32) *Schema {
	entry.RLock()
	defer entry.RUnlock()
	var ret *Schema
	entry.LoopChainLocked(func(m *MVCCNode[*TableMVCCNode]) bool {
		if cur := m.BaseNode.Schema.Version; cur > ver {
			return true
		} else if cur == ver {
			ret = m.BaseNode.Schema
		}
		return false
	})
	return ret
}

func (entry *TableEntry) GetColDefs() []*ColDef {
	return entry.GetLastestSchemaLocked(false).ColDefs
}

func (entry *TableEntry) GetFullName() string {
	if len(entry.fullName) == 0 {
		schema := entry.GetLastestSchemaLocked(false)
		entry.fullName = genTblFullName(schema.AcInfo.TenantID, schema.Name)
	}
	return entry.fullName
}

func (entry *TableEntry) GetDB() *DBEntry {
	return entry.db
}

func (entry *TableEntry) PPString(level common.PPLevel, depth int, prefix string) string {
	var w bytes.Buffer
	_, _ = w.WriteString(fmt.Sprintf("%s%s%s", common.RepeatStr("\t", depth), prefix, entry.StringWithLevel(level)))
	if level == common.PPL0 {
		return w.String()
	}
<<<<<<< HEAD
	it := entry.MakeDataObjectIt(true)
	for it.Valid() {
		objectEntry := it.Get().GetPayload()
=======
	it := entry.MakeObjectIt(true)
	defer it.Release()
	for it.Next() {
		objectEntry := it.Item()
>>>>>>> 5f4a341d
		_ = w.WriteByte('\n')
		_, _ = w.WriteString(objectEntry.PPString(level, depth+1, prefix))
	}
	if level > common.PPL2 {
<<<<<<< HEAD
		it := entry.MakeTombstoneObjectIt(true)
		for it.Valid() {
			objectEntry := it.Get().GetPayload()
			_ = w.WriteByte('\n')
			_, _ = w.WriteString(objectEntry.PPString(level, depth+1, prefix))
			it.Next()
=======
		_ = w.WriteByte('\n')
		it2 := entry.deleteList.Copy().Iter()
		for it2.Next() {
			w.WriteString(common.RepeatStr("\t", depth+1))
			w.WriteString(prefix)
			objID := it2.Item().ObjectID
			w.WriteString(fmt.Sprintf("Tombstone[%s]\n", objID.String()))
			w.WriteString(it2.Item().String(level, depth+1, prefix))
>>>>>>> 5f4a341d
		}
	}
	return w.String()
}

type TableStat struct {
	ObjectCnt int
	Loaded    int
	Rows      int
	OSize     int
	Csize     int
}

func (entry *TableEntry) ObjectStats(level common.PPLevel, start, end int) (stat TableStat, w bytes.Buffer) {

<<<<<<< HEAD
	it := entry.MakeDataObjectIt(true)
=======
	it := entry.MakeObjectIt(true)
	defer it.Release()
>>>>>>> 5f4a341d
	zonemapKind := common.ZonemapPrintKindNormal
	if schema := entry.GetLastestSchemaLocked(false); schema.HasSortKey() && strings.HasPrefix(schema.GetSingleSortKey().Name, "__") {
		zonemapKind = common.ZonemapPrintKindCompose
	}

	if level == common.PPL3 { // some magic, do not ask why
		zonemapKind = common.ZonemapPrintKindHex
	}

	scanCount := 0
	needCount := end - start
	if needCount < 0 {
		needCount = math.MaxInt
	}

	for it.Next() {
		objectEntry := it.Item()
		if !objectEntry.IsActive() {
			continue
		}
		scanCount++
		if scanCount <= start {
			continue
		}
		if needCount <= 0 {
			break
		}
		needCount--
		stat.ObjectCnt += 1
		if objectEntry.GetLoaded() {
			stat.Loaded += 1
			stat.Rows += int(objectEntry.GetRows())
			stat.OSize += int(objectEntry.GetOriginSize())
			stat.Csize += int(objectEntry.GetCompSize())
		}
		if level > common.PPL0 {
			_ = w.WriteByte('\n')
			_, _ = w.WriteString(objectEntry.ID().String())
			_ = w.WriteByte('\n')
			_, _ = w.WriteString("    ")
			_, _ = w.WriteString(objectEntry.StatsString(zonemapKind))
		}
		if w.Len() > 8*common.Const1MBytes {
			w.WriteString("\n...(truncated for too long, more than 8 MB)")
			break
		}
	}
	if level > common.PPL0 && stat.ObjectCnt > 0 {
		w.WriteByte('\n')
	}
	return
}

func (entry *TableEntry) ObjectStatsString(level common.PPLevel, start, end int) string {
	stat, detail := entry.ObjectStats(level, start, end)

	var avgCsize, avgRow, avgOsize int
	if stat.Loaded > 0 {
		avgRow = stat.Rows / stat.Loaded
		avgOsize = stat.OSize / stat.Loaded
		avgCsize = stat.Csize / stat.Loaded
	}

	summary := fmt.Sprintf(
		"summary: %d total, %d unknown, avgRow %d, avgOsize %s, avgCsize %v\n"+
			"Update History:\n  rows %v\n  dels %v ",
		stat.ObjectCnt, stat.ObjectCnt-stat.Loaded, avgRow, common.HumanReadableBytes(avgOsize), common.HumanReadableBytes(avgCsize),
		entry.Stats.RowCnt.String(), entry.Stats.RowDel.String(),
	)
	detail.WriteString(summary)
	return detail.String()
}

func (entry *TableEntry) String() string {
	entry.RLock()
	defer entry.RUnlock()
	return entry.StringLocked()
}

func (entry *TableEntry) StringWithLevel(level common.PPLevel) string {
	entry.RLock()
	defer entry.RUnlock()
	return entry.StringLockedWithLevel(level)
}
func (entry *TableEntry) StringLockedWithLevel(level common.PPLevel) string {
	name := entry.GetLastestSchemaLocked(false).Name
	if level <= common.PPL1 {
		return fmt.Sprintf("TBL[%d][name=%s][C@%s,D@%s]",
			entry.ID, name, entry.GetCreatedAtLocked().ToString(), entry.GetDeleteAtLocked().ToString())
	}
	return fmt.Sprintf("TBL%s[name=%s, id=%d]", entry.BaseEntryImpl.StringLocked(), name, entry.ID)
}

func (entry *TableEntry) StringLocked() string {
	return entry.StringLockedWithLevel(common.PPL1)
}

func (entry *TableEntry) GetCatalog() *Catalog { return entry.db.catalog }

func (entry *TableEntry) GetTableData() data.Table { return entry.tableData }

<<<<<<< HEAD
func (entry *TableEntry) LastAppendableObject(isTombstone bool) (obj *ObjectEntry) {
	it := entry.MakeObjectIt(false, isTombstone)
	for it.Valid() {
		itObj := it.Get().GetPayload()
=======
func (entry *TableEntry) LastAppendableObject() (obj *ObjectEntry) {
	it := entry.MakeObjectIt(false)
	defer it.Release()
	for ok := it.Last(); ok; ok = it.Prev() {
		itObj := it.Item()
>>>>>>> 5f4a341d
		dropped := itObj.HasDropCommitted()
		if itObj.IsAppendable() && !dropped {
			obj = itObj
			break
		}
	}
	return obj
}

func (entry *TableEntry) AsCommonID() *common.ID {
	return &common.ID{
		DbID:    entry.GetDB().ID,
		TableID: entry.ID,
	}
}

func (entry *TableEntry) RecurLoop(processor Processor) (err error) {
	defer func() {
		if moerr.IsMoErrCode(err, moerr.OkStopCurrRecur) {
			err = nil
		}
	}()
<<<<<<< HEAD
	objIt := entry.MakeDataObjectIt(true)
	for objIt.Valid() {
		objectEntry := objIt.Get().GetPayload()
=======
	objIt := entry.MakeObjectIt(true)
	defer objIt.Release()
	for objIt.Next() {
		objectEntry := objIt.Item()
>>>>>>> 5f4a341d
		if err := processor.OnObject(objectEntry); err != nil {
			if moerr.IsMoErrCode(err, moerr.OkStopCurrRecur) {
				continue
			}
			return err
		}
		if err := processor.OnPostObject(objectEntry); err != nil {
			return err
		}
	}
	objIt = entry.MakeTombstoneObjectIt(true)
	for objIt.Valid() {
		objectEntry := objIt.Get().GetPayload()
		if err := processor.OnTombstone(objectEntry); err != nil {
			if moerr.IsMoErrCode(err, moerr.OkStopCurrRecur) {
				objIt.Next()
				continue
			}
			return err
		}
		if err := processor.OnPostObject(objectEntry); err != nil {
			return err
		}
		objIt.Next()
	}
	return
}

<<<<<<< HEAD
func (entry *TableEntry) DropObjectEntry(id *types.Objectid, txn txnif.AsyncTxn, isTombstone bool) (deleted *ObjectEntry, err error) {
	obj, err := entry.GetObjectByID(id, isTombstone)
	if err != nil {
		return
	}
	obj.Lock()
	defer obj.Unlock()
	needWait, waitTxn := obj.NeedWaitCommittingLocked(txn.GetStartTS())
	if needWait {
		obj.Unlock()
		waitTxn.GetTxnState(true)
		obj.Lock()
	}
	var isNewNode bool
	isNewNode, err = obj.DropEntryLocked(txn)
=======
func (entry *TableEntry) DropObjectEntry(id *types.Objectid, txn txnif.AsyncTxn) (deleted *ObjectEntry, err error) {
	obj, isNewNode, err := entry.link.DropObjectByID(id, txn)
>>>>>>> 5f4a341d
	if err == nil && isNewNode {
		deleted = obj
	}
	return
}

func (entry *TableEntry) RemoveEntry(objectEntry *ObjectEntry) (err error) {
	logutil.Debug("[Catalog]", common.OperationField("remove"),
		common.OperandField(objectEntry.String()))
	// objectEntry.Close()
	entry.Lock()
	defer entry.Unlock()
	return entry.deleteEntryLocked(objectEntry)
}

func (entry *TableEntry) PrepareRollback() (err error) {
	// Safety: in commit queue, that's ok without lock
	t := entry.GetLatestNodeLocked()
	if schema := t.BaseNode.Schema; schema.Extra.OldName != "" {
		fullname := genTblFullName(schema.AcInfo.TenantID, schema.Name)
		entry.GetDB().RollbackRenameTable(fullname, entry.ID)
	}
	var isEmpty bool
	isEmpty, err = entry.BaseEntryImpl.PrepareRollback()
	if err != nil {
		return
	}
	if isEmpty {
		err = entry.GetDB().RemoveEntry(entry)
		if err != nil {
			return
		}
	}
	return
}

/*
s: start
p: prepare
c: commit

	         	    old schema  <- | -> new schema
	        					   |
		  s------------------p-----c         AlterColumn Txn

Append Txn:

	          s------------p----c               Yes
	              s-------------p--------c      Yes
	s-----------------------p---------c         Yes
	           s----------------------p         No, schema at s is not same with schema at p
*/
func (entry *TableEntry) ApplyCommit(id string) (err error) {
	err = entry.BaseEntryImpl.ApplyCommit(id)
	if err != nil {
		return
	}
	// It is not wanted that a block spans across different schemas
	if entry.isColumnChangedInSchema() {
		entry.FreezeAppend()
	}
	entry.RLock()
	schema := entry.GetLatestNodeLocked().BaseNode.Schema
	entry.RUnlock()
	// update the shortcut to the lastest schema
	entry.TableNode.schema.Store(schema)
	return
}

// hasColumnChangedSchema checks if add or drop columns on previous schema
func (entry *TableEntry) isColumnChangedInSchema() bool {
	entry.RLock()
	defer entry.RUnlock()
	node := entry.GetLatestNodeLocked()
	toCommitted := node.BaseNode.Schema
	ver := toCommitted.Version
	// skip create table
	if ver == 0 {
		return false
	}
	return toCommitted.Extra.ColumnChanged
}

func (entry *TableEntry) FreezeAppend() {
	obj := entry.LastAppendableObject(false)
	if obj == nil {
		// nothing to freeze
		return
	}
	obj.GetObjectData().FreezeAppend()
}

// IsActive is coarse API: no consistency check
func (entry *TableEntry) IsActive() bool {
	db := entry.GetDB()
	if !db.IsActive() {
		return false
	}
	return !entry.HasDropCommitted()
}

// GetTerminationTS is coarse API: no consistency check
func (entry *TableEntry) GetTerminationTS() (ts types.TS, terminated bool) {
	dbEntry := entry.GetDB()

	terminated, ts = dbEntry.TryGetTerminatedTS(true)

	return
}

func (entry *TableEntry) AlterTable(ctx context.Context, txn txnif.TxnReader, req *apipb.AlterTableReq) (isNewNode bool, newSchema *Schema, err error) {
	entry.Lock()
	defer entry.Unlock()
	needWait, txnToWait := entry.NeedWaitCommittingLocked(txn.GetStartTS())
	if needWait {
		entry.Unlock()
		txnToWait.GetTxnState(true)
		entry.Lock()
	}
	err = entry.CheckConflictLocked(txn)
	if err != nil {
		return
	}
	var node *MVCCNode[*TableMVCCNode]
	isNewNode, node = entry.getOrSetUpdateNodeLocked(txn)

	newSchema = node.BaseNode.Schema
	if isNewNode {
		// Extra info(except seqnnum etc.) is meaningful to the previous version schema
		// reset in new Schema
		var hints []apipb.MergeHint
		copy(hints, newSchema.Extra.Hints)
		newSchema.Extra = &apipb.SchemaExtra{
			NextColSeqnum:     newSchema.Extra.NextColSeqnum,
			MinOsizeQuailifed: newSchema.Extra.MinOsizeQuailifed,
			MaxObjOnerun:      newSchema.Extra.MaxObjOnerun,
			MaxOsizeMergedObj: newSchema.Extra.MaxOsizeMergedObj,
			MinCnMergeSize:    newSchema.Extra.MinCnMergeSize,
			Hints:             hints,
		}

	}
	if err = newSchema.ApplyAlterTable(req); err != nil {
		return
	}
	if isNewNode {
		node.BaseNode.Schema.Version += 1
	}
	return
}

func (entry *TableEntry) CreateWithTxnAndSchema(txn txnif.AsyncTxn, schema *Schema) {
	node := &MVCCNode[*TableMVCCNode]{
		EntryMVCCNode: &EntryMVCCNode{
			CreatedAt: txnif.UncommitTS,
		},
		TxnMVCCNode: txnbase.NewTxnMVCCNodeWithTxn(txn),
		BaseNode: &TableMVCCNode{
			Schema: schema,
		},
	}
	entry.InsertLocked(node)
}

func (entry *TableEntry) GetVisibilityAndName(txn txnif.TxnReader) (visible, dropped bool, name string) {
	entry.RLock()
	defer entry.RUnlock()
	needWait, txnToWait := entry.NeedWaitCommittingLocked(txn.GetStartTS())
	if needWait {
		entry.RUnlock()
		txnToWait.GetTxnState(true)
		entry.RLock()
	}
	un := entry.GetVisibleNodeLocked(txn)
	if un == nil {
		return
	}
	visible = true
	if un.IsSameTxn(txn) {
		dropped = un.HasDropIntent()
	} else {
		dropped = un.HasDropCommitted()
	}
	name = un.BaseNode.Schema.Name
	return
}

// only for test
func MockTableEntryWithDB(dbEntry *DBEntry, tblId uint64) *TableEntry {
	entry := NewReplayTableEntry()
	entry.TableNode = &TableNode{}
	entry.TableNode.schema.Store(NewEmptySchema("test"))
	entry.ID = tblId
	entry.db = dbEntry
	return entry
}<|MERGE_RESOLUTION|>--- conflicted
+++ resolved
@@ -85,25 +85,16 @@
 type TableEntry struct {
 	*BaseEntryImpl[*TableMVCCNode]
 	*TableNode
-<<<<<<< HEAD
 	Stats     *common.TableCompactStat
 	ID        uint64
 	db        *DBEntry
-=======
-	Stats *common.TableCompactStat
-	ID    uint64
-	db    *DBEntry
-	// entries map[types.Objectid]*ObjectListNode
-	//link.head and link.tail is nil when create tableEntry object.
-	link      *ObjectList
->>>>>>> 5f4a341d
 	tableData data.Table
 	rows      atomic.Uint64
 
 	// fullname is format as 'tenantID-tableName', the tenantID prefix is only used 'mo_catalog' database
 	fullName string
 
-	dataObjects      *TableObjects
+	dataObjects      *ObjectList
 	tombstoneObjects *TableObjects
 }
 
@@ -130,20 +121,11 @@
 		ID: tableId,
 		BaseEntryImpl: NewBaseEntry(
 			func() *TableMVCCNode { return &TableMVCCNode{} }),
-<<<<<<< HEAD
 		db:               db,
 		TableNode:        &TableNode{},
 		Stats:            common.NewTableCompactStat(),
-		dataObjects:      NewTableObjects(),
+		dataObjects:      NewObjectList(),
 		tombstoneObjects: NewTableObjects(),
-=======
-		db:        db,
-		TableNode: &TableNode{},
-		link:      NewObjectList(),
-		// entries:    make(map[types.Objectid]*ObjectListNode),
-		deleteList: btree.NewBTreeGOptions(DeleteEntry.Less, opts),
-		Stats:      common.NewTableCompactStat(),
->>>>>>> 5f4a341d
 	}
 	e.TableNode.schema.Store(schema)
 	if dataFactory != nil {
@@ -181,21 +163,12 @@
 
 func NewReplayTableEntry() *TableEntry {
 	e := &TableEntry{
-<<<<<<< HEAD
 		BaseEntryImpl: NewBaseEntry(
 			func() *TableMVCCNode { return &TableMVCCNode{} }),
-		dataObjects:      NewTableObjects(),
+		dataObjects:      NewObjectList(),
 		tombstoneObjects: NewTableObjects(),
 		Stats:            common.NewTableCompactStat(),
 		TableNode:        &TableNode{},
-=======
-		BaseEntryImpl: NewBaseEntry(func() *TableMVCCNode { return &TableMVCCNode{} }),
-		link:          NewObjectList(),
-		TableNode:     &TableNode{},
-		// entries:       make(map[types.Objectid]*common.GenericDLNode[*ObjectEntry]),
-		deleteList: btree.NewBTreeGOptions(DeleteEntry.Less, opts),
-		Stats:      common.NewTableCompactStat(),
->>>>>>> 5f4a341d
 	}
 	return e
 }
@@ -207,50 +180,12 @@
 		ID: id,
 		BaseEntryImpl: NewBaseEntry(
 			func() *TableMVCCNode { return &TableMVCCNode{} }),
-<<<<<<< HEAD
 		TableNode:        node,
-		dataObjects:      NewTableObjects(),
+		dataObjects:      NewObjectList(),
 		tombstoneObjects: NewTableObjects(),
 		Stats:            common.NewTableCompactStat(),
 	}
 }
-=======
-		TableNode: node,
-		link:      NewObjectList(),
-		// entries:    make(map[types.Objectid]*common.GenericDLNode[*ObjectEntry]),
-		deleteList: btree.NewBTreeGOptions(DeleteEntry.Less, opts),
-		Stats:      common.NewTableCompactStat(),
-	}
-}
-func (entry *TableEntry) GCTombstone(id objectio.ObjectId) {
-	pivot := DeleteEntry{
-		ObjectID: id,
-	}
-	entry.deleteList.Delete(pivot)
-}
-func (entry *TableEntry) GetDeleteList() *btree.BTreeG[DeleteEntry] {
-	return entry.deleteList.Copy()
-}
-func (entry *TableEntry) TryGetTombstone(oid objectio.ObjectId) data.Tombstone {
-	pivot := DeleteEntry{ObjectID: oid}
-	tombstone, ok := entry.deleteList.Copy().Get(pivot)
-	if !ok {
-		return nil
-	}
-	return tombstone.Tombstone
-}
-
-func (entry *TableEntry) GetOrCreateTombstone(obj *ObjectEntry, factory TombstoneFactory) data.Tombstone {
-	pivot := DeleteEntry{ObjectID: *obj.ID()}
-	delete, ok := entry.deleteList.Copy().Get(pivot)
-	if ok {
-		return delete.Tombstone
-	}
-	pivot.Tombstone = factory(obj)
-	entry.deleteList.Set(pivot)
-	return pivot.Tombstone
-}
->>>>>>> 5f4a341d
 
 func (entry *TableEntry) GetID() uint64 { return entry.ID }
 func (entry *TableEntry) IsVirtual() bool {
@@ -292,17 +227,14 @@
 	return entry.tombstoneObjects.GetObjectByID(id)
 }
 
-<<<<<<< HEAD
 func (entry *TableEntry) MakeTombstoneObjectIt(reverse bool) *common.GenericSortedDListIt[*ObjectEntry] {
 	entry.RLock()
 	defer entry.RUnlock()
 	return entry.tombstoneObjects.MakeObjectIt(entry.RWMutex, reverse)
 }
 
-func (entry *TableEntry) MakeDataObjectIt(reverse bool) *common.GenericSortedDListIt[*ObjectEntry] {
-	entry.RLock()
-	defer entry.RUnlock()
-	return entry.dataObjects.MakeObjectIt(entry.RWMutex, reverse)
+func (entry *TableEntry) MakeDataObjectIt(reverse bool) btree.IterG[*ObjectEntry] {
+	return entry.link.tree.Load().Iter()
 }
 
 func (entry *TableEntry) MakeObjectIt(reverse bool, isTombstone bool) *common.GenericSortedDListIt[*ObjectEntry] {
@@ -312,14 +244,6 @@
 		return entry.tombstoneObjects.MakeObjectIt(entry.RWMutex, reverse)
 	}
 	return entry.dataObjects.MakeObjectIt(entry.RWMutex, reverse)
-=======
-func (entry *TableEntry) GetObjectByID(id *types.Objectid) (obj *ObjectEntry, err error) {
-	return entry.link.GetObjectByID(id)
-}
-
-func (entry *TableEntry) MakeObjectIt(reverse bool) btree.IterG[*ObjectEntry] {
-	return entry.link.tree.Load().Iter()
->>>>>>> 5f4a341d
 }
 
 func (entry *TableEntry) CreateObject(
@@ -348,29 +272,23 @@
 	defer entry.RUnlock()
 	return newTableCmd(id, cmdType, entry), nil
 }
-<<<<<<< HEAD
 func (entry *TableEntry) AddEntryLocked(objectEntry *ObjectEntry) {
 	if objectEntry.IsTombstone {
 		entry.tombstoneObjects.AddObject(objectEntry)
+		entry.link.Set(obj, true)
 	} else {
 		entry.dataObjects.AddObject(objectEntry)
+		entry.link.Set(obj, true)
 	}
 }
 
 func (entry *TableEntry) deleteEntryLocked(objectEntry *ObjectEntry) error {
 	if objectEntry.IsTombstone {
-		return entry.tombstoneObjects.RemoveObject(objectEntry)
-	}
-	return entry.dataObjects.RemoveObject(objectEntry)
-=======
-func (entry *TableEntry) AddEntryLocked(obj *ObjectEntry) {
-	entry.link.Set(obj, true)
-}
-
-func (entry *TableEntry) deleteEntryLocked(objectEntry *ObjectEntry) error {
+		entry.link.deleteEntryLocked(objectEntry.SortHint)
+		return ni
+	}
 	entry.link.deleteEntryLocked(objectEntry.SortHint)
 	return nil
->>>>>>> 5f4a341d
 }
 
 // GetLastestSchemaLocked returns the latest committed schema with entry Not locked
@@ -445,37 +363,20 @@
 	if level == common.PPL0 {
 		return w.String()
 	}
-<<<<<<< HEAD
-	it := entry.MakeDataObjectIt(true)
-	for it.Valid() {
-		objectEntry := it.Get().GetPayload()
-=======
 	it := entry.MakeObjectIt(true)
 	defer it.Release()
 	for it.Next() {
 		objectEntry := it.Item()
->>>>>>> 5f4a341d
 		_ = w.WriteByte('\n')
 		_, _ = w.WriteString(objectEntry.PPString(level, depth+1, prefix))
 	}
 	if level > common.PPL2 {
-<<<<<<< HEAD
 		it := entry.MakeTombstoneObjectIt(true)
-		for it.Valid() {
+		defer it.Release()
+		for it.Next() {
 			objectEntry := it.Get().GetPayload()
 			_ = w.WriteByte('\n')
 			_, _ = w.WriteString(objectEntry.PPString(level, depth+1, prefix))
-			it.Next()
-=======
-		_ = w.WriteByte('\n')
-		it2 := entry.deleteList.Copy().Iter()
-		for it2.Next() {
-			w.WriteString(common.RepeatStr("\t", depth+1))
-			w.WriteString(prefix)
-			objID := it2.Item().ObjectID
-			w.WriteString(fmt.Sprintf("Tombstone[%s]\n", objID.String()))
-			w.WriteString(it2.Item().String(level, depth+1, prefix))
->>>>>>> 5f4a341d
 		}
 	}
 	return w.String()
@@ -491,12 +392,8 @@
 
 func (entry *TableEntry) ObjectStats(level common.PPLevel, start, end int) (stat TableStat, w bytes.Buffer) {
 
-<<<<<<< HEAD
 	it := entry.MakeDataObjectIt(true)
-=======
-	it := entry.MakeObjectIt(true)
 	defer it.Release()
->>>>>>> 5f4a341d
 	zonemapKind := common.ZonemapPrintKindNormal
 	if schema := entry.GetLastestSchemaLocked(false); schema.HasSortKey() && strings.HasPrefix(schema.GetSingleSortKey().Name, "__") {
 		zonemapKind = common.ZonemapPrintKindCompose
@@ -598,18 +495,11 @@
 
 func (entry *TableEntry) GetTableData() data.Table { return entry.tableData }
 
-<<<<<<< HEAD
 func (entry *TableEntry) LastAppendableObject(isTombstone bool) (obj *ObjectEntry) {
 	it := entry.MakeObjectIt(false, isTombstone)
-	for it.Valid() {
-		itObj := it.Get().GetPayload()
-=======
-func (entry *TableEntry) LastAppendableObject() (obj *ObjectEntry) {
-	it := entry.MakeObjectIt(false)
 	defer it.Release()
 	for ok := it.Last(); ok; ok = it.Prev() {
 		itObj := it.Item()
->>>>>>> 5f4a341d
 		dropped := itObj.HasDropCommitted()
 		if itObj.IsAppendable() && !dropped {
 			obj = itObj
@@ -632,16 +522,10 @@
 			err = nil
 		}
 	}()
-<<<<<<< HEAD
 	objIt := entry.MakeDataObjectIt(true)
-	for objIt.Valid() {
-		objectEntry := objIt.Get().GetPayload()
-=======
-	objIt := entry.MakeObjectIt(true)
 	defer objIt.Release()
 	for objIt.Next() {
 		objectEntry := objIt.Item()
->>>>>>> 5f4a341d
 		if err := processor.OnObject(objectEntry); err != nil {
 			if moerr.IsMoErrCode(err, moerr.OkStopCurrRecur) {
 				continue
@@ -670,26 +554,8 @@
 	return
 }
 
-<<<<<<< HEAD
-func (entry *TableEntry) DropObjectEntry(id *types.Objectid, txn txnif.AsyncTxn, isTombstone bool) (deleted *ObjectEntry, err error) {
-	obj, err := entry.GetObjectByID(id, isTombstone)
-	if err != nil {
-		return
-	}
-	obj.Lock()
-	defer obj.Unlock()
-	needWait, waitTxn := obj.NeedWaitCommittingLocked(txn.GetStartTS())
-	if needWait {
-		obj.Unlock()
-		waitTxn.GetTxnState(true)
-		obj.Lock()
-	}
-	var isNewNode bool
-	isNewNode, err = obj.DropEntryLocked(txn)
-=======
 func (entry *TableEntry) DropObjectEntry(id *types.Objectid, txn txnif.AsyncTxn) (deleted *ObjectEntry, err error) {
 	obj, isNewNode, err := entry.link.DropObjectByID(id, txn)
->>>>>>> 5f4a341d
 	if err == nil && isNewNode {
 		deleted = obj
 	}
