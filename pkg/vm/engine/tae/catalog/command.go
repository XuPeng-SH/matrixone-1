--- conflicted
+++ resolved
@@ -282,9 +282,7 @@
 		if err = binary.Write(w, binary.BigEndian, cmd.entry.DeleteAt); err != nil {
 			return
 		}
-<<<<<<< HEAD
 		n += 8 + 8
-=======
 	case CmdDropSegment:
 		if err = binary.Write(w, binary.BigEndian, cmd.Table.db.ID); err != nil {
 			return
@@ -298,6 +296,7 @@
 		if err = binary.Write(w, binary.BigEndian, cmd.entry.DeleteAt); err != nil {
 			return
 		}
+		n += 8 + 8 +8 + 8
 	case CmdDropBlock:
 		if err = binary.Write(w, binary.BigEndian, cmd.Table.db.ID); err != nil {
 			return
@@ -314,7 +313,7 @@
 		if err = binary.Write(w, binary.BigEndian, cmd.entry.DeleteAt); err != nil {
 			return
 		}
->>>>>>> b579dcb0
+		n += 8 + 8 +8 + 8 + 8
 	}
 	return
 }
@@ -485,9 +484,7 @@
 		if err = binary.Read(r, binary.BigEndian, &cmd.entry.DeleteAt); err != nil {
 			return
 		}
-<<<<<<< HEAD
 		n += 8 + 8
-=======
 	case CmdDropSegment:
 		if err = binary.Read(r, binary.BigEndian, &cmd.DBID); err != nil {
 			return
@@ -501,6 +498,7 @@
 		if err = binary.Read(r, binary.BigEndian, &cmd.entry.DeleteAt); err != nil {
 			return
 		}
+		n += 8 + 8 + 8 + 8
 	case CmdDropBlock:
 		if err = binary.Read(r, binary.BigEndian, &cmd.DBID); err != nil {
 			return
@@ -517,7 +515,8 @@
 		if err = binary.Read(r, binary.BigEndian, &cmd.entry.DeleteAt); err != nil {
 			return
 		}
->>>>>>> b579dcb0
+		
+		n += 8 + 8 + 8 + 8 + 8
 	}
 	return
 }
