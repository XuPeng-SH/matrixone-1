--- conflicted
+++ resolved
@@ -594,36 +594,7 @@
 			sorted:   rel.GetLastestSchema().HasSortKey() && state == ES_NotAppendable,
 			SortHint: catalog.NextSegment(),
 		}
-<<<<<<< HEAD
 		rel.AddEntryLocked(seg)
-=======
-		return
-	}
-	seg = NewReplaySegmentEntry()
-	seg.SegmentNode = segNode
-	seg.table = rel
-	seg.ID = *segid
-	rel.AddEntryLocked(seg)
-	un := &MVCCNode[*MetadataMVCCNode]{
-		EntryMVCCNode: &EntryMVCCNode{
-			CreatedAt: txnNode.End,
-		},
-		TxnMVCCNode: txnNode,
-		BaseNode:    &MetadataMVCCNode{},
-	}
-	seg.Insert(un)
-}
-func (catalog *Catalog) onReplayDeleteSegment(
-	dbid, tbid uint64,
-	segid *types.Segmentid,
-	txnNode *txnbase.TxnMVCCNode,
-) {
-	// catalog.OnReplaySegmentID(segid)
-	db, err := catalog.GetDatabaseByID(dbid)
-	if err != nil {
-		logutil.Info(catalog.SimplePPString(common.PPL3))
-		panic(err)
->>>>>>> 448ae7d0
 	}
 	un := &MVCCNode[*ObjectMVCCNode]{
 		EntryMVCCNode: entryNode,
