--- conflicted
+++ resolved
@@ -332,51 +332,6 @@
 	return e
 }
 
-<<<<<<< HEAD
-func NewSysObjectEntry(table *TableEntry, id types.Uuid) *ObjectEntry {
-	e := &ObjectEntry{
-		table: table,
-		ObjectNode: ObjectNode{
-			state: ES_Appendable,
-		},
-		EntryMVCCNode: EntryMVCCNode{
-			CreatedAt: types.SystemDBTS,
-		},
-		CreateNode:  *txnbase.NewTxnMVCCNodeWithTS(types.SystemDBTS),
-		ObjectState: ObjectState_Create_ApplyCommit,
-	}
-	var bid types.Blockid
-	schema := table.GetLastestSchemaLocked(false)
-	if schema.Name == SystemTableSchema.Name {
-		bid = SystemBlock_Table_ID
-	} else if schema.Name == SystemDBSchema.Name {
-		bid = SystemBlock_DB_ID
-	} else if schema.Name == SystemColumnSchema.Name {
-		bid = SystemBlock_Columns_ID
-	} else {
-		panic("not supported")
-	}
-	objectio.SetObjectStatsObjectName(&e.ObjectStats, objectio.BuildObjectNameWithObjectID(bid.Object()))
-	return e
-}
-func (entry *ObjectEntry) IsVisibleInRange(start, end types.TS) bool {
-	if entry.IsAppendable() {
-		droppedTS := entry.GetDeleteAt()
-		return droppedTS.IsEmpty() || droppedTS.GreaterEq(&end)
-	} else {
-		createTS := entry.GetCreatedAt()
-		if createTS.Less(&start) || createTS.Greater(&end) {
-			return false
-		}
-		droppedTS := entry.GetDeleteAt()
-		if !droppedTS.IsEmpty() && droppedTS.Less(&end) {
-			return false
-		}
-		return true
-	}
-}
-=======
->>>>>>> d5a8adf3
 func (entry *ObjectEntry) GetLocation() objectio.Location {
 	location := entry.ObjectStats.ObjectLocation()
 	return location
@@ -646,12 +601,7 @@
 	return entry.CheckPrintPrepareCompactLocked(30 * time.Minute)
 }
 
-<<<<<<< HEAD
-// TODO: REMOVEME
-func (entry *ObjectEntry) CheckPrintPrepareCompactLocked() bool {
-=======
 func (entry *ObjectEntry) CheckPrintPrepareCompactLocked(duration time.Duration) bool {
->>>>>>> d5a8adf3
 	startTS := entry.GetLastMVCCNode().GetStart()
 	return startTS.Physical() < time.Now().UTC().UnixNano()-duration.Nanoseconds()
 }
