--- conflicted
+++ resolved
@@ -483,12 +483,8 @@
 	case ObjectState_Delete_Active:
 		newEntry := entry.Clone()
 		newEntry.DeleteNode.Reset()
-<<<<<<< HEAD
+		newEntry.ObjectState = ObjectState_Create_ApplyCommit
 		entry.table.getObjectList(entry.IsTombstone).Update(newEntry, entry)
-=======
-		newEntry.ObjectState = ObjectState_Create_ApplyCommit
-		entry.table.link.Update(newEntry, entry)
->>>>>>> cd4bc087
 	default:
 		panic(fmt.Sprintf("invalid object state %v", lastNode.ObjectState))
 	}
