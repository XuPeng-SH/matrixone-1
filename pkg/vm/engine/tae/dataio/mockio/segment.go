--- conflicted
+++ resolved
@@ -57,12 +57,9 @@
 	for _, block := range sf.blocks {
 		block.Unref()
 	}
-<<<<<<< HEAD
-	logutil.Infof("Destoring Segment %d", sf.id.SegmentID)
-	mockFS.RemoveFile(sf.id.SegmentID)
-=======
+
 	logutil.Infof("Destroying Segment %d", sf.id.SegmentID)
->>>>>>> 4011e336
+  mockFS.RemoveFile(sf.id.SegmentID)
 }
 
 func (sf *segmentFile) OpenBlock(id uint64, colCnt int, indexCnt map[int]int) (block file.Block, err error) {
