--- conflicted
+++ resolved
@@ -464,28 +464,5 @@
 		}
 		return booking, nil
 	}
-<<<<<<< HEAD
-
-	_, err = jobs.HandleMergeEntryInTxn(ctx, txn, txn.String(), req, booking, h.db.Runtime, false)
-	if err != nil {
-		return
-	}
-	if err == nil {
-		b := &bytes.Buffer{}
-		b.WriteString("merged success\n")
-		for _, o := range req.CreatedObjs {
-			stat := objectio.ObjectStats(o)
-			b.WriteString(fmt.Sprintf("%v, rows %v, blks %v, osize %v, csize %v",
-				stat.ObjectName().String(), stat.Rows(), stat.BlkCnt(),
-				common.HumanReadableBytes(int(stat.OriginSize())),
-				common.HumanReadableBytes(int(stat.Size())),
-			))
-			b.WriteByte('\n')
-		}
-		resp.Message = b.String()
-	}
-	return err
-=======
 	return nil, nil
->>>>>>> cd4bc087
 }