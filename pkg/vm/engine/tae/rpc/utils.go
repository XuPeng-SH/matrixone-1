// Copyright 2022 Matrix Origin
//
// Licensed under the Apache License, Version 2.0 (the "License");
// you may not use this file except in compliance with the License.
// You may obtain a copy of the License at
//
// http://www.apache.org/licenses/LICENSE-2.0
//
// Unless required by applicable law or agreed to in writing, software
// distributed under the License is distributed on an "AS IS" BASIS,
// WITHOUT WARRANTIES OR CONDITIONS OF ANY KIND, either express or implied.
// See the License for the specific language governing permissions and
// limitations under the License.

package rpc

import (
	"context"

	"github.com/matrixorigin/matrixone/pkg/common/util"
	"github.com/matrixorigin/matrixone/pkg/logutil"
	"github.com/matrixorigin/matrixone/pkg/objectio"
	"github.com/matrixorigin/matrixone/pkg/pb/txn"
	v2 "github.com/matrixorigin/matrixone/pkg/util/metric/v2"
	"github.com/matrixorigin/matrixone/pkg/vm/engine/tae/blockio"
	"github.com/matrixorigin/matrixone/pkg/vm/engine/tae/catalog"
	"github.com/matrixorigin/matrixone/pkg/vm/engine/tae/db"
	"github.com/matrixorigin/matrixone/pkg/vm/engine/tae/logtail"
	"go.uber.org/zap"
	"golang.org/x/exp/slices"
)

type mItem struct {
	objcnt   int
	did, tid uint64
}

type itemSet []mItem

func (is itemSet) Len() int { return len(is) }

func (is itemSet) Less(i, j int) bool {
	return is[i].objcnt < is[j].objcnt
}

func (is itemSet) Swap(i, j int) {
	is[i], is[j] = is[j], is[i]
}

func (is *itemSet) Push(x any) {
	item := x.(mItem)
	*is = append(*is, item)
}

func (is *itemSet) Pop() any {
	old := *is
	n := len(old)
	item := old[n-1]
	// old[n-1] = nil // avoid memory leak
	*is = old[0 : n-1]
	return item
}

func (is *itemSet) Clear() {
	old := *is
	*is = old[:0]
}

<<<<<<< HEAD
func getBlkIDsFromRowids(vec *vector.Vector) map[types.Blockid]struct{} {
	rowids := vector.MustFixedColWithTypeCheck[types.Rowid](vec)
	blkids := make(map[types.Blockid]struct{})
	for _, rowid := range rowids {
		blkID := *rowid.BorrowBlockID()
		blkids[blkID] = struct{}{}
	}
	return blkids
}

=======
>>>>>>> 84dbd1ae
func (h *Handle) prefetchDeleteRowID(_ context.Context, req *db.WriteReq) error {
	if len(req.TombstoneStats) == 0 {
		return nil
	}

	//for loading deleted rowid.
	columnIdx := 0
	pkIdx := 1

	//start loading jobs asynchronously,should create a new root context.
	for _, stats := range req.TombstoneStats {
		loc := stats.BlockLocation(uint16(0), objectio.BlockMaxRows)
		pref, err := blockio.BuildPrefetchParams(h.db.Runtime.Fs.Service, loc)
		if err != nil {
			return err
		}
		for i := range stats.BlkCnt() {
			pref.AddBlockWithType(
				[]uint16{uint16(columnIdx), uint16(pkIdx)},
				[]uint16{uint16(i)},
				uint16(objectio.SchemaTombstone))
		}

		if err = blockio.PrefetchWithMerged(h.db.Opts.SID, pref); err != nil {
			return err
		}
	}

	return nil
}

func (h *Handle) prefetchMetadata(_ context.Context, req *db.WriteReq) (int, error) {
	if len(req.MetaLocs) == 0 {
		return 0, nil
	}
	//start loading jobs asynchronously,should create a new root context.
	objCnt := 0
	var objectName objectio.ObjectNameShort
	for _, meta := range req.MetaLocs {
		loc, err := blockio.EncodeLocationFromString(meta)
		if err != nil {
			return 0, err
		}
		if !objectio.IsSameObjectLocVsShort(loc, &objectName) {
			err := blockio.PrefetchMeta(h.db.Opts.SID, h.db.Runtime.Fs.Service, loc)
			if err != nil {
				return 0, err
			}
			objCnt++
			objectName = *loc.Name().Short()
		}
	}
	logutil.Info(
		"CN-COMMIT-S3",
		zap.Int("table-id", int(req.TableID)),
		zap.String("table-name", req.TableName),
		zap.Int("obj-cnt", objCnt),
	)
	return objCnt, nil
}

// TryPrefetchTxn only prefetch data written by CN, do not change the state machine of TxnEngine.
func (h *Handle) TryPrefetchTxn(ctx context.Context, meta txn.TxnMeta) error {
	txnCtx, _ := h.txnCtxs.Load(util.UnsafeBytesToString(meta.GetID()))

	metaLocCnt := 0
	deltaLocCnt := 0

	defer func() {
		if metaLocCnt != 0 {
			v2.TxnCNCommittedMetaLocationQuantityGauge.Set(float64(metaLocCnt))
		}

		if deltaLocCnt != 0 {
			v2.TxnCNCommittedDeltaLocationQuantityGauge.Set(float64(deltaLocCnt))
		}
	}()

	for _, e := range txnCtx.reqs {
		if r, ok := e.(*db.WriteReq); ok && r.FileName != "" {
			if r.Type == db.EntryDelete {
				// start to load deleted row ids
				deltaLocCnt += 1
				if err := h.prefetchDeleteRowID(ctx, r); err != nil {
					return err
				}
			} else if r.Type == db.EntryInsert {
				objCnt, err := h.prefetchMetadata(ctx, r)
				if err != nil {
					return err
				}
				metaLocCnt += objCnt
			}
		}
	}
	return nil
}

func traverseCatalogForNewAccounts(c *catalog.Catalog, memo *logtail.TNUsageMemo, ids []uint64) {
	if len(ids) == 0 {
		return
	}
	processor := new(catalog.LoopProcessor)
	processor.DatabaseFn = func(entry *catalog.DBEntry) error {
		if entry.HasDropCommitted() {
			return nil
		}

		accId := entry.GetTenantID()
		if !slices.Contains(ids, uint64(accId)) {
			return nil
		}

		tblIt := entry.MakeTableIt(true)
		for tblIt.Valid() {
			insUsage := logtail.UsageData{
				AccId: uint64(accId), DbId: entry.ID, TblId: tblIt.Get().GetPayload().ID}

			tblEntry := tblIt.Get().GetPayload()
			if tblEntry.HasDropCommitted() {
				tblIt.Next()
				continue
			}

			objIt := tblEntry.MakeTombstoneObjectIt()
			for objIt.Next() {
				objEntry := objIt.Item()
				// PXU TODO
				if !objEntry.IsAppendable() && !objEntry.HasDropCommitted() && objEntry.IsCommitted() {
					insUsage.Size += uint64(objEntry.GetCompSize())
				}
			}
			objIt.Release()

			if insUsage.Size > 0 {
				memo.UpdateNewAccCache(insUsage, false)
			}

			tblIt.Next()
		}
		return nil
	}

	c.RecurLoop(processor)
}<|MERGE_RESOLUTION|>--- conflicted
+++ resolved
@@ -66,19 +66,6 @@
 	*is = old[:0]
 }
 
-<<<<<<< HEAD
-func getBlkIDsFromRowids(vec *vector.Vector) map[types.Blockid]struct{} {
-	rowids := vector.MustFixedColWithTypeCheck[types.Rowid](vec)
-	blkids := make(map[types.Blockid]struct{})
-	for _, rowid := range rowids {
-		blkID := *rowid.BorrowBlockID()
-		blkids[blkID] = struct{}{}
-	}
-	return blkids
-}
-
-=======
->>>>>>> 84dbd1ae
 func (h *Handle) prefetchDeleteRowID(_ context.Context, req *db.WriteReq) error {
 	if len(req.TombstoneStats) == 0 {
 		return nil
