--- conflicted
+++ resolved
@@ -109,16 +109,8 @@
 			return nil
 		}
 	}
-<<<<<<< HEAD
-	if task.meta.IsTombstone {
-		_, err = writer.WriteBatch(cnBatch)
-	} else {
-		_, err = writer.WriteBatch(cnBatch)
-	}
-=======
 	inst := time.Now()
 	_, err = writer.WriteBatch(cnBatch)
->>>>>>> 399697ec
 	if err != nil {
 		return err
 	}
