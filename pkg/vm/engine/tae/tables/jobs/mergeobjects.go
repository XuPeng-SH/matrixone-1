// Copyright 2021 Matrix Origin
//
// Licensed under the Apache License, Version 2.0 (the "License");
// you may not use this file except in compliance with the License.
// You may obtain a copy of the License at
//
//      http://www.apache.org/licenses/LICENSE-2.0
//
// Unless required by applicable law or agreed to in writing, software
// distributed under the License is distributed on an "AS IS" BASIS,
// WITHOUT WARRANTIES OR CONDITIONS OF ANY KIND, either express or implied.
// See the License for the specific language governing permissions and
// limitations under the License.

package jobs

import (
	"context"
	"fmt"
	"slices"
	"strings"
	"time"

	pkgcatalog "github.com/matrixorigin/matrixone/pkg/catalog"
	"github.com/matrixorigin/matrixone/pkg/common/moerr"
	"github.com/matrixorigin/matrixone/pkg/common/mpool"
	"github.com/matrixorigin/matrixone/pkg/container/batch"
	"github.com/matrixorigin/matrixone/pkg/container/nulls"
	"github.com/matrixorigin/matrixone/pkg/container/types"
	"github.com/matrixorigin/matrixone/pkg/container/vector"
	"github.com/matrixorigin/matrixone/pkg/logutil"
	"github.com/matrixorigin/matrixone/pkg/objectio"
	"github.com/matrixorigin/matrixone/pkg/pb/api"
	"github.com/matrixorigin/matrixone/pkg/perfcounter"
	"github.com/matrixorigin/matrixone/pkg/vm/engine/tae/blockio"
	"github.com/matrixorigin/matrixone/pkg/vm/engine/tae/catalog"
	"github.com/matrixorigin/matrixone/pkg/vm/engine/tae/common"
	"github.com/matrixorigin/matrixone/pkg/vm/engine/tae/containers"
	"github.com/matrixorigin/matrixone/pkg/vm/engine/tae/db/dbutils"
	"github.com/matrixorigin/matrixone/pkg/vm/engine/tae/iface/handle"
	"github.com/matrixorigin/matrixone/pkg/vm/engine/tae/iface/txnif"
	"github.com/matrixorigin/matrixone/pkg/vm/engine/tae/mergesort"
	"github.com/matrixorigin/matrixone/pkg/vm/engine/tae/tables/txnentries"
	"github.com/matrixorigin/matrixone/pkg/vm/engine/tae/tasks"
	"go.uber.org/zap"
)

type mergeObjectsTask struct {
	*tasks.BaseTask
	txn               txnif.AsyncTxn
	rt                *dbutils.Runtime
	mergedObjs        []*catalog.ObjectEntry
	mergedObjsHandle  []handle.Object
	mergedBlkCnt      []int
	totalMergedBlkCnt int
	createdBObjs      []*catalog.ObjectEntry
	commitEntry       *api.MergeCommitEntry
	transferMaps      api.TransferMaps
	tableEntry        *catalog.TableEntry
	did, tid          uint64
	isTombstone       bool

	blkCnt     []int
	nMergedBlk []int
	schema     *catalog.Schema
	idxs       []int
	attrs      []string

	targetObjSize uint32

	createAt time.Time
}

func NewMergeObjectsTask(
	ctx *tasks.Context,
	txn txnif.AsyncTxn,
	mergedObjs []*catalog.ObjectEntry,
	rt *dbutils.Runtime,
	targetObjSize uint32,
	isTombstone bool) (task *mergeObjectsTask, err error) {
	if len(mergedObjs) == 0 {
		panic("empty mergedObjs")
	}
	task = &mergeObjectsTask{
		txn:              txn,
		rt:               rt,
		did:              mergedObjs[0].GetTable().GetDB().ID,
		tid:              mergedObjs[0].GetTable().ID,
		mergedObjs:       mergedObjs,
		mergedObjsHandle: make([]handle.Object, len(mergedObjs)),
		mergedBlkCnt:     make([]int, len(mergedObjs)),
		isTombstone:      isTombstone,
		nMergedBlk:       make([]int, len(mergedObjs)),
		blkCnt:           make([]int, len(mergedObjs)),
		targetObjSize:    targetObjSize,
		createAt:         time.Now(),
	}

	database, err := txn.GetDatabaseByID(task.did)
	if err != nil {
		return
	}
	rel, err := database.GetRelationByID(task.tid)
	if err != nil {
		return
	}

	for i, obj := range mergedObjs {
		if obj.IsTombstone != isTombstone {
			panic(fmt.Sprintf("task.IsTombstone %v, object %v %v", isTombstone, obj.ID().String(), obj.IsTombstone))
		}
		task.mergedBlkCnt[i] = task.totalMergedBlkCnt
		task.blkCnt[i] = obj.BlockCnt()
		task.totalMergedBlkCnt += task.blkCnt[i]

		objHandle, err := rel.GetObject(obj.ID(), isTombstone)
		if err != nil {
			return nil, err
		}
		task.mergedObjsHandle[i] = objHandle
	}

	task.schema = rel.Schema(isTombstone).(*catalog.Schema)
	task.tableEntry = rel.GetMeta().(*catalog.TableEntry)
	task.idxs = make([]int, 0, len(task.schema.ColDefs)-1)
	task.attrs = make([]string, 0, len(task.schema.ColDefs)-1)
	for _, def := range task.schema.ColDefs {
		if def.IsPhyAddr() {
			continue
		}
		task.idxs = append(task.idxs, def.Idx)
		task.attrs = append(task.attrs, def.Name)
	}
	if isTombstone {
		task.idxs = append(task.idxs, objectio.SEQNUM_COMMITTS)
		task.attrs = append(task.attrs, catalog.AttrCommitTs)
	}
	task.BaseTask = tasks.NewBaseTask(task, tasks.DataCompactionTask, ctx)
	return
}

func (task *mergeObjectsTask) GetObjectCnt() int {
	return len(task.mergedObjs)
}

func (task *mergeObjectsTask) GetBlkCnts() []int {
	return task.blkCnt
}

func (task *mergeObjectsTask) GetAccBlkCnts() []int {
	return task.mergedBlkCnt
}

func (task *mergeObjectsTask) GetBlockMaxRows() uint32 {
	return task.schema.Extra.BlockMaxRows
}

func (task *mergeObjectsTask) GetObjectMaxBlocks() uint16 {
	return uint16(task.schema.Extra.ObjectMaxBlocks)
}

func (task *mergeObjectsTask) GetTargetObjSize() uint32 {
	return task.targetObjSize
}

func (task *mergeObjectsTask) GetSortKeyPos() int {
	sortKeyPos := -1
	if task.schema.HasSortKey() {
		sortKeyPos = task.schema.GetSingleSortKeyIdx()
	}
	return sortKeyPos
}

func (task *mergeObjectsTask) GetSortKeyType() types.Type {
	if task.schema.HasSortKey() {
		return task.schema.GetSingleSortKeyType()
	}
	return types.Type{}
}

// impl DisposableVecPool
func (task *mergeObjectsTask) GetVector(typ *types.Type) (*vector.Vector, func()) {
	v := task.rt.VectorPool.Transient.GetVector(typ)
	return v.GetDownstreamVector(), v.Close
}

func (task *mergeObjectsTask) GetMPool() *mpool.MPool {
	return task.rt.VectorPool.Transient.GetMPool()
}

func (task *mergeObjectsTask) HostHintName() string { return "DN" }

func (task *mergeObjectsTask) LoadNextBatch(ctx context.Context, objIdx uint32) (*batch.Batch, *nulls.Nulls, func(), error) {
	if objIdx >= uint32(len(task.mergedObjs)) {
		panic("invalid objIdx")
	}
	if task.nMergedBlk[objIdx] >= task.blkCnt[objIdx] {
		return nil, nil, nil, mergesort.ErrNoMoreBlocks
	}
	var err error
	var data *containers.Batch
	releaseF := func() {
		if data != nil {
			data.Close()
		}
	}
	defer func() {
		if err != nil {
			releaseF()
		}
	}()

	obj := task.mergedObjsHandle[objIdx]
	if task.isTombstone {
		err = obj.Scan(ctx, &data, uint16(task.nMergedBlk[objIdx]), task.idxs, common.MergeAllocator)
	} else {
		err = obj.HybridScan(ctx, &data, uint16(task.nMergedBlk[objIdx]), task.idxs, common.MergeAllocator)
	}
	if err != nil {
		return nil, nil, nil, err
	}
	if task.isTombstone {
		err = data.Vecs[0].Foreach(func(v any, isNull bool, row int) error {
			rowID := v.(types.Rowid)
			objectID := rowID.BorrowObjectID()
			obj, err := task.tableEntry.GetObjectByID(objectID, false)
			if err != nil || obj.HasDropCommitted() {
				if data.Deletes == nil {
					data.Deletes = &nulls.Nulls{}
				}
				data.Deletes.Add(uint64(row))
				return nil
			}
			return nil
		}, nil)
		if err != nil {
			return nil, nil, nil, err
		}
	}
	if len(task.attrs) != len(data.Vecs) {
		panic(fmt.Sprintf("mismatch %v, %v, %v", task.attrs, len(task.attrs), len(data.Vecs)))
	}
	task.nMergedBlk[objIdx]++

	bat := batch.New(true, task.attrs)
	for i, idx := range task.idxs {
<<<<<<< HEAD
		if idx == objectio.SEQNUM_COMMITTS {
			id := 0
			for i, attr := range task.attrs {
				if attr == catalog.AttrCommitTs {
					id = i
				}
			}
=======
		if idx == catalog.COLIDX_COMMITS {
			id := slices.Index(task.attrs, catalog.AttrCommitTs)
>>>>>>> 1dfe2ecf
			bat.Vecs[id] = data.Vecs[i].GetDownstreamVector()
		} else {
			bat.Vecs[idx] = data.Vecs[i].GetDownstreamVector()
		}
	}
	bat.SetRowCount(data.Length())
	return bat, data.Deletes, releaseF, nil
}

func (task *mergeObjectsTask) GetCommitEntry() *api.MergeCommitEntry {
	if task.commitEntry == nil {
		return task.prepareCommitEntry()
	}
	return task.commitEntry
}

func (task *mergeObjectsTask) InitTransferMaps(blkCnt int) {
	task.transferMaps = make(api.TransferMaps, blkCnt)
	for i := range task.transferMaps {
		task.transferMaps[i] = make(api.TransferMap)
	}
}

func (task *mergeObjectsTask) GetTransferMaps() api.TransferMaps {
	return task.transferMaps
}

func (task *mergeObjectsTask) prepareCommitEntry() *api.MergeCommitEntry {
	commitEntry := &api.MergeCommitEntry{}
	commitEntry.DbId = task.did
	commitEntry.TblId = task.tid
	commitEntry.TableName = task.schema.Name
	commitEntry.StartTs = task.txn.GetStartTS().ToTimestamp()
	for _, o := range task.mergedObjs {
		obj := *o.GetObjectStats()
		commitEntry.MergedObjs = append(commitEntry.MergedObjs, obj[:])
	}
	task.commitEntry = commitEntry
	// leave mapping to ReadMergeAndWrite
	return commitEntry
}

func (task *mergeObjectsTask) PrepareNewWriter() *blockio.BlockWriter {
	seqnums := make([]uint16, 0, len(task.schema.ColDefs)-1)
	for _, def := range task.schema.ColDefs {
		if def.IsPhyAddr() {
			continue
		}
		seqnums = append(seqnums, def.SeqNum)
	}
	if task.isTombstone {
		seqnums = append(seqnums, objectio.SEQNUM_COMMITTS)
	}
	sortkeyIsPK := false
	sortkeyPos := -1

	if task.schema.HasPK() {
		sortkeyPos = task.schema.GetSingleSortKeyIdx()
		sortkeyIsPK = true
	} else if task.schema.HasSortKey() {
		sortkeyPos = task.schema.GetSingleSortKeyIdx()
	}

<<<<<<< HEAD
	return blockio.ConstructWriter(
		schema.Version,
		seqnums,
		sortkeyPos,
		sortkeyIsPK,
		task.isTombstone,
		task.rt.Fs.Service,
	)
=======
	return mergesort.GetNewWriter(task.rt.Fs.Service, task.schema.Version, seqnums, sortkeyPos, sortkeyIsPK, task.isTombstone)
>>>>>>> 1dfe2ecf
}

func (task *mergeObjectsTask) DoTransfer() bool {
	return !task.isTombstone && !strings.Contains(task.schema.Comment, pkgcatalog.MO_COMMENT_NO_DEL_HINT)
}

func (task *mergeObjectsTask) Name() string {
	return fmt.Sprintf("[MT-%d]-%d-%s", task.ID(), task.tableEntry.GetID(), task.schema.Name)
}

func (task *mergeObjectsTask) Execute(ctx context.Context) (err error) {
	phaseDesc := ""
	defer func() {
		if err != nil {
			logutil.Error("[MERGE-ERR]",
				zap.String("task", task.Name()),
				zap.String("phase", phaseDesc),
				zap.Error(err),
			)
		}
	}()

	if time.Since(task.createAt) > time.Second*10 {
		logutil.Warn(
			"[MERGE-SLOW-SCHED]",
			zap.String("task", task.Name()),
			common.AnyField("duration", time.Since(task.createAt)),
		)
	}

	sortkeyPos := -1
	if task.schema.HasSortKey() {
		sortkeyPos = task.schema.GetSingleSortKeyIdx()
	}
	if task.rt.LockMergeService.IsLockedByUser(task.tableEntry.GetID()) {
		return moerr.NewInternalErrorNoCtxf("LockMerge give up in exec %v", task.Name())
	}
	phaseDesc = "1-DoMergeAndWrite"
	if err = mergesort.DoMergeAndWrite(ctx, task.txn.String(), sortkeyPos, task, task.isTombstone); err != nil {
		return err
	}

	phaseDesc = "2-HandleMergeEntryInTxn"
	if task.createdBObjs, err = HandleMergeEntryInTxn(ctx, task.txn, task.Name(), task.commitEntry, task.transferMaps, task.rt, task.isTombstone); err != nil {
		return err
	}

	perfcounter.Update(ctx, func(counter *perfcounter.CounterSet) {
		counter.TAE.Object.MergeBlocks.Add(1)
	})
	return nil
}

func HandleMergeEntryInTxn(
	ctx context.Context,
	txn txnif.AsyncTxn,
	taskName string,
	entry *api.MergeCommitEntry,
	booking api.TransferMaps,
	rt *dbutils.Runtime,
	isTombstone bool,
) ([]*catalog.ObjectEntry, error) {
	database, err := txn.GetDatabaseByID(entry.DbId)
	if err != nil {
		return nil, err
	}
	rel, err := database.GetRelationByID(entry.TblId)
	if err != nil {
		return nil, err
	}

	mergedObjs := make([]*catalog.ObjectEntry, 0, len(entry.MergedObjs))
	createdObjs := make([]*catalog.ObjectEntry, 0, len(entry.CreatedObjs))
	ids := make([]*common.ID, 0, len(entry.MergedObjs)*2)

	// drop merged blocks and objects
	for _, item := range entry.MergedObjs {
		drop := objectio.ObjectStats(item)
		objID := drop.ObjectName().ObjectId()
		obj, err := rel.GetObject(objID, isTombstone)
		if err != nil {
			if moerr.IsMoErrCode(err, moerr.OkExpectedEOB) {
				logutil.Infof("[MERGE-EOB] LockMerge %v %v", objID.ShortStringEx(), err)
			}
			return nil, err
		}
		mergedObjs = append(mergedObjs, obj.GetMeta().(*catalog.ObjectEntry))
		if err = rel.SoftDeleteObject(objID, isTombstone); err != nil {
			return nil, err
		}
	}

	sorted := false
	if rel.GetMeta().(*catalog.TableEntry).GetLastestSchema(isTombstone).HasSortKey() {
		sorted = true
	}
	// construct new object,
	for _, stats := range entry.CreatedObjs {
		stats := objectio.ObjectStats(stats)
		objID := stats.ObjectName().ObjectId()
		// set stats and sorted property
		objstats := objectio.NewObjectStatsWithObjectID(objID, false, sorted, false)
		err := objectio.SetObjectStats(objstats, &stats)
		if err != nil {
			return nil, err
		}
		obj, err := rel.CreateNonAppendableObject(
			isTombstone,
			new(objectio.CreateObjOpt).WithObjectStats(objstats).WithIsTombstone(isTombstone))
		if err != nil {
			return nil, err
		}
		createdObjs = append(createdObjs, obj.GetMeta().(*catalog.ObjectEntry))
	}

	txnEntry, err := txnentries.NewMergeObjectsEntry(
		ctx,
		txn,
		taskName,
		rel,
		mergedObjs,
		createdObjs,
		booking,
		isTombstone,
		rt,
	)
	if err != nil {
		return nil, err
	}

	if isTombstone {
		if err = txn.LogTxnEntry(entry.DbId, entry.TblId, txnEntry, nil, ids); err != nil {
			return nil, err
		}
	} else {
		if err = txn.LogTxnEntry(entry.DbId, entry.TblId, txnEntry, ids, nil); err != nil {
			return nil, err
		}
	}

	return createdObjs, nil
}

func (task *mergeObjectsTask) GetTotalSize() uint64 {
	totalSize := uint64(0)
	for _, obj := range task.mergedObjs {
		totalSize += uint64(obj.OriginSize())
	}
	return totalSize
}

func (task *mergeObjectsTask) GetTotalRowCnt() uint32 {
	totalRowCnt := 0
	for _, obj := range task.mergedObjs {
		totalRowCnt += int(obj.Rows())
	}
	return uint32(totalRowCnt)
}

// for UT
func (task *mergeObjectsTask) GetCreatedObjects() []*catalog.ObjectEntry {
	return task.createdBObjs
}<|MERGE_RESOLUTION|>--- conflicted
+++ resolved
@@ -244,18 +244,8 @@
 
 	bat := batch.New(true, task.attrs)
 	for i, idx := range task.idxs {
-<<<<<<< HEAD
 		if idx == objectio.SEQNUM_COMMITTS {
-			id := 0
-			for i, attr := range task.attrs {
-				if attr == catalog.AttrCommitTs {
-					id = i
-				}
-			}
-=======
-		if idx == catalog.COLIDX_COMMITS {
 			id := slices.Index(task.attrs, catalog.AttrCommitTs)
->>>>>>> 1dfe2ecf
 			bat.Vecs[id] = data.Vecs[i].GetDownstreamVector()
 		} else {
 			bat.Vecs[idx] = data.Vecs[i].GetDownstreamVector()
@@ -319,18 +309,14 @@
 		sortkeyPos = task.schema.GetSingleSortKeyIdx()
 	}
 
-<<<<<<< HEAD
 	return blockio.ConstructWriter(
-		schema.Version,
+		task.schema.Version,
 		seqnums,
 		sortkeyPos,
 		sortkeyIsPK,
 		task.isTombstone,
 		task.rt.Fs.Service,
 	)
-=======
-	return mergesort.GetNewWriter(task.rt.Fs.Service, task.schema.Version, seqnums, sortkeyPos, sortkeyIsPK, task.isTombstone)
->>>>>>> 1dfe2ecf
 }
 
 func (task *mergeObjectsTask) DoTransfer() bool {
