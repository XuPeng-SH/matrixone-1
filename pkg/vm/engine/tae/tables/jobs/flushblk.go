--- conflicted
+++ resolved
@@ -39,11 +39,8 @@
 	blocks    []objectio.BlockObject
 	schemaVer uint32
 	seqnums   []uint16
-<<<<<<< HEAD
 	stat      objectio.ObjectStats
-=======
 	isABlk    bool
->>>>>>> dc52d8db
 }
 
 func NewFlushBlkTask(
