// Copyright 2022 Matrix Origin
//
// Licensed under the Apache License, Version 2.0 (the "License");
// you may not use this file except in compliance with the License.
// You may obtain a copy of the License at
//
// http://www.apache.org/licenses/LICENSE-2.0
//
// Unless required by applicable law or agreed to in writing, software
// distributed under the License is distributed on an "AS IS" BASIS,
// WITHOUT WARRANTIES OR CONDITIONS OF ANY KIND, either express or implied.
// See the License for the specific language governing permissions and
// limitations under the License.

package jobs

import (
	"context"
	"fmt"
	"strings"
	"time"

	pkgcatalog "github.com/matrixorigin/matrixone/pkg/catalog"
	"github.com/matrixorigin/matrixone/pkg/common/moerr"
	"github.com/matrixorigin/matrixone/pkg/common/mpool"
	"github.com/matrixorigin/matrixone/pkg/container/batch"
	"github.com/matrixorigin/matrixone/pkg/container/nulls"
	"github.com/matrixorigin/matrixone/pkg/container/types"
	"github.com/matrixorigin/matrixone/pkg/container/vector"
	"github.com/matrixorigin/matrixone/pkg/logutil"
	"github.com/matrixorigin/matrixone/pkg/objectio"
	"github.com/matrixorigin/matrixone/pkg/pb/api"
	"github.com/matrixorigin/matrixone/pkg/util/fault"
	v2 "github.com/matrixorigin/matrixone/pkg/util/metric/v2"
	"github.com/matrixorigin/matrixone/pkg/vm/engine/tae/blockio"
	"github.com/matrixorigin/matrixone/pkg/vm/engine/tae/catalog"
	"github.com/matrixorigin/matrixone/pkg/vm/engine/tae/common"
	"github.com/matrixorigin/matrixone/pkg/vm/engine/tae/containers"
	"github.com/matrixorigin/matrixone/pkg/vm/engine/tae/db/dbutils"
	"github.com/matrixorigin/matrixone/pkg/vm/engine/tae/iface/handle"
	"github.com/matrixorigin/matrixone/pkg/vm/engine/tae/iface/txnif"
	"github.com/matrixorigin/matrixone/pkg/vm/engine/tae/index"
	"github.com/matrixorigin/matrixone/pkg/vm/engine/tae/mergesort"
	"github.com/matrixorigin/matrixone/pkg/vm/engine/tae/tables"
	"github.com/matrixorigin/matrixone/pkg/vm/engine/tae/tables/txnentries"
	"github.com/matrixorigin/matrixone/pkg/vm/engine/tae/tasks"
	"go.uber.org/zap"
	"go.uber.org/zap/zapcore"
)

type TestFlushBailoutPos1 struct{}
type TestFlushBailoutPos2 struct{}

var FlushTableTailTaskFactory = func(
	metas, tombstones []*catalog.ObjectEntry, rt *dbutils.Runtime, endTs types.TS, /* end of dirty range*/
) tasks.TxnTaskFactory {
	return func(ctx *tasks.Context, txn txnif.AsyncTxn) (tasks.Task, error) {
		return NewFlushTableTailTask(ctx, txn, metas, tombstones, rt, endTs)
	}
}

type flushTableTailTask struct {
	*tasks.BaseTask
	txn        txnif.AsyncTxn
	rt         *dbutils.Runtime
	dirtyEndTs types.TS

	scopes          []common.ID
	schema          *catalog.Schema
	tombstoneSchema *catalog.Schema

	rel  handle.Relation
	dbid uint64

	// record the row mapping from deleted blocks to created blocks
	transMappings *api.BlkTransferBooking
	doTransfer    bool

	aObjMetas         []*catalog.ObjectEntry
	aObjHandles       []handle.Object
	createdObjHandles handle.Object

	aTombstoneMetas         []*catalog.ObjectEntry
	aTombstoneHandles       []handle.Object
	createdTombstoneHandles handle.Object

	createdMergedObjectName    string
	createdMergedTombstoneName string

	mergeRowsCnt, aObjDeletesCnt, tombstoneMergeRowsCnt int
	createAt                                            time.Time
}

// A note about flush start timestamp
//
// As the last **committed** time, not the newest allcated time,
// is used in NewFlushTableTailTask, there will be a situation that
// some commiting appends prepared between committed-time and aobj-freeze-time
// are ignored during the data collection stage of flushing,
// which leads to transfer-row-not-found problem.
//
// The proposed solution is to add a check function in NewFlushTableTailTask
// to figure out if there exist an AppendNode with a bigger prepared time
// than flush-start-ts, and if so, retry the flush task
//
// Two question:
//
// 1. How about deletes prepared in that special time range?
//    Never mind, deletes will be transfered when committing the flush task
// 2. Is it guaranteed that the check function is able to see all possible AppendNodes?
//    Probably no, because getting appender and attaching AppendNode are not atomic group opertions.
//    Imagine:
//
//                freeze  check
// committed  x1     |     |     x2
// prepared          |     |  o2
// preparing    i2   |     |
//
// - x1 is the last committed time.
// - getting appender(i2 in graph) is before the freezing
// - attaching AppendNode successfully (o2 in graph) after the check
// - finishing commit at x2
//
// So in order for the check function to work, a dedicated lock is added
// on ablock to ensure that NO AppendNode will be attatched to ablock
// after the very moment when the ablock is freezed.
//
// In the first version proposal, the check in NewFlushTableTailTask is omitted,
// because the existing PrepareCompact in ablock already handles that thing.
// If the last AppendNode in an ablock is not committed, PrepareCompact will
// return false to reschedule the task. However, commiting AppendNode doesn't
// guarantee that the committs has been updated. It's still possible to get a
// old startts which is not able to collect all appends in the ablock.

func NewFlushTableTailTask(
	ctx *tasks.Context,
	txn txnif.AsyncTxn,
	objs []*catalog.ObjectEntry,
	tombStones []*catalog.ObjectEntry,
	rt *dbutils.Runtime,
	dirtyEndTs types.TS,
) (task *flushTableTailTask, err error) {
	task = &flushTableTailTask{
		txn:        txn,
		rt:         rt,
		dirtyEndTs: dirtyEndTs,
	}

	var meta *catalog.ObjectEntry
	if len(objs) != 0 {
		meta = objs[0]
	} else {
		meta = tombStones[0]
	}
	dbId := meta.GetTable().GetDB().ID
	task.dbid = dbId
	var database handle.Database
	database, err = txn.UnsafeGetDatabase(dbId)
	if err != nil {
		return
	}
	tableId := meta.GetTable().ID
	var rel handle.Relation
	rel, err = database.UnsafeGetRelation(tableId)
	task.rel = rel
	if err != nil {
		return
	}
	task.schema = rel.Schema(false).(*catalog.Schema)

	for _, obj := range objs {
		task.scopes = append(task.scopes, *obj.AsCommonID())
		var hdl handle.Object
		hdl, err = rel.GetObject(&obj.ID, false)
		if err != nil {
			return
		}
		if obj.IsTombstone {
			panic(fmt.Sprintf("logic err, obj %v is tombstone", obj.ID.String()))
		}
		if !hdl.IsAppendable() {
			panic(fmt.Sprintf("logic err %v is nonappendable", hdl.GetID().String()))
		}
		if obj.HasDropCommitted() {
			continue
		}
		if obj.GetObjectData().CheckFlushTaskRetry(txn.GetStartTS()) {
			logutil.Infof("[FlushTabletail] obj %v needs retry", obj.ID.String())
			return nil, txnif.ErrTxnNeedRetry
		}
		task.aObjMetas = append(task.aObjMetas, obj)
		task.aObjHandles = append(task.aObjHandles, hdl)
		if obj.GetObjectData().CheckFlushTaskRetry(txn.GetStartTS()) {
			logutil.Infof("[FlushTabletail] obj %v needs retry", obj.ID.String())
			return nil, txnif.ErrTxnNeedRetry
		}
	}

	task.tombstoneSchema = rel.Schema(true).(*catalog.Schema)

	for _, obj := range tombStones {
		task.scopes = append(task.scopes, *obj.AsCommonID())
		var hdl handle.Object
		hdl, err = rel.GetObject(&obj.ID, true)
		if err != nil {
			return
		}
		if !obj.IsTombstone {
			panic(fmt.Sprintf("logic err, obj %v is not tombstone", obj.ID.String()))
		}
		if !hdl.IsAppendable() {
			panic(fmt.Sprintf("logic err %v is nonappendable", hdl.GetID().String()))
		}
		if obj.HasDropCommitted() {
			continue
		}
		if obj.GetObjectData().CheckFlushTaskRetry(txn.GetStartTS()) {
			logutil.Infof("[FlushTabletail] obj %v needs retry", obj.ID.String())
			return nil, txnif.ErrTxnNeedRetry
		}
		task.aTombstoneMetas = append(task.aTombstoneMetas, obj)
		task.aTombstoneHandles = append(task.aTombstoneHandles, hdl)
		if obj.GetObjectData().CheckFlushTaskRetry(txn.GetStartTS()) {
			logutil.Infof("[FlushTabletail] obj %v needs retry", obj.ID.String())
			return nil, txnif.ErrTxnNeedRetry
		}
	}

	task.transMappings = mergesort.NewBlkTransferBooking(len(task.aObjHandles))
	task.doTransfer = !strings.Contains(task.schema.Comment, pkgcatalog.MO_COMMENT_NO_DEL_HINT)
	if task.doTransfer {
		task.transMappings = mergesort.NewBlkTransferBooking(len(task.aObjHandles))
	}

	task.BaseTask = tasks.NewBaseTask(task, tasks.DataCompactionTask, ctx)

	task.createAt = time.Now()
	return
}

// impl DisposableVecPool
func (task *flushTableTailTask) GetVector(typ *types.Type) (*vector.Vector, func()) {
	v := task.rt.VectorPool.Transient.GetVector(typ)
	return v.GetDownstreamVector(), v.Close
}

func (task *flushTableTailTask) GetMPool() *mpool.MPool {
	return task.rt.VectorPool.Transient.GetMPool()
}

// Scopes is used in conflict checking in scheduler. For ScopedTask interface
func (task *flushTableTailTask) Scopes() []common.ID { return task.scopes }

// Name is for ScopedTask interface
func (task *flushTableTailTask) Name() string {
	return fmt.Sprintf("[%d]FT-%d-%s", task.ID(), task.rel.ID(), task.schema.Name)
}

func (task *flushTableTailTask) MarshalLogObject(enc zapcore.ObjectEncoder) (err error) {
	enc.AddString("endTs", task.dirtyEndTs.ToString())
	objs := ""
	for _, obj := range task.aObjMetas {
		objs = fmt.Sprintf("%s%s,", objs, obj.ID.ShortStringEx())
	}
	enc.AddString("a-objs", objs)
	tombstones := ""
	for _, obj := range task.aTombstoneMetas {
		tombstones = fmt.Sprintf("%s%s,", tombstones, obj.ID.ShortStringEx())
	}
	enc.AddString("a-tombstones", tombstones)

	toObjs := ""
	if task.createdObjHandles != nil {
		id := task.createdObjHandles.GetID()
		toObjs = fmt.Sprintf("%s%s,", toObjs, id.ShortStringEx())
	}
	if toObjs != "" {
		enc.AddString("to-objs", toObjs)
	}

	toTombstones := ""
	if task.createdTombstoneHandles != nil {
		id := task.createdTombstoneHandles.GetID()
		toTombstones = fmt.Sprintf("%s%s,", toTombstones, id.ShortStringEx())
	}
	if toTombstones != "" {
		enc.AddString("to-tombstones", toTombstones)
	}
	return
}

var (
	SlowFlushIOTask      = 10 * time.Second
	SlowFlushTaskOverall = 60 * time.Second
	SlowDelCollect       = 10 * time.Second
	SlowDelCollectNObj   = 10
)

func (task *flushTableTailTask) Execute(ctx context.Context) (err error) {
	logutil.Info("[Start]", common.OperationField(task.Name()), common.OperandField(task),
		common.OperandField(len(task.aObjHandles)+len(task.aTombstoneHandles)))

	phaseDesc := ""
	defer func() {
		if err != nil {
			logutil.Error("[DoneWithErr]", common.OperationField(task.Name()),
				common.AnyField("error", err),
				common.AnyField("phase", phaseDesc),
			)
		}
	}()
	statWait := time.Since(task.createAt)
	now := time.Now()

	/////////////////////
	//// phase seperator
	///////////////////

	phaseDesc = "1-flushing appendable objects for snapshot"
	inst := time.Now()
	snapshotSubtasks, err := task.flushAObjsForSnapshot(ctx, false)
	statFlushAobj := time.Since(inst)
	defer func() {
		releaseFlushObjTasks(snapshotSubtasks, err)
	}()
	if err != nil {
		return
	}

	/////////////////////
	//// phase seperator
	///////////////////

	phaseDesc = "1-flushing appendable tombstones for snapshot"
	inst = time.Now()
	tombstoneSnapshotSubtasks, err := task.flushAObjsForSnapshot(ctx, true)
	statFlushTombStone := time.Since(inst)
	if err != nil {
		return
	}
	defer func() {
		releaseFlushObjTasks(tombstoneSnapshotSubtasks, err)
	}()

	/////////////////////
	//// phase seperator
	///////////////////

	phaseDesc = "1-merge aobjects"
	// merge aobjects, no need to wait, it is a sync procedure, that is why put it
	// after flushAObjsForSnapshot
	inst = time.Now()
	if err = task.mergeAObjs(ctx, false); err != nil {
		return
	}
	statMergeAobj := time.Since(inst)

	if v := ctx.Value(TestFlushBailoutPos1{}); v != nil {
		err = moerr.NewInternalErrorNoCtx("test merge bail out")
		return
	}

	/////////////////////
	//// phase seperator
	///////////////////

	phaseDesc = "1-merge atombstones"
	// merge atombstones, no need to wait, it is a sync procedure, that is why put it
	// after flushAObjsForSnapshot
	inst = time.Now()
	if err = task.mergeAObjs(ctx, true); err != nil {
		return
	}
	statMergeATombstones := time.Since(inst)

	if v := ctx.Value(TestFlushBailoutPos1{}); v != nil {
		err = moerr.NewInternalErrorNoCtx("test merge bail out")
		return
	}

	/////////////////////
	//// phase seperator
	///////////////////
	phaseDesc = "1-waiting flushing appendable blocks for snapshot"
	// wait flush tasks
	inst = time.Now()
	if err = task.waitFlushAObjForSnapshot(ctx, snapshotSubtasks, false); err != nil {
		return
	}
	statWaitAobj := time.Since(inst)

	/////////////////////
	//// phase seperator
	///////////////////

	phaseDesc = "1-waiting flushing appendable tombstones for snapshot"
	inst = time.Now()
	if err = task.waitFlushAObjForSnapshot(ctx, tombstoneSnapshotSubtasks, true); err != nil {
		return
	}
	statWaitTombstones := time.Since(inst)

	phaseDesc = "1-wait LogTxnEntry"
	inst = time.Now()
	txnEntry, err := txnentries.NewFlushTableTailEntry(
		ctx,
		task.txn,
		task.ID(),
		task.transMappings,
		task.rel.GetMeta().(*catalog.TableEntry),
		task.aObjMetas,
		task.aObjHandles,
		task.createdObjHandles,
		task.createdMergedObjectName,
		task.aTombstoneMetas,
		task.aTombstoneHandles,
		task.createdTombstoneHandles,
		task.createdMergedTombstoneName,
		task.rt,
	)
	if err != nil {
		return err
	}
	if err = task.txn.LogTxnEntry(
		task.dbid,
		task.rel.ID(),
		txnEntry,
		nil,
		nil,
	); err != nil {
		return
	}
	statNewFlushEntry := time.Since(inst)
	/////////////////////

	duration := time.Since(now)
	logutil.Info("[End]", common.OperationField(task.Name()),
		common.AnyField("txn-start-ts", task.txn.GetStartTS().ToString()),
		zap.Int("aobj-deletes", task.aObjDeletesCnt),
		zap.Int("aobj-merge-rows", task.mergeRowsCnt),
		zap.Int("tombstone-rows", task.tombstoneMergeRowsCnt),
		common.DurationField(duration),
		common.OperandField(task))
	v2.TaskFlushTableTailDurationHistogram.Observe(duration.Seconds())

	if time.Since(task.createAt) > SlowFlushTaskOverall {
		logutil.Infof(
			"slowflush: task %d: wait %v, createFlushAobj %v, createFlushAtombstone %v, merge data %v, merge tombstone %v, wait aobj %v, wait tombstone %v, new entry %v",
			task.ID(), statWait, statFlushAobj, statFlushTombStone, statMergeAobj, statMergeATombstones, statWaitAobj, statWaitTombstones, statNewFlushEntry)
	}

	sleep, name, exist := fault.TriggerFault("slow_flush")
	if exist && name == task.schema.Name {
		time.Sleep(time.Duration(sleep) * time.Second)
	}
	return
}

// prepareAObjSortedData read the data from appendable blocks, sort them if sort key exists
func (task *flushTableTailTask) prepareAObjSortedData(
	ctx context.Context, objIdx int, idxs []int, sortKeyPos int, isTombstone bool,
) (bat *containers.Batch, empty bool, err error) {
	if len(idxs) <= 0 {
		logutil.Infof("[FlushTabletail] no mergeable columns")
		return nil, true, nil
	}

	var obj handle.Object
	if isTombstone {
		obj = task.aTombstoneHandles[objIdx]
		err = obj.Scan(ctx, &bat, 0, idxs, common.MergeAllocator)
	} else {
		obj = task.aObjHandles[objIdx]
		err = obj.HybridScan(ctx, &bat, 0, idxs, common.MergeAllocator)
	}

	if err != nil {
		return
	}
	if bat == nil {
		empty = true
		return
	}
	totalRowCnt := bat.Length()
	task.aObjDeletesCnt += bat.Deletes.GetCardinality()

	if isTombstone && bat.Deletes != nil {
		panic(fmt.Sprintf("logic err, tombstone %v has deletes", obj.GetID().String()))
	}

	var sortMapping []int64
	if sortKeyPos >= 0 {
		if objIdx == 0 {
			logutil.Infof("flushtabletail sort obj on %s", bat.Attrs[sortKeyPos])
		}
		sortMapping, err = mergesort.SortBlockColumns(bat.Vecs, sortKeyPos, task.rt.VectorPool.Transient)
		if bat.Deletes != nil {
			nulls.Filter(bat.Deletes, sortMapping, false)
		}
		if err != nil {
			return
		}
	}

	if isTombstone {
		return
	}
	if task.doTransfer {
		mergesort.AddSortPhaseMapping(task.transMappings, objIdx, totalRowCnt, sortMapping)
	}
	return
}

// mergeAObjs merge the data from appendable blocks, and write the merged data to new block,
// recording row mapping in blkTransferBooking struct
func (task *flushTableTailTask) mergeAObjs(ctx context.Context, isTombstone bool) (err error) {
	var objMetas []*catalog.ObjectEntry
	var objHandles []handle.Object
	if isTombstone {
		objHandles = task.aTombstoneHandles
		objMetas = task.aTombstoneMetas
	} else {
		objHandles = task.aObjHandles
		objMetas = task.aObjMetas
	}

	if len(objMetas) == 0 {
		return nil
	}
	// prepare columns idx and sortKey to read sorted batch
	var schema *catalog.Schema
	if isTombstone {
		schema = task.tombstoneSchema
	} else {
		schema = task.schema
	}
	seqnums := make([]uint16, 0, len(schema.ColDefs))
	readColIdxs := make([]int, 0, len(schema.ColDefs))
	sortKeyIdx := -1
	sortKeyPos := -1
	if schema.HasSortKey() {
		sortKeyIdx = schema.GetSingleSortKeyIdx()
	}
	for i, def := range schema.ColDefs {
		if def.IsPhyAddr() {
			continue
		}
		readColIdxs = append(readColIdxs, def.Idx)
		if def.Idx == sortKeyIdx {
			sortKeyPos = i
		}
		seqnums = append(seqnums, def.SeqNum)
	}

	// read from aobjects
	readedBats := make([]*containers.Batch, 0, len(objHandles))
	for _, block := range objHandles {
		err = block.Prefetch(readColIdxs)
		if err != nil {
			return
		}
	}
	for i := range objHandles {
		bat, empty, err := task.prepareAObjSortedData(ctx, i, readColIdxs, sortKeyPos, isTombstone)
		if err != nil {
			return err
		}
		if empty {
			continue
		}
		readedBats = append(readedBats, bat)
	}
	defer func() {
		for _, bat := range readedBats {
			bat.Close()
		}
	}()

	// prepare merge
	// toLayout describes the layout of the output batch, i.e. [8192, 8192, 8192, 4242]
	toLayout := make([]uint32, 0, len(readedBats))

	totalRowCnt := 0
	if sortKeyPos < 0 {
		// no pk, just pick the first column to reshape
		sortKeyPos = 0
	}
	for _, bat := range readedBats {
		vec := bat.Vecs[sortKeyPos]
		totalRowCnt += vec.Length()
	}
	if !isTombstone {
		totalRowCnt -= task.aObjDeletesCnt
	}
	if isTombstone {
		task.tombstoneMergeRowsCnt = totalRowCnt
	} else {
		task.mergeRowsCnt = totalRowCnt
	}

	if totalRowCnt == 0 {
		// just soft delete all Objects
		for _, obj := range objHandles {
			tbl := obj.GetRelation()
			if err = tbl.SoftDeleteObject(obj.GetID(), isTombstone); err != nil {
				return err
			}
		}
		if !isTombstone && task.doTransfer {
			mergesort.CleanTransMapping(task.transMappings)
		}
		return nil
	}
	rowsLeft := totalRowCnt
	for rowsLeft > 0 {
		if rowsLeft > int(schema.BlockMaxRows) {
			toLayout = append(toLayout, schema.BlockMaxRows)
			rowsLeft -= int(schema.BlockMaxRows)
		} else {
			toLayout = append(toLayout, uint32(rowsLeft))
			break
		}
	}

	// do first sort
	var writtenBatches []*batch.Batch
	var releaseF func()
	var mapping []int
	if schema.HasSortKey() {
		writtenBatches, releaseF, mapping, err = mergesort.MergeAObj(ctx, task, readedBats, sortKeyPos, toLayout)
		if err != nil {
			return
		}
	} else {
		writtenBatches, releaseF, mapping, err = mergesort.ReshapeBatches(readedBats, toLayout, task)
		if err != nil {
			return
		}
	}
	defer releaseF()
	if !isTombstone && task.doTransfer {
		mergesort.UpdateMappingAfterMerge(task.transMappings, mapping, toLayout)
	}

	// write!
	// create new object to hold merged blocks
	var createdObjectHandle handle.Object
	if isTombstone {
		if task.createdTombstoneHandles, err = task.rel.CreateNonAppendableObject(isTombstone, nil); err != nil {
			return
		}
		createdObjectHandle = task.createdTombstoneHandles
	} else {
		if task.createdObjHandles, err = task.rel.CreateNonAppendableObject(isTombstone, nil); err != nil {
			return
		}
		createdObjectHandle = task.createdObjHandles
	}
	toObjectEntry := createdObjectHandle.GetMeta().(*catalog.ObjectEntry)
	toObjectEntry.SetSorted()
	name := objectio.BuildObjectNameWithObjectID(&toObjectEntry.ID)
	writer, err := blockio.NewBlockWriterNew(task.rt.Fs.Service, name, schema.Version, seqnums)
	if err != nil {
		return err
	}
	if schema.HasPK() {
		pkIdx := schema.GetSingleSortKeyIdx()
		if isTombstone {
			writer.SetPrimaryKeyWithType(
				uint16(catalog.TombstonePrimaryKeyIdx),
				index.HBF,
				index.ObjectPrefixFn,
				index.BlockPrefixFn,
			)
		} else {
			writer.SetPrimaryKey(uint16(pkIdx))
		}
	} else if schema.HasSortKey() {
		writer.SetSortKey(uint16(schema.GetSingleSortKeyIdx()))
	}
	for _, bat := range writtenBatches {
		_, err = writer.WriteBatch(bat)
		if err != nil {
			return err
		}
	}
	_, _, err = writer.Sync(ctx)
	if err != nil {
		return err
	}
	if isTombstone {
		task.createdMergedTombstoneName = name.String()
	} else {
		task.createdMergedObjectName = name.String()
	}

	// update new status for created blocks
	err = createdObjectHandle.UpdateStats(writer.Stats())
	if err != nil {
		return
	}
	err = createdObjectHandle.GetMeta().(*catalog.ObjectEntry).GetObjectData().Init()
	if err != nil {
		return
	}

	// soft delete all aobjs
	for _, obj := range objHandles {
		tbl := obj.GetRelation()
		if err = tbl.SoftDeleteObject(obj.GetID(), isTombstone); err != nil {
			return err
		}
	}

	return nil
}

// flushAObjsForSnapshot schedule io task to flush aobjects for snapshot read. this function will not release any data in io task
<<<<<<< HEAD
func (task *flushTableTailTask) flushAObjsForSnapshot(ctx context.Context, isTombstone bool) (subtasks []*flushObjTask, err error) {
	defer func() {
		if err != nil {
			releaseFlushObjTasks(subtasks, err)
		}
	}()

	var metas []*catalog.ObjectEntry
	if isTombstone {
		metas = task.aTombstoneMetas
	} else {
		metas = task.aObjMetas
	}

	subtasks = make([]*flushObjTask, len(metas))
=======
func (task *flushTableTailTask) flushAObjsForSnapshot(ctx context.Context) (subtasks []*flushObjTask, err error) {
	subtasks = make([]*flushObjTask, len(task.aObjMetas))
>>>>>>> 588707ec
	// fire flush task
	for i, obj := range metas {
		dataVers := make(map[uint32]*containers.BatchWithVersion)
		if err = tables.RangeScanInMemoryByObject(
			ctx, obj, dataVers, types.TS{}, task.txn.GetStartTS(), common.MergeAllocator,
		); err != nil {
			return
		}
		if len(dataVers) == 0 {
			// the new appendable block might has no data when we flush the table, just skip it
			// In previous impl, runner will only pass non-empty obj to NewCompactBlackTask
			continue
		}
<<<<<<< HEAD
		if len(dataVers) != 1 {
			panic("logic err")
		}
		var dataVer *containers.BatchWithVersion
		for _, data := range dataVers {
			dataVer = data
			break
		}

		// do not close data, leave that to wait phase
		if isTombstone {
			_, err = mergesort.SortBlockColumns(dataVer.Vecs, catalog.TombstonePrimaryKeyIdx, task.rt.VectorPool.Transient)
			if err != nil {
=======
		// do not close data, leave that to wait phase
		if deletes, _, err = objData.CollectDeleteInRange(
			ctx, types.TS{}, task.txn.GetStartTS(), true, common.MergeAllocator,
		); err != nil {
			data.Close()
			return
		}
		if deletes != nil {
			// make sure every batch in deltaloc object is sorted by rowid
			_, err = mergesort.SortBlockColumns(deletes.Vecs, 0, task.rt.VectorPool.Transient)
			if err != nil {
				data.Close()
				deletes.Close()
>>>>>>> 588707ec
				return
			}
		}

		aobjectTask := NewFlushObjTask(
			tasks.WaitableCtx,
			dataVer.Version,
			dataVer.Seqnums,
			task.rt.Fs,
			obj,
			dataVer.Batch,
			nil,
			true,
			task.ID(),
		)
		if err = task.rt.Scheduler.Schedule(aobjectTask); err != nil {
			return
		}
		subtasks[i] = aobjectTask
	}
	return
}

// waitFlushAObjForSnapshot waits all io tasks about flushing aobject for snapshot read, update locations
func (task *flushTableTailTask) waitFlushAObjForSnapshot(ctx context.Context, subtasks []*flushObjTask, isTombstone bool) (err error) {
	ictx, cancel := context.WithTimeout(ctx, 6*time.Minute)
	defer cancel()
	var handles []handle.Object
	if isTombstone {
		handles = task.aTombstoneHandles
	} else {
		handles = task.aObjHandles
	}
	for i, subtask := range subtasks {
		if subtask == nil {
			continue
		}
		if err = subtask.WaitDone(ictx); err != nil {
			return
		}
		if err = handles[i].UpdateStats(subtask.stat); err != nil {
			return
		}
	}
	return nil
}

func releaseFlushObjTasks(subtasks []*flushObjTask, err error) {
	if err != nil {
		logutil.Infof("[FlushTabletail] release flush aobj bat because of err %v", err)
		// add a timeout to avoid WaitDone block the whole process
		ictx, cancel := context.WithTimeout(
			context.Background(),
			10*time.Second, /*6*time.Minute,*/
		)
		defer cancel()
		for _, subtask := range subtasks {
			if subtask != nil {
				// wait done, otherwise the data might be released before flush, and cause data race
				subtask.WaitDone(ictx)
			}
		}
	}
	for _, subtask := range subtasks {
		if subtask != nil && subtask.data != nil {
			subtask.data.Close()
		}
		if subtask != nil && subtask.delta != nil {
			subtask.delta.Close()
		}
	}
}

// For unit test
func (task *flushTableTailTask) GetCreatedObjects() handle.Object {
	return task.createdObjHandles
}<|MERGE_RESOLUTION|>--- conflicted
+++ resolved
@@ -716,7 +716,6 @@
 }
 
 // flushAObjsForSnapshot schedule io task to flush aobjects for snapshot read. this function will not release any data in io task
-<<<<<<< HEAD
 func (task *flushTableTailTask) flushAObjsForSnapshot(ctx context.Context, isTombstone bool) (subtasks []*flushObjTask, err error) {
 	defer func() {
 		if err != nil {
@@ -732,10 +731,6 @@
 	}
 
 	subtasks = make([]*flushObjTask, len(metas))
-=======
-func (task *flushTableTailTask) flushAObjsForSnapshot(ctx context.Context) (subtasks []*flushObjTask, err error) {
-	subtasks = make([]*flushObjTask, len(task.aObjMetas))
->>>>>>> 588707ec
 	// fire flush task
 	for i, obj := range metas {
 		dataVers := make(map[uint32]*containers.BatchWithVersion)
@@ -749,7 +744,6 @@
 			// In previous impl, runner will only pass non-empty obj to NewCompactBlackTask
 			continue
 		}
-<<<<<<< HEAD
 		if len(dataVers) != 1 {
 			panic("logic err")
 		}
@@ -763,21 +757,7 @@
 		if isTombstone {
 			_, err = mergesort.SortBlockColumns(dataVer.Vecs, catalog.TombstonePrimaryKeyIdx, task.rt.VectorPool.Transient)
 			if err != nil {
-=======
-		// do not close data, leave that to wait phase
-		if deletes, _, err = objData.CollectDeleteInRange(
-			ctx, types.TS{}, task.txn.GetStartTS(), true, common.MergeAllocator,
-		); err != nil {
-			data.Close()
-			return
-		}
-		if deletes != nil {
-			// make sure every batch in deltaloc object is sorted by rowid
-			_, err = mergesort.SortBlockColumns(deletes.Vecs, 0, task.rt.VectorPool.Transient)
-			if err != nil {
-				data.Close()
-				deletes.Close()
->>>>>>> 588707ec
+				dataVer.Close()
 				return
 			}
 		}
