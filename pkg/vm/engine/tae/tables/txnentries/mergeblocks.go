package txnentries

import (
	"sync"

	"github.com/matrixorigin/matrixone/pkg/vm/engine/aoe/storage/common"
	"github.com/matrixorigin/matrixone/pkg/vm/engine/tae/catalog"
	"github.com/matrixorigin/matrixone/pkg/vm/engine/tae/container/compute"
	"github.com/matrixorigin/matrixone/pkg/vm/engine/tae/iface/handle"
	"github.com/matrixorigin/matrixone/pkg/vm/engine/tae/iface/txnif"
	"github.com/matrixorigin/matrixone/pkg/vm/engine/tae/tables/updates"
	"github.com/matrixorigin/matrixone/pkg/vm/engine/tae/tasks"
	"github.com/matrixorigin/matrixone/pkg/vm/engine/tae/wal"
)

type mergeBlocksEntry struct {
	sync.RWMutex
	txn       txnif.AsyncTxn
	merged    []handle.Block
	created   []handle.Block
	mapping   []uint32
	fromAddr  []uint32
	toAddr    []uint32
	scheduler tasks.TaskScheduler
}

func NewMergeBlocksEntry(txn txnif.AsyncTxn, merged []handle.Block, created []handle.Block, mapping, fromAddr, toAddr []uint32, scheduler tasks.TaskScheduler) *mergeBlocksEntry {
	return &mergeBlocksEntry{
		txn:       txn,
		created:   created,
		merged:    merged,
		mapping:   mapping,
		fromAddr:  fromAddr,
		toAddr:    toAddr,
		scheduler: scheduler,
	}
}

func NewMergeBlocksEntry(txn txnif.AsyncTxn, from, to []handle.Block,mapping []uint32)*mergeBlocksEntry{
	return &mergeBlocksEntry{
		txn: txn,
		merged: from,
		created: to,
		mapping: mapping,
	}
}

func (entry *mergeBlocksEntry) PrepareRollback() (err error) {
	// TODO: remove block file? (should be scheduled and executed async)
	return
}
func (entry *mergeBlocksEntry) ApplyRollback() (err error) { return }
func (entry *mergeBlocksEntry) ApplyCommit(index *wal.Index) (err error) {
	entry.scheduler.Checkpoint([]*wal.Index{index})
	entry.PostCommit()
	return
}

func (entry *mergeBlocksEntry) PostCommit() {
	for _, blk := range entry.merged {
		meta := blk.GetMeta().(*catalog.BlockEntry)
		entry.scheduler.ScheduleScopedFn(nil, tasks.CheckpointDataTask, meta.AsCommonID(), meta.GetBlockData().CheckpointWALClosure(entry.txn.GetCommitTS()))
	}
}

func (entry *mergeBlocksEntry) MakeCommand(csn uint32) (cmd txnif.TxnCmd, err error) {
<<<<<<< HEAD
	cmd = NewTxnBlockCmd(csn, CmdMergeBlocks)
=======
	from := make([]*common.ID, 0)
	for _, blk := range entry.merged {
		from = append(from, (*common.ID)(blk.Fingerprint()))
	}
	to := make([]*common.ID, 0)
	for _, blk := range entry.created {
		to = append(to, (*common.ID)(blk.Fingerprint()))
	}
	cmd = newMergeBlocksCmd(from, to)
>>>>>>> 756ae4b6
	return
}

func (entry *mergeBlocksEntry) resolveAddr(fromPos int, fromOffset uint32) (toPos int, toOffset uint32) {
	totalFromOffset := entry.fromAddr[fromPos] + fromOffset
	totalToOffset := entry.mapping[totalFromOffset]
	left, right := 0, len(entry.toAddr)-1
	for left <= right {
		toPos = (left + right) / 2
		if entry.toAddr[toPos] < totalToOffset {
			left = toPos + 1
		} else if entry.toAddr[toPos] > totalToOffset {
			right = toPos - 1
		} else {
			break
		}
	}

	// if toPos == 0 && entry.toAddr[toPos] < totalToOffset {
	if entry.toAddr[toPos] > totalToOffset {
		toPos = toPos - 1
	}
	toOffset = totalToOffset - entry.toAddr[toPos]
	// logutil.Infof("mapping=%v", entry.mapping)
	// logutil.Infof("fromPos=%d, fromOff=%d", fromPos, fromOffset)
	// logutil.Infof("fromAddr=%v", entry.fromAddr)
	// logutil.Infof("toAddr=%v", entry.toAddr)
	// logutil.Infof("toPos=%d, toOffset=%d", toPos, toOffset)
	return
}

func (entry *mergeBlocksEntry) PrepareCommit() (err error) {
	for fromPos, merged := range entry.merged {
		dataBlock := merged.GetMeta().(*catalog.BlockEntry).GetBlockData()
		v := dataBlock.CollectChangesInRange(entry.txn.GetStartTS(), entry.txn.GetCommitTS())
		view := v.(*updates.BlockView)
		if view == nil {
			continue
		}
		deletes := view.DeleteMask
		for colIdx, mask := range view.UpdateMasks {
			vals := view.UpdateVals[colIdx]
			view.UpdateMasks[colIdx], view.UpdateVals[colIdx], view.DeleteMask = compute.ShuffleByDeletes(mask, vals, deletes)
			for row, v := range view.UpdateVals[colIdx] {
				toPos, toRow := entry.resolveAddr(fromPos, row)

				if err = entry.created[toPos].Update(toRow, colIdx, v); err != nil {
					return
				}
			}
		}
		if len(view.UpdateMasks) == 0 {
			_, _, view.DeleteMask = compute.ShuffleByDeletes(nil, nil, view.DeleteMask)
		}
		if view.DeleteMask != nil {
			it := view.DeleteMask.Iterator()
			for it.HasNext() {
				row := it.Next()
				toPos, toRow := entry.resolveAddr(fromPos, row)
				if err = entry.created[toPos].RangeDelete(toRow, toRow); err != nil {
					return
				}
			}
		}
	}
	return
}<|MERGE_RESOLUTION|>--- conflicted
+++ resolved
@@ -36,15 +36,6 @@
 	}
 }
 
-func NewMergeBlocksEntry(txn txnif.AsyncTxn, from, to []handle.Block,mapping []uint32)*mergeBlocksEntry{
-	return &mergeBlocksEntry{
-		txn: txn,
-		merged: from,
-		created: to,
-		mapping: mapping,
-	}
-}
-
 func (entry *mergeBlocksEntry) PrepareRollback() (err error) {
 	// TODO: remove block file? (should be scheduled and executed async)
 	return
@@ -64,9 +55,6 @@
 }
 
 func (entry *mergeBlocksEntry) MakeCommand(csn uint32) (cmd txnif.TxnCmd, err error) {
-<<<<<<< HEAD
-	cmd = NewTxnBlockCmd(csn, CmdMergeBlocks)
-=======
 	from := make([]*common.ID, 0)
 	for _, blk := range entry.merged {
 		from = append(from, (*common.ID)(blk.Fingerprint()))
@@ -76,7 +64,6 @@
 		to = append(to, (*common.ID)(blk.Fingerprint()))
 	}
 	cmd = newMergeBlocksCmd(from, to)
->>>>>>> 756ae4b6
 	return
 }
 
