// Copyright 2021 Matrix Origin
//
// Licensed under the Apache License, Version 2.0 (the "License");
// you may not use this file except in compliance with the License.
// You may obtain a copy of the License at
//
//      http://www.apache.org/licenses/LICENSE-2.0
//
// Unless required by applicable law or agreed to in writing, software
// distributed under the License is distributed on an "AS IS" BASIS,
// WITHOUT WARRANTIES OR CONDITIONS OF ANY KIND, either express or implied.
// See the License for the specific language governing permissions and
// limitations under the License.

package blockio

import (
	"context"
	"math"
	"time"

	"github.com/matrixorigin/matrixone/pkg/common/mpool"
	"github.com/matrixorigin/matrixone/pkg/container/batch"
	"github.com/matrixorigin/matrixone/pkg/container/nulls"
	"github.com/matrixorigin/matrixone/pkg/container/types"
	"github.com/matrixorigin/matrixone/pkg/container/vector"
	"github.com/matrixorigin/matrixone/pkg/fileservice"
	"github.com/matrixorigin/matrixone/pkg/logutil"
	"github.com/matrixorigin/matrixone/pkg/objectio"
	"github.com/matrixorigin/matrixone/pkg/pb/timestamp"
	v2 "github.com/matrixorigin/matrixone/pkg/util/metric/v2"
	"github.com/matrixorigin/matrixone/pkg/vm/engine"
	"go.uber.org/zap"
)

type ReadFilterSearchFuncType func([]*vector.Vector) []int32

type BlockReadFilter struct {
	HasFakePK          bool
	Valid              bool
	SortedSearchFunc   ReadFilterSearchFuncType
	UnSortedSearchFunc ReadFilterSearchFuncType
}

func ReadByFilter(
	ctx context.Context,
	sid string,
	info *objectio.BlockInfo,
	inputDeletes []int64,
	columns []uint16,
	colTypes []types.Type,
	ts types.TS,
	searchFunc ReadFilterSearchFuncType,
	fs fileservice.FileService,
	mp *mpool.MPool,
) (sels []int32, err error) {
	bat, release, err := LoadColumns(ctx, columns, colTypes, fs, info.MetaLocation(), mp, fileservice.Policy(0))
	if err != nil {
		return
	}
	defer release()
	var deleteMask *nulls.Nulls

	// merge persisted deletes
	if !info.DeltaLocation().IsEmpty() {
		now := time.Now()
		var persistedDeletes *batch.Batch
		var persistedByCN bool
		var release func()
		// load from storage
		if persistedDeletes, persistedByCN, release, err = ReadBlockDelete(ctx, info.DeltaLocation(), fs); err != nil {
			return
		}
		defer release()
		readcost := time.Since(now)
		var rows *nulls.Nulls
		var bisect time.Duration
		if persistedByCN {
			rows = EvalDeleteRowsByTimestampForDeletesPersistedByCN(persistedDeletes, ts, info.CommitTs)
		} else {
			nowx := time.Now()
			rows = EvalDeleteRowsByTimestamp(persistedDeletes, ts, &info.BlockID)
			bisect = time.Since(nowx)
		}
		if rows != nil {
			deleteMask = rows
		}
		readtotal := time.Since(now)
		RecordReadDel(sid, readtotal, readcost, bisect)
	}

	if deleteMask == nil {
		deleteMask = nulls.NewWithSize(len(inputDeletes))
	}

	// merge input deletes
	for _, row := range inputDeletes {
		deleteMask.Add(uint64(row))
	}

	sels = searchFunc(bat.Vecs)

	// deslect deleted rows from sels
	if !deleteMask.IsEmpty() {
		var rows []int32
		for _, row := range sels {
			if !deleteMask.Contains(uint64(row)) {
				rows = append(rows, row)
			}
		}
		sels = rows
	}
	return
}

// BlockRead read block data from storage and apply deletes according given timestamp. Caller make sure metaloc is not empty
func BlockRead(
	ctx context.Context,
	sid string,
	info *objectio.BlockInfo,
	inputDeletes []int64,
	columns []uint16,
	colTypes []types.Type,
	ts timestamp.Timestamp,
	filterSeqnums []uint16,
	filterColTypes []types.Type,
	filter BlockReadFilter,
	fs fileservice.FileService,
	mp *mpool.MPool,
	vp engine.VectorPool,
	policy fileservice.Policy,
) (*batch.Batch, error) {
	if logutil.GetSkip1Logger().Core().Enabled(zap.DebugLevel) {
		logutil.Debugf("read block %s, columns %v, types %v", info.BlockID.String(), columns, colTypes)
	}

	var (
		sels []int32
		err  error
	)

	var searchFunc ReadFilterSearchFuncType
	if (filter.HasFakePK || !info.Sorted) && filter.UnSortedSearchFunc != nil {
		searchFunc = filter.UnSortedSearchFunc
	} else if info.Sorted && filter.SortedSearchFunc != nil {
		searchFunc = filter.SortedSearchFunc
	}

	if searchFunc != nil {
		if sels, err = ReadByFilter(
			ctx, sid, info, inputDeletes, filterSeqnums, filterColTypes,
			types.TimestampToTS(ts), searchFunc, fs, mp,
		); err != nil {
			return nil, err
		}
		v2.TaskSelReadFilterTotal.Inc()
		if len(sels) == 0 {
			RecordReadFilterSelectivity(sid, 1, 1)
			v2.TaskSelReadFilterHit.Inc()
		} else {
			RecordReadFilterSelectivity(sid, 0, 1)
		}

		if len(sels) == 0 {
			result := batch.NewWithSize(len(colTypes))
			for i, typ := range colTypes {
				if vp == nil {
					result.Vecs[i] = vector.NewVec(typ)
				} else {
					result.Vecs[i] = vp.GetVector(typ)
				}
			}
			return result, nil
		}
	}

	columnBatch, err := BlockReadInner(
		ctx, sid, info, inputDeletes, columns, colTypes,
		types.TimestampToTS(ts), sels, fs, mp, vp, policy,
	)
	if err != nil {
		return nil, err
	}

	columnBatch.SetRowCount(columnBatch.Vecs[0].Length())
	return columnBatch, nil
}

func BlockCompactionRead(
	ctx context.Context,
	location objectio.Location,
	deletes []int64,
	seqnums []uint16,
	colTypes []types.Type,
	fs fileservice.FileService,
	mp *mpool.MPool,
) (*batch.Batch, error) {

	loaded, release, err := LoadColumns(ctx, seqnums, colTypes, fs, location, mp, fileservice.Policy(0))
	if err != nil {
		return nil, err
	}
	defer release()
	if len(deletes) == 0 {
		return loaded, nil
	}
	result := batch.NewWithSize(len(loaded.Vecs))
	for i, col := range loaded.Vecs {
		typ := *col.GetType()
		result.Vecs[i] = vector.NewVec(typ)
		if err = vector.GetUnionAllFunction(typ, mp)(result.Vecs[i], col); err != nil {
			break
		}
		result.Vecs[i].Shrink(deletes, true)
	}

	if err != nil {
		for _, col := range result.Vecs {
			if col != nil {
				col.Free(mp)
			}
		}
		return nil, err
	}
	result.SetRowCount(result.Vecs[0].Length())
	return result, nil
}

func BlockReadInner(
	ctx context.Context,
	sid string,
	info *objectio.BlockInfo,
	inputDeleteRows []int64,
	columns []uint16,
	colTypes []types.Type,
	ts types.TS,
	selectRows []int32, // if selectRows is not empty, it was already filtered by filter
	fs fileservice.FileService,
	mp *mpool.MPool,
	vp engine.VectorPool,
	policy fileservice.Policy,
) (result *batch.Batch, err error) {
	var (
		rowidPos    int
		deletedRows []int64
		deleteMask  nulls.Bitmap
		loaded      *batch.Batch
		release     func()
	)

	// read block data from storage specified by meta location
	if loaded, rowidPos, deleteMask, release, err = readBlockData(
		ctx, columns, colTypes, info, ts, fs, mp, vp, policy,
	); err != nil {
		return
	}
	defer release()

	// assemble result batch for return
	result = batch.NewWithSize(len(loaded.Vecs))

	if len(selectRows) > 0 {
		// NOTE: it always goes here if there is a filter and the block is sorted
		// and there are selected rows after applying the filter and delete mask

		// build rowid column if needed
		if rowidPos >= 0 {
			if loaded.Vecs[rowidPos], err = buildRowidColumn(
				info, selectRows, mp, vp,
			); err != nil {
				return
			}
		}

		// assemble result batch only with selected rows
		for i, col := range loaded.Vecs {
			typ := *col.GetType()
			if typ.Oid == types.T_Rowid {
				result.Vecs[i] = col
				continue
			}
			if vp == nil {
				result.Vecs[i] = vector.NewVec(typ)
			} else {
				result.Vecs[i] = vp.GetVector(typ)
			}
			if err = result.Vecs[i].PreExtendWithArea(len(selectRows), len(col.GetArea()), mp); err != nil {
				break
			}
			if err = result.Vecs[i].Union(col, selectRows, mp); err != nil {
				break
			}
		}
		if err != nil {
			for _, col := range result.Vecs {
				if col != nil {
					col.Free(mp)
				}
			}
		}
		return
	}

	// read deletes from storage specified by delta location
	if !info.DeltaLocation().IsEmpty() {
		var deletes *batch.Batch
		var persistedByCN bool
		var release func()
		now := time.Now()
		// load from storage
		if deletes, persistedByCN, release, err = ReadBlockDelete(ctx, info.DeltaLocation(), fs); err != nil {
			return
		}
		defer release()
		readcost := time.Since(now)

		// eval delete rows by timestamp
		var rows *nulls.Nulls
		var bisect time.Duration
		if persistedByCN {
			rows = EvalDeleteRowsByTimestampForDeletesPersistedByCN(deletes, ts, info.CommitTs)
		} else {
			nowx := time.Now()
			rows = EvalDeleteRowsByTimestamp(deletes, ts, &info.BlockID)
			bisect = time.Since(nowx)
		}

		// merge delete rows
		deleteMask.Merge(rows)

		readtotal := time.Since(now)
		RecordReadDel(sid, readtotal, readcost, bisect)

		if logutil.GetSkip1Logger().Core().Enabled(zap.DebugLevel) {
			logutil.Debugf(
				"blockread %s read delete %d: base %s filter out %v\n",
				info.BlockID.String(), deletes.RowCount(), ts.ToString(), deleteMask.Count())
		}
	}

	// merge deletes from input
	// deletes from storage + deletes from input
	for _, row := range inputDeleteRows {
		deleteMask.Add(uint64(row))
	}

	// Note: it always goes here if no filter or the block is not sorted

	// transform delete mask to deleted rows
	// TODO: avoid this transformation
	if !deleteMask.IsEmpty() {
		deletedRows = deleteMask.ToI64Arrary()
		// logutil.Debugf("deleted/length: %d/%d=%f",
		// 	len(deletedRows),
		// 	loaded.Vecs[0].Length(),
		// 	float64(len(deletedRows))/float64(loaded.Vecs[0].Length()))
	}

	// build rowid column if needed
	if rowidPos >= 0 {
		if loaded.Vecs[rowidPos], err = buildRowidColumn(
			info, nil, mp, vp,
		); err != nil {
			return
		}
	}

	// assemble result batch
	for i, col := range loaded.Vecs {
		typ := *col.GetType()

		if typ.Oid == types.T_Rowid {
			// rowid is already allocted by the mpool, no need to create a new vector
			result.Vecs[i] = col
		} else {
			// for other types, we need to create a new vector
			if vp == nil {
				result.Vecs[i] = vector.NewVec(typ)
			} else {
				result.Vecs[i] = vp.GetVector(typ)
			}
			// copy the data from loaded vector to result vector
			// TODO: avoid this allocation and copy
			if err = vector.GetUnionAllFunction(typ, mp)(result.Vecs[i], col); err != nil {
				break
			}
		}

		// shrink the vector by deleted rows
		if len(deletedRows) > 0 {
			result.Vecs[i].Shrink(deletedRows, true)
		}
	}

	// if any error happens, free the result batch allocated
	if err != nil {
		for _, col := range result.Vecs {
			if col != nil {
				col.Free(mp)
			}
		}
	}
	return
}

func getRowsIdIndex(colIndexes []uint16, colTypes []types.Type) (int, []uint16, []types.Type) {
	idx := -1
	for i, typ := range colTypes {
		if typ.Oid == types.T_Rowid {
			idx = i
			break
		}
	}
	if idx < 0 {
		return idx, colIndexes, colTypes
	}
	idxes := make([]uint16, 0, len(colTypes)-1)
	typs := make([]types.Type, 0, len(colTypes)-1)
	idxes = append(idxes, colIndexes[:idx]...)
	idxes = append(idxes, colIndexes[idx+1:]...)
	typs = append(typs, colTypes[:idx]...)
	typs = append(typs, colTypes[idx+1:]...)
	return idx, idxes, typs
}

func buildRowidColumn(
	info *objectio.BlockInfo,
	sels []int32,
	m *mpool.MPool,
	vp engine.VectorPool,
) (col *vector.Vector, err error) {
	if vp == nil {
		col = vector.NewVec(objectio.RowidType)
	} else {
		col = vp.GetVector(objectio.RowidType)
	}
	if len(sels) == 0 {
		err = objectio.ConstructRowidColumnTo(
			col,
			&info.BlockID,
			0,
			info.MetaLocation().Rows(),
			m,
		)
	} else {
		err = objectio.ConstructRowidColumnToWithSels(
			col,
			&info.BlockID,
			sels,
			m,
		)
	}
	if err != nil {
		col.Free(m)
		col = nil
	}
	return
}

func readBlockData(
	ctx context.Context,
	colIndexes []uint16,
	colTypes []types.Type,
	info *objectio.BlockInfo,
	ts types.TS,
	fs fileservice.FileService,
	m *mpool.MPool,
	vp engine.VectorPool,
	policy fileservice.Policy,
) (bat *batch.Batch, rowidPos int, deleteMask nulls.Bitmap, release func(), err error) {
	rowidPos, idxes, typs := getRowsIdIndex(colIndexes, colTypes)

	readColumns := func(cols []uint16) (result *batch.Batch, loaded *batch.Batch, err error) {
		if len(cols) == 0 && rowidPos >= 0 {
			// only read rowid column on non appendable block, return early
			result = batch.NewWithSize(1)
			// result.Vecs[0] = rowid
			release = func() {}
			return
		}

		if loaded, release, err = LoadColumns(ctx, cols, typs, fs, info.MetaLocation(), m, policy); err != nil {
			return
		}

		colPos := 0
		result = batch.NewWithSize(len(colTypes))
		for i, typ := range colTypes {
			if typ.Oid != types.T_Rowid {
				result.Vecs[i] = loaded.Vecs[colPos]
				colPos++
			}
		}
		return
	}

	readABlkColumns := func(cols []uint16) (result *batch.Batch, deletes nulls.Bitmap, err error) {
		var loaded *batch.Batch
		// appendable block should be filtered by committs
		cols = append(cols, objectio.SEQNUM_COMMITTS, objectio.SEQNUM_ABORT) // committs, aborted

		// no need to add typs, the two columns won't be generated
		if result, loaded, err = readColumns(cols); err != nil {
			return
		}

		t0 := time.Now()
		aborts := vector.MustFixedCol[bool](loaded.Vecs[len(loaded.Vecs)-1])
		commits := vector.MustFixedCol[types.TS](loaded.Vecs[len(loaded.Vecs)-2])
		for i := 0; i < len(commits); i++ {
			if aborts[i] || commits[i].Greater(&ts) {
				deletes.Add(uint64(i))
			}
		}
		logutil.Debugf(
			"blockread %s scan filter cost %v: base %s filter out %v\n ",
			info.BlockID.String(), time.Since(t0), ts.ToString(), deletes.Count())
		return
	}

	if info.EntryState {
		bat, deleteMask, err = readABlkColumns(idxes)
	} else {
		bat, _, err = readColumns(idxes)
	}

	return
}

func ReadBlockDelete(ctx context.Context, deltaloc objectio.Location, fs fileservice.FileService) (bat *batch.Batch, isPersistedByCN bool, release func(), err error) {
	isPersistedByCN, err = IsPersistedByCN(ctx, deltaloc, fs)
	if err != nil {
		return
	}
	bat, release, err = ReadBlockDeleteBySchema(ctx, deltaloc, fs, isPersistedByCN)
	return
}

func ReadBlockDeleteBySchema(ctx context.Context, deltaloc objectio.Location, fs fileservice.FileService, isPersistedByCN bool) (bat *batch.Batch, release func(), err error) {
	var cols []uint16
	if isPersistedByCN {
		cols = []uint16{0, 1}
	} else {
		cols = []uint16{0, 1, 2, 3}
	}
	bat, release, err = LoadColumns(ctx, cols, nil, fs, deltaloc, nil, fileservice.Policy(0))
	return
}

func IsPersistedByCN(ctx context.Context, deltaloc objectio.Location, fs fileservice.FileService) (bool, error) {
	objectMeta, err := objectio.FastLoadObjectMeta(ctx, &deltaloc, false, fs)
	if err != nil {
		return false, err
	}
	meta, ok := objectMeta.TombstoneMeta()
	if !ok {
		meta = objectMeta.MustDataMeta()
	}
	blkmeta := meta.GetBlockMeta(uint32(deltaloc.ID()))
	columnCount := blkmeta.GetColumnCount()
	return columnCount == 2, nil
}

func EvalDeleteRowsByTimestamp(deletes *batch.Batch, ts types.TS, blockid *types.Blockid) (rows *nulls.Bitmap) {
	if deletes == nil {
		return
	}
	// record visible delete rows
	rows = nulls.NewWithSize(64)

	rowids := vector.MustFixedCol[types.Rowid](deletes.Vecs[0])
	tss := vector.MustFixedCol[types.TS](deletes.Vecs[1])
	aborts := deletes.Vecs[3]

	start, end := FindIntervalForBlock(rowids, blockid)

	for i := start; i < end; i++ {
		abort := vector.GetFixedAt[bool](aborts, i)
		if abort || tss[i].Greater(&ts) {
			continue
		}
		row := rowids[i].GetRowOffset()
		rows.Add(uint64(row))
	}
	return
}

func EvalDeleteRowsByTimestampForDeletesPersistedByCN(deletes *batch.Batch, ts types.TS, committs types.TS) (rows *nulls.Bitmap) {
	if deletes == nil || ts.Less(&committs) {
		return
	}
	// record visible delete rows
	rows = nulls.NewWithSize(0)
	rowids := vector.MustFixedCol[types.Rowid](deletes.Vecs[0])

	for _, rowid := range rowids {
		row := rowid.GetRowOffset()
		rows.Add(uint64(row))
	}
	return
}

// BlockPrefetch is the interface for cn to call read ahead
// columns  Which columns should be taken for columns
// service  fileservice
// infos [s3object name][block]
func BlockPrefetch(
	sid string,
	idxes []uint16,
	service fileservice.FileService,
	infos [][]*objectio.BlockInfo,
	prefetchFile bool,
) error {
	// Generate prefetch task
	for i := range infos {
		// build reader
		pref, err := BuildPrefetchParams(service, infos[i][0].MetaLocation())
		if err != nil {
			return err
		}
		for _, info := range infos[i] {
			pref.AddBlock(idxes, []uint16{info.MetaLocation().ID()})
			if !info.DeltaLocation().IsEmpty() {
				// Need to read all delete
<<<<<<< HEAD
				err = Prefetch([]uint16{0, 1, 2}, []uint16{info.DeltaLocation().ID()}, service, info.DeltaLocation())
=======
				err = PrefetchTombstone(sid, []uint16{0, 1, 2}, []uint16{info.DeltaLocation().ID()}, service, info.DeltaLocation())
>>>>>>> 6f9754c2
				if err != nil {
					return err
				}
			}
		}
		pref.prefetchFile = prefetchFile
		err = MustGetPipeline(sid).Prefetch(pref)
		if err != nil {
			return err
		}
	}
	return nil
}

func RecordReadDel(
	sid string,
	total, read, bisect time.Duration,
) {
	MustGetPipeline(sid).stats.selectivityStats.RecordReadDel(total, read, bisect)
}

func RecordReadFilterSelectivity(
	sid string,
	hit, total int,
) {
	MustGetPipeline(sid).stats.selectivityStats.RecordReadFilterSelectivity(hit, total)
}

func RecordBlockSelectivity(
	sid string,
	hit, total int,
) {
	MustGetPipeline(sid).stats.selectivityStats.RecordBlockSelectivity(hit, total)
}

func RecordColumnSelectivity(
	sid string,
	hit, total int,
) {
	MustGetPipeline(sid).stats.selectivityStats.RecordColumnSelectivity(hit, total)
}

func ExportSelectivityString(sid string) string {
	return MustGetPipeline(sid).stats.selectivityStats.ExportString()
}

func FindIntervalForBlock(rowids []types.Rowid, id *types.Blockid) (start int, end int) {
	lowRowid := objectio.NewRowid(id, 0)
	highRowid := objectio.NewRowid(id, math.MaxUint32)
	i, j := 0, len(rowids)
	for i < j {
		m := (i + j) / 2
		// first value >= lowRowid
		if !rowids[m].Less(*lowRowid) {
			j = m
		} else {
			i = m + 1
		}
	}
	start = i

	i, j = 0, len(rowids)
	for i < j {
		m := (i + j) / 2
		// first value > highRowid
		if highRowid.Less(rowids[m]) {
			j = m
		} else {
			i = m + 1
		}
	}
	end = i
	return
}<|MERGE_RESOLUTION|>--- conflicted
+++ resolved
@@ -622,11 +622,7 @@
 			pref.AddBlock(idxes, []uint16{info.MetaLocation().ID()})
 			if !info.DeltaLocation().IsEmpty() {
 				// Need to read all delete
-<<<<<<< HEAD
-				err = Prefetch([]uint16{0, 1, 2}, []uint16{info.DeltaLocation().ID()}, service, info.DeltaLocation())
-=======
-				err = PrefetchTombstone(sid, []uint16{0, 1, 2}, []uint16{info.DeltaLocation().ID()}, service, info.DeltaLocation())
->>>>>>> 6f9754c2
+				err = Prefetch(sid, []uint16{0, 1, 2}, []uint16{info.DeltaLocation().ID()}, service, info.DeltaLocation())
 				if err != nil {
 					return err
 				}
