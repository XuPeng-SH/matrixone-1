// Copyright 2022 Matrix Origin
//
// Licensed under the Apache License, Version 2.0 (the "License");
// you may not use this file except in compliance with the License.
// You may obtain a copy of the License at
//
// http://www.apache.org/licenses/LICENSE-2.0
//
// Unless required by applicable law or agreed to in writing, software
// distributed under the License is distributed on an "AS IS" BASIS,
// WITHOUT WARRANTIES OR CONDITIONS OF ANY KIND, either express or implied.
// See the License for the specific language governing permissions and
// limitations under the License.

package stl

import (
	"io"
	"unsafe"

<<<<<<< HEAD
	"github.com/matrixorigin/matrixone/pkg/common/mpool"
=======
	"github.com/matrixorigin/matrixone/pkg/container/types"
>>>>>>> 81472df5
)

func Sizeof[T any]() int {
	var v T
	return int(unsafe.Sizeof(v))
}

func SizeOfMany[T any](cnt int) int {
	var v T
	return int(unsafe.Sizeof(v)) * cnt
}

type Bytes struct {
	// Specify type size
	// Positive if it is fixed type
	// Negtive if it is varlen type
	TypeSize int

	// Specify whether it retains a window
	AsWindow bool
	// Window offset and length
	WinOffset int
	WinLength int

	// Used only when IsFixedType is false
	// Header store data if the size is less than VarlenaSize
	Header []types.Varlena

	// When IsFixedType is true, here is the data storage
	// When IsFixedType is false, here is the data storage for big data
	// When AsWindow is true, here stores all big data
	Storage []byte
}

type Vector[T any] interface {
	// Close free the vector allocated memory
	// Caller must call Close() or a memory leak will occur
	Close()

	// Clone deep copy data from offset to offset+length and create a new vector
	Clone(offset, length int, allocator ...*mpool.MPool) Vector[T]

	// ReadBytes reads a serialized buffer and initializes the vector using the buf
	// as its initial contents.

	// If share is true, vector release allocated memory and use the buf and its data storage
	// If share is false, vector will copy the data from buf to its own data storage
	ReadBytes(data *Bytes, share bool)

	// Reset resets the buffer to be empty
	// but it retains the underlying storage for use by future writes
	Reset()

	// IsView returns true if the vector shares the data storage with external buffer
	IsView() bool

	// TODO
	Bytes() *Bytes
	WindowAsBytes(offset, length int) *Bytes

	// Data returns the underlying data storage buffer
	// For Vector[[]byte], it only returns the data buffer
	Data() []byte
	// DataWindow returns a data window [offset, offset+length)
	DataWindow(offset, length int) []byte
	// Slice returns the underlying data storage of type T
	Slice() []T
	SliceWindow(offset, length int) []T

	// Get returns the specified element at i
	// Note: If T is []byte, make sure not to use v after the vector is closed
	Get(i int) (v T)
	// Append appends a element into the vector
	// If the prediction length is large than Capacity, it will cause the underlying memory reallocation.
	// Reallocation:
	// 1. Apply a new memory node from allocator
	// 2. Copy existing data into new buffer
	// 3. Swap owned memory node
	// 4. Free old memory node
	Append(v T)
	// Append appends many elements into the vector
	AppendMany(vals ...T)
	// Append updates a element at i to a new value
	// For T=[]byte, Update may introduce a underlying memory reallocation
	Update(i int, v T)
	// Delete deletes a element at i
	Delete(i int) (deleted T)
	// Delete deletes elements in [offset, offset+length)
	RangeDelete(offset, length int)

	// Returns the underlying memory allocator
	GetAllocator() *mpool.MPool
	// Returns the capacity, which is always >= Length().
	// It is related to the number of elements. Same as C++ std::vector::capacity
	Capacity() int
	// Returns the number of elements in the vertor
	Length() int
	// Return the space allocted
	Allocated() int

	String() string
	Desc() string

	// WriteTo writes data to w until the buffer is drained or an error occurs
	WriteTo(io.Writer) (int64, error)
	// ReadFrom reads data from r until EOF and appends it to the buffer, growing
	// the buffer as needed.
	ReadFrom(io.Reader) (int64, error)
	InitFromSharedBuf(buf []byte) (int64, error)
}<|MERGE_RESOLUTION|>--- conflicted
+++ resolved
@@ -18,11 +18,8 @@
 	"io"
 	"unsafe"
 
-<<<<<<< HEAD
 	"github.com/matrixorigin/matrixone/pkg/common/mpool"
-=======
 	"github.com/matrixorigin/matrixone/pkg/container/types"
->>>>>>> 81472df5
 )
 
 func Sizeof[T any]() int {
