--- conflicted
+++ resolved
@@ -630,11 +630,7 @@
 	return
 }
 
-<<<<<<< HEAD
 func (store *txnStore) Freeze() (err error) {
-=======
-func (store *txnStore) PrePrepare(ctx context.Context) (err error) {
->>>>>>> bb9a3373
 	for _, db := range store.dbs {
 		if db.NeedRollback() {
 			if err = db.PrepareRollback(); err != nil {
@@ -642,7 +638,6 @@
 			}
 			delete(store.dbs, db.entry.GetID())
 		}
-<<<<<<< HEAD
 		if err = db.Freeze(); err != nil {
 			return
 		}
@@ -650,12 +645,9 @@
 	return
 }
 
-func (store *txnStore) PrePrepare() (err error) {
-	for _, db := range store.dbs {
-		if err = db.PrePrepare(); err != nil {
-=======
+func (store *txnStore) PrePrepare(ctx context.Context) (err error) {
+	for _, db := range store.dbs {
 		if err = db.PrePrepare(ctx); err != nil {
->>>>>>> bb9a3373
 			return
 		}
 	}
