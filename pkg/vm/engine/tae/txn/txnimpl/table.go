--- conflicted
+++ resolved
@@ -926,15 +926,12 @@
 	h := newRelation(tbl)
 	it := newRelationBlockItOnSnap(h)
 	maxSegmentHint := uint64(0)
-<<<<<<< HEAD
 	pkType := keys.GetType()
 	inputZM := index.NewZM(pkType.Oid, pkType.Scale)
 	if err = index.BatchUpdateZM(inputZM, keys); err != nil {
 		return
 	}
-=======
 	maxBlockID := &types.Blockid{}
->>>>>>> 93f4fc58
 	for it.Valid() {
 		blkH := it.GetBlock()
 		blk := blkH.GetMeta().(*catalog.BlockEntry)
