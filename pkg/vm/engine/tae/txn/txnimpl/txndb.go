--- conflicted
+++ resolved
@@ -306,33 +306,19 @@
 	return table.GetObject(id.ObjectID(), isTombstone)
 }
 
-<<<<<<< HEAD
-func (db *txnDB) CreateObject(tid uint64, is1PC bool, isTombstone bool) (obj handle.Object, err error) {
-=======
-func (db *txnDB) CreateObject(tid uint64) (obj handle.Object, err error) {
->>>>>>> 402c6a3f
+func (db *txnDB) CreateObject(tid uint64, isTombstone bool) (obj handle.Object, err error) {
 	var table *txnTable
 	if table, err = db.getOrSetTable(tid); err != nil {
 		return
 	}
-<<<<<<< HEAD
-	return table.CreateObject(is1PC, isTombstone)
-}
-func (db *txnDB) CreateNonAppendableObject(tid uint64, is1PC bool, opt *objectio.CreateObjOpt, isTombstone bool) (obj handle.Object, err error) {
-=======
-	return table.CreateObject()
-}
-func (db *txnDB) CreateNonAppendableObject(tid uint64, opt *objectio.CreateObjOpt) (obj handle.Object, err error) {
->>>>>>> 402c6a3f
+	return table.CreateObject(isTombstone)
+}
+func (db *txnDB) CreateNonAppendableObject(tid uint64, opt *objectio.CreateObjOpt, isTombstone bool) (obj handle.Object, err error) {
 	var table *txnTable
 	if table, err = db.getOrSetTable(tid); err != nil {
 		return
 	}
-<<<<<<< HEAD
-	return table.CreateNonAppendableObject(is1PC, opt, isTombstone)
-=======
-	return table.CreateNonAppendableObject(opt)
->>>>>>> 402c6a3f
+	return table.CreateNonAppendableObject(opt, isTombstone)
 }
 
 func (db *txnDB) UpdateObjectStats(id *common.ID, stats *objectio.ObjectStats, isTombstone bool) error {
