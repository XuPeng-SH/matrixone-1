// Copyright 2021 Matrix Origin
//
// Licensed under the Apache License, Version 2.0 (the "License");
// you may not use this file except in compliance with the License.
// You may obtain a copy of the License at
//
//      http://www.apache.org/licenses/LICENSE-2.0
//
// Unless required by applicable law or agreed to in writing, software
// distributed under the License is distributed on an "AS IS" BASIS,
// WITHOUT WARRANTIES OR CONDITIONS OF ANY KIND, either express or implied.
// See the License for the specific language governing permissions and
// limitations under the License.

package db

import (
	"github.com/matrixorigin/matrixone/pkg/common/moerr"
	"github.com/matrixorigin/matrixone/pkg/logutil"
	v2 "github.com/matrixorigin/matrixone/pkg/util/metric/v2"
	"github.com/matrixorigin/matrixone/pkg/vm/engine/tae/catalog"
	"github.com/matrixorigin/matrixone/pkg/vm/engine/tae/common"
	"github.com/matrixorigin/matrixone/pkg/vm/engine/tae/db/merge"
	"github.com/matrixorigin/matrixone/pkg/vm/engine/tae/iface/txnif"
	dto "github.com/prometheus/client_model/go"
)

type ScannerOp interface {
	catalog.Processor
	PreExecute() error
	PostExecute() error
}

type MergeTaskBuilder struct {
	db *DB
	*catalog.LoopProcessor
	tid  uint64
	name string

	objDeltaLocCnt    map[*catalog.ObjectEntry]int
	objDeltaLocRowCnt map[*catalog.ObjectEntry]uint32
	distinctDeltaLocs map[string]struct{}
	mergingObjs       map[*catalog.ObjectEntry]struct{}

	objPolicy   merge.Policy
	executor    *merge.MergeExecutor
	tableRowCnt int
	tableRowDel int

	skipForTransPageLimit bool
}

func newMergeTaskBuilder(db *DB) *MergeTaskBuilder {
	op := &MergeTaskBuilder{
		db:                db,
		LoopProcessor:     new(catalog.LoopProcessor),
		objPolicy:         merge.NewBasicPolicy(),
		executor:          merge.NewMergeExecutor(db.Runtime, db.CNMergeSched),
		objDeltaLocRowCnt: make(map[*catalog.ObjectEntry]uint32),
		distinctDeltaLocs: make(map[string]struct{}),
		objDeltaLocCnt:    make(map[*catalog.ObjectEntry]int),
		mergingObjs:       make(map[*catalog.ObjectEntry]struct{}),
	}

	op.DatabaseFn = op.onDataBase
	op.TableFn = op.onTable
	op.ObjectFn = op.onObject
	op.TombstoneFn = op.onTombstone
	op.PostObjectFn = op.onPostObject
	op.PostTableFn = op.onPostTable
	return op
}

func (s *MergeTaskBuilder) ConfigPolicy(tbl *catalog.TableEntry, c any) {
	f := func() txnif.AsyncTxn {
		txn, _ := s.db.StartTxn(nil)
		return txn
	}

	s.objPolicy.SetConfig(tbl, f, c)
}

func (s *MergeTaskBuilder) GetPolicy(tbl *catalog.TableEntry) any {
	return s.objPolicy.GetConfig(tbl)
}

func (s *MergeTaskBuilder) resetForTable(entry *catalog.TableEntry) {
	s.tid = 0
	if entry != nil {
		s.tid = entry.ID
		s.name = entry.GetLastestSchemaLocked(false).Name
		s.tableRowCnt = 0
		s.tableRowDel = 0

		clear(s.objDeltaLocCnt)
		clear(s.objDeltaLocRowCnt)
		clear(s.distinctDeltaLocs)
	}
	s.objPolicy.ResetForTable(entry)
}

func (s *MergeTaskBuilder) PreExecute() error {
	s.executor.RefreshMemInfo()
	for obj := range s.mergingObjs {
		if !objectValid(obj) {
			delete(s.mergingObjs, obj)
		}
	}
	s.skipForTransPageLimit = false
	m := &dto.Metric{}
	v2.TaskMergeTransferPageLengthGauge.Write(m)
	pagesize := m.GetGauge().GetValue() * 28 /*int32 + rowid(24b)*/ * 1.3 /*map inflationg factor*/
	if pagesize > float64(s.executor.TransferPageSizeLimit()) {
		logutil.Infof("[mergeblocks] skip merge scanning due to transfer page %s, limit %s",
			common.HumanReadableBytes(int(pagesize)),
			common.HumanReadableBytes(int(s.executor.TransferPageSizeLimit())))
		s.skipForTransPageLimit = true
	}
	return nil
}

func (s *MergeTaskBuilder) PostExecute() error {
	s.executor.PrintStats()
	return nil
}
func (s *MergeTaskBuilder) onDataBase(dbEntry *catalog.DBEntry) (err error) {
	if merge.StopMerge.Load() {
		return moerr.GetOkStopCurrRecur()
	}
	if s.executor.MemAvailBytes() < 100*common.Const1MBytes {
		return moerr.GetOkStopCurrRecur()
	}

	if s.skipForTransPageLimit {
		return moerr.GetOkStopCurrRecur()
	}

	return
}

func (s *MergeTaskBuilder) onTable(tableEntry *catalog.TableEntry) (err error) {
	if merge.StopMerge.Load() {
		return moerr.GetOkStopCurrRecur()
	}
	if !tableEntry.IsActive() {
		return moerr.GetOkStopCurrRecur()
	}

	tableEntry.RLock()
	// this table is creating or altering
	if !tableEntry.IsCommittedLocked() {
		tableEntry.RUnlock()
		return moerr.GetOkStopCurrRecur()
	}
	tableEntry.RUnlock()
	s.resetForTable(tableEntry)

<<<<<<< HEAD
=======
	deltaLocRows := uint32(0)
	distinctDeltaLocs := 0
	tblRows := 0
	objIt := tableEntry.MakeObjectIt(true)
	defer objIt.Release()
	for objIt.Next() {
		objectEntry := objIt.Item()
		if !objectValid(objectEntry) {
			continue
		}

		var rows int
		rows, err = objectEntry.GetObjectData().Rows()
		if err != nil {
			return
		}
		dels := objectEntry.GetObjectData().GetTotalChanges()
		objectEntry.SetRemainingRows(rows - dels)
		s.tableRowCnt += rows
		s.tableRowDel += dels
		tblRows += rows - dels

		tombstone := tableEntry.TryGetTombstone(*objectEntry.ID())
		if tombstone == nil {
			continue
		}
		for j := range objectEntry.BlockCnt() {
			deltaLoc := tombstone.GetLatestDeltaloc(uint16(j))
			if deltaLoc == nil || deltaLoc.IsEmpty() {
				continue
			}
			if _, ok := s.distinctDeltaLocs[util.UnsafeBytesToString(deltaLoc)]; !ok {
				s.distinctDeltaLocs[util.UnsafeBytesToString(deltaLoc)] = struct{}{}
				s.objDeltaLocCnt[objectEntry]++
				s.objDeltaLocRowCnt[objectEntry] += deltaLoc.Rows()
				deltaLocRows += deltaLoc.Rows()
				distinctDeltaLocs++
			}
		}
	}
>>>>>>> 5f4a341d
	return
}

func (s *MergeTaskBuilder) onPostTable(tableEntry *catalog.TableEntry) (err error) {
	// base on the info of tableEntry, we can decide whether to merge or not
	tableEntry.Stats.AddRowStat(s.tableRowCnt, s.tableRowDel)
	if s.tid == 0 {
		return
	}
	// delObjs := s.ObjectHelper.finish()

	mobjs, kind := s.objPolicy.Revise(s.executor.CPUPercent(), int64(s.executor.MemAvailBytes()))
	if len(mobjs) > 1 {
		for _, m := range mobjs {
			s.mergingObjs[m] = struct{}{}
		}
		s.executor.ExecuteFor(tableEntry, mobjs, kind)
	}
	return
}

func (s *MergeTaskBuilder) onObject(objectEntry *catalog.ObjectEntry) (err error) {
	if _, ok := s.mergingObjs[objectEntry]; ok {
		return moerr.GetOkStopCurrRecur()
	}
	if !objectEntry.IsActive() {
		return moerr.GetOkStopCurrRecur()
	}

	if !objectValid(objectEntry) {
		return moerr.GetOkStopCurrRecur()
	}

	// Rows will check objectStat, and if not loaded, it will load it.
	remainingRows := objectEntry.GetRemainingRows()
	deltaLocRows := s.objDeltaLocRowCnt[objectEntry]
	if !merge.DisableDeltaLocMerge.Load() && deltaLocRows > uint32(remainingRows) {
		deltaLocCnt := s.objDeltaLocCnt[objectEntry]
		rate := float64(deltaLocRows) / float64(remainingRows)
		logutil.Infof(
			"[DeltaLoc Merge] tblId: %s(%d), obj: %s, deltaLoc: %d, rows: %d, deltaLocRows: %d, rate: %f",
			s.name, s.tid, objectEntry.ID().String(), deltaLocCnt, remainingRows, deltaLocRows, rate)
		s.objPolicy.OnObject(objectEntry, true)
	} else {
		s.objPolicy.OnObject(objectEntry, false)
	}
	return
}
func (s *MergeTaskBuilder) onTombstone(objectEntry *catalog.ObjectEntry) (err error) {
	return s.onObject(objectEntry)
}
func (s *MergeTaskBuilder) onPostObject(obj *catalog.ObjectEntry) (err error) {
	return nil
}

func objectValid(objectEntry *catalog.ObjectEntry) bool {
	if !objectEntry.IsCommitted() || !catalog.ActiveObjectWithNoTxnFilter(objectEntry) {
		return false
	}

	if objectEntry.IsAppendable() {
		return false
	}
	return true
}<|MERGE_RESOLUTION|>--- conflicted
+++ resolved
@@ -155,49 +155,6 @@
 	tableEntry.RUnlock()
 	s.resetForTable(tableEntry)
 
-<<<<<<< HEAD
-=======
-	deltaLocRows := uint32(0)
-	distinctDeltaLocs := 0
-	tblRows := 0
-	objIt := tableEntry.MakeObjectIt(true)
-	defer objIt.Release()
-	for objIt.Next() {
-		objectEntry := objIt.Item()
-		if !objectValid(objectEntry) {
-			continue
-		}
-
-		var rows int
-		rows, err = objectEntry.GetObjectData().Rows()
-		if err != nil {
-			return
-		}
-		dels := objectEntry.GetObjectData().GetTotalChanges()
-		objectEntry.SetRemainingRows(rows - dels)
-		s.tableRowCnt += rows
-		s.tableRowDel += dels
-		tblRows += rows - dels
-
-		tombstone := tableEntry.TryGetTombstone(*objectEntry.ID())
-		if tombstone == nil {
-			continue
-		}
-		for j := range objectEntry.BlockCnt() {
-			deltaLoc := tombstone.GetLatestDeltaloc(uint16(j))
-			if deltaLoc == nil || deltaLoc.IsEmpty() {
-				continue
-			}
-			if _, ok := s.distinctDeltaLocs[util.UnsafeBytesToString(deltaLoc)]; !ok {
-				s.distinctDeltaLocs[util.UnsafeBytesToString(deltaLoc)] = struct{}{}
-				s.objDeltaLocCnt[objectEntry]++
-				s.objDeltaLocRowCnt[objectEntry] += deltaLoc.Rows()
-				deltaLocRows += deltaLoc.Rows()
-				distinctDeltaLocs++
-			}
-		}
-	}
->>>>>>> 5f4a341d
 	return
 }
 
