// Copyright 2021 Matrix Origin
//
// Licensed under the Apache License, Version 2.0 (the "License");
// you may not use this file except in compliance with the License.
// You may obtain a copy of the License at
//
//      http://www.apache.org/licenses/LICENSE-2.0
//
// Unless required by applicable law or agreed to in writing, software
// distributed under the License is distributed on an "AS IS" BASIS,
// WITHOUT WARRANTIES OR CONDITIONS OF ANY KIND, either express or implied.
// See the License for the specific language governing permissions and
// limitations under the License.

package test

import (
	"bytes"
	"context"
	"fmt"
	"math/rand"
	"reflect"
	"strings"
	"sync"
	"sync/atomic"
	"testing"
	"time"

	"github.com/matrixorigin/matrixone/pkg/fileservice"

	"sort"

	"github.com/matrixorigin/matrixone/pkg/logutil"
	"github.com/matrixorigin/matrixone/pkg/objectio"

	"github.com/matrixorigin/matrixone/pkg/util/fault"
	"github.com/matrixorigin/matrixone/pkg/vm/engine/tae/blockio"
	"github.com/matrixorigin/matrixone/pkg/vm/engine/tae/db"
	"github.com/matrixorigin/matrixone/pkg/vm/engine/tae/db/dbutils"
	"github.com/matrixorigin/matrixone/pkg/vm/engine/tae/db/gc"
	"github.com/matrixorigin/matrixone/pkg/vm/engine/tae/db/testutil"
	"github.com/matrixorigin/matrixone/pkg/vm/engine/tae/tables"
	"github.com/matrixorigin/matrixone/pkg/vm/engine/tae/txn/txnbase"

	"github.com/matrixorigin/matrixone/pkg/pb/api"
	"github.com/matrixorigin/matrixone/pkg/pb/timestamp"
	"github.com/matrixorigin/matrixone/pkg/vm/engine/tae/db/checkpoint"
	"github.com/matrixorigin/matrixone/pkg/vm/engine/tae/logtail"

	"github.com/matrixorigin/matrixone/pkg/common/moerr"
	"github.com/matrixorigin/matrixone/pkg/common/mpool"
	"github.com/matrixorigin/matrixone/pkg/container/batch"
	"github.com/matrixorigin/matrixone/pkg/container/types"
	"github.com/matrixorigin/matrixone/pkg/container/vector"
	"github.com/matrixorigin/matrixone/pkg/vm/engine/tae/containers"
	"github.com/matrixorigin/matrixone/pkg/vm/engine/tae/testutils/config"

	pkgcatalog "github.com/matrixorigin/matrixone/pkg/catalog"
	"github.com/matrixorigin/matrixone/pkg/vm/engine/tae/catalog"
	"github.com/matrixorigin/matrixone/pkg/vm/engine/tae/common"
	"github.com/matrixorigin/matrixone/pkg/vm/engine/tae/iface/handle"
	"github.com/matrixorigin/matrixone/pkg/vm/engine/tae/iface/txnif"
	"github.com/matrixorigin/matrixone/pkg/vm/engine/tae/options"
	"github.com/matrixorigin/matrixone/pkg/vm/engine/tae/tables/jobs"
	"github.com/matrixorigin/matrixone/pkg/vm/engine/tae/tasks"
	ops "github.com/matrixorigin/matrixone/pkg/vm/engine/tae/tasks/worker"
	"github.com/matrixorigin/matrixone/pkg/vm/engine/tae/testutils"
	"github.com/panjf2000/ants/v2"
	"github.com/stretchr/testify/assert"
	"github.com/stretchr/testify/require"
)

const (
	ModuleName               = "TAEDB"
	smallCheckpointBlockRows = 10
	smallCheckpointSize      = 1024
)

func TestAppend(t *testing.T) {
	defer testutils.AfterTest(t)()
	testutils.EnsureNoLeak(t)
	ctx := context.Background()

	tae := testutil.NewTestEngine(ctx, ModuleName, t, nil)
	defer tae.Close()
	schema := catalog.MockSchemaAll(14, 3)
	schema.BlockMaxRows = options.DefaultBlockMaxRows
	schema.ObjectMaxBlocks = options.DefaultBlocksPerObject
	tae.BindSchema(schema)
	data := catalog.MockBatch(schema, int(schema.BlockMaxRows*2))
	defer data.Close()
	bats := data.Split(4)
	now := time.Now()
	tae.CreateRelAndAppend(bats[0], true)
	t.Log(time.Since(now))
	tae.CheckRowsByScan(bats[0].Length(), false)

	txn, rel := tae.GetRelation()
	err := rel.Append(context.Background(), bats[1])
	assert.NoError(t, err)
	// FIXME
	// testutil.CheckAllColRowsByScan(t, rel, bats[0].Length()+bats[1].Length(), false)
	err = rel.Append(context.Background(), bats[2])
	assert.NoError(t, err)
	assert.NoError(t, txn.Commit(context.Background()))
	tae.CheckRowsByScan(bats[0].Length()+bats[1].Length()+bats[2].Length(), false)
	t.Log(tae.Catalog.SimplePPString(common.PPL1))
}

func TestAppend2(t *testing.T) {
	defer testutils.AfterTest(t)()
	testutils.EnsureNoLeak(t)
	ctx := context.Background()

	opts := config.WithQuickScanAndCKPOpts(nil)
	db := testutil.InitTestDB(ctx, ModuleName, t, opts)
	defer db.Close()

	// this task won't affect logic of TestAppend2, it just prints logs about dirty count
	// forest := logtail.NewDirtyCollector(db.LogtailMgr, opts.Clock, db.Catalog, new(catalog.LoopProcessor))
	// hb := ops.NewHeartBeaterWithFunc(5*time.Millisecond, func() {
	// 	forest.Run()
	// 	t.Log(forest.String())
	// }, nil)
	// hb.Start()
	// defer hb.Stop()

	schema := catalog.MockSchemaAll(13, 3)
	schema.BlockMaxRows = 10
	schema.ObjectMaxBlocks = 10
	testutil.CreateRelation(t, db, "db", schema, true)

	totalRows := uint64(schema.BlockMaxRows * 30)
	bat := catalog.MockBatch(schema, int(totalRows))
	defer bat.Close()
	bats := bat.Split(100)

	var wg sync.WaitGroup
	pool, _ := ants.NewPool(80)
	defer pool.Release()

	start := time.Now()
	for _, data := range bats {
		wg.Add(1)
		err := pool.Submit(testutil.AppendClosure(t, data, schema.Name, db, &wg))
		assert.Nil(t, err)
	}
	wg.Wait()
	t.Logf("Append %d rows takes: %s", totalRows, time.Since(start))
	{
		txn, rel := testutil.GetDefaultRelation(t, db, schema.Name)
		testutil.CheckAllColRowsByScan(t, rel, int(totalRows), false)
		assert.NoError(t, txn.Commit(context.Background()))
	}
	t.Log(db.Catalog.SimplePPString(common.PPL1))

	now := time.Now()
	testutils.WaitExpect(20000, func() bool {
		return db.Runtime.Scheduler.GetPenddingLSNCnt() == 0
	})
	t.Log(time.Since(now))
	t.Logf("Checkpointed: %d", db.Runtime.Scheduler.GetCheckpointedLSN())
	t.Logf("GetPenddingLSNCnt: %d", db.Runtime.Scheduler.GetPenddingLSNCnt())
	assert.Equal(t, uint64(0), db.Runtime.Scheduler.GetPenddingLSNCnt())
	t.Log(db.Catalog.SimplePPString(common.PPL1))
	wg.Add(1)
	testutil.AppendFailClosure(t, bats[0], schema.Name, db, &wg)()
	wg.Wait()
}

func TestAppend3(t *testing.T) {
	defer testutils.AfterTest(t)()
	testutils.EnsureNoLeak(t)
	ctx := context.Background()

	opts := config.WithQuickScanAndCKPOpts(nil)
	tae := testutil.InitTestDB(ctx, ModuleName, t, opts)
	defer tae.Close()
	schema := catalog.MockSchema(2, 0)
	schema.BlockMaxRows = 10
	schema.ObjectMaxBlocks = 2
	testutil.CreateRelation(t, tae, "db", schema, true)
	bat := catalog.MockBatch(schema, int(schema.BlockMaxRows))
	defer bat.Close()
	var wg sync.WaitGroup
	wg.Add(1)
	testutil.AppendClosure(t, bat, schema.Name, tae, &wg)()
	wg.Wait()
	testutils.WaitExpect(2000, func() bool {
		return tae.Runtime.Scheduler.GetPenddingLSNCnt() == 0
	})
	// t.Log(tae.Catalog.SimplePPString(common.PPL3))
	wg.Add(1)
	testutil.AppendFailClosure(t, bat, schema.Name, tae, &wg)()
	wg.Wait()
}

func TestAppend4(t *testing.T) {
	defer testutils.AfterTest(t)()
	testutils.EnsureNoLeak(t)
	ctx := context.Background()

	opts := config.WithLongScanAndCKPOpts(nil)
	tae := testutil.InitTestDB(ctx, ModuleName, t, opts)
	defer tae.Close()
	schema1 := catalog.MockSchemaAll(18, 14)
	schema2 := catalog.MockSchemaAll(18, 15)
	schema3 := catalog.MockSchemaAll(18, 16)
	schema4 := catalog.MockSchemaAll(18, 11)
	schema1.BlockMaxRows = 10
	schema2.BlockMaxRows = 10
	schema3.BlockMaxRows = 10
	schema4.BlockMaxRows = 10
	schema1.ObjectMaxBlocks = 2
	schema2.ObjectMaxBlocks = 2
	schema3.ObjectMaxBlocks = 2
	schema4.ObjectMaxBlocks = 2
	schemas := []*catalog.Schema{schema1, schema2, schema3, schema4}
	testutil.CreateDB(t, tae, testutil.DefaultTestDB)
	for _, schema := range schemas {
		bat := catalog.MockBatch(schema, int(schema.BlockMaxRows*3-1))
		defer bat.Close()
		bats := bat.Split(1)
		testutil.CreateRelation(t, tae, testutil.DefaultTestDB, schema, false)
		for i := range bats {
			txn, rel := testutil.GetDefaultRelation(t, tae, schema.Name)
			err := rel.Append(context.Background(), bats[i])
			assert.NoError(t, err)
			err = txn.Commit(context.Background())
			assert.NoError(t, err)
		}
		txn, rel := testutil.GetDefaultRelation(t, tae, schema.Name)
		testutil.CheckAllColRowsByScan(t, rel, bat.Length(), false)

		v := bat.Vecs[schema.GetSingleSortKeyIdx()].Get(3)
		filter := handle.NewEQFilter(v)
		err := rel.DeleteByFilter(context.Background(), filter)
		assert.NoError(t, err)
		err = txn.Commit(context.Background())
		assert.NoError(t, err)

		txn, rel = testutil.GetDefaultRelation(t, tae, schema.Name)
		testutil.CheckAllColRowsByScan(t, rel, bat.Length()-1, true)
		err = txn.Commit(context.Background())
		assert.NoError(t, err)
		testutil.CompactBlocks(t, 0, tae, testutil.DefaultTestDB, schema, false)
		txn, rel = testutil.GetDefaultRelation(t, tae, schema.Name)
		testutil.CheckAllColRowsByScan(t, rel, bat.Length()-1, false)
		err = txn.Commit(context.Background())
		assert.NoError(t, err)
	}
}

func testCRUD(t *testing.T, tae *db.DB, schema *catalog.Schema) {
	bat := catalog.MockBatch(schema, int(schema.BlockMaxRows*(uint32(schema.ObjectMaxBlocks)+1)-1))
	defer bat.Close()
	bats := bat.Split(4)

	var updateColIdx int
	if schema.GetSingleSortKeyIdx() >= 17 {
		updateColIdx = 0
	} else {
		updateColIdx = schema.GetSingleSortKeyIdx() + 1
	}

	testutil.CreateRelationAndAppend(t, 0, tae, testutil.DefaultTestDB, schema, bats[0], false)

	txn, rel := testutil.GetDefaultRelation(t, tae, schema.Name)
	err := rel.Append(context.Background(), bats[0])
	assert.True(t, moerr.IsMoErrCode(err, moerr.ErrDuplicateEntry))
	testutil.CheckAllColRowsByScan(t, rel, bats[0].Length(), false)
	v := bats[0].Vecs[schema.GetSingleSortKeyIdx()].Get(2)
	filter := handle.NewEQFilter(v)
	err = rel.DeleteByFilter(context.Background(), filter)
	assert.NoError(t, err)

	oldv := bats[0].Vecs[updateColIdx].Get(5)
	oldvIsNull := bats[0].Vecs[updateColIdx].IsNull(5)

	v = bats[0].Vecs[schema.GetSingleSortKeyIdx()].Get(5)
	ufilter := handle.NewEQFilter(v)
	{
		ot := reflect.ValueOf(&oldv).Elem()
		nv := reflect.ValueOf(int8(99))
		if nv.CanConvert(reflect.TypeOf(oldv)) {
			ot.Set(nv.Convert(reflect.TypeOf(oldv)))
		}
	}
	err = rel.UpdateByFilter(context.Background(), ufilter, uint16(updateColIdx), oldv, oldvIsNull)
	assert.NoError(t, err)

	testutil.CheckAllColRowsByScan(t, rel, bats[0].Length()-1, true)
	assert.NoError(t, txn.Commit(context.Background()))

	txn, rel = testutil.GetDefaultRelation(t, tae, schema.Name)
	testutil.CheckAllColRowsByScan(t, rel, bats[0].Length()-1, true)
	for _, b := range bats[1:] {
		err = rel.Append(context.Background(), b)
		assert.NoError(t, err)
	}
	testutil.CheckAllColRowsByScan(t, rel, bat.Length()-1, true)
	assert.NoError(t, txn.Commit(context.Background()))

	testutil.CompactBlocks(t, 0, tae, testutil.DefaultTestDB, schema, false)

	txn, rel = testutil.GetDefaultRelation(t, tae, schema.Name)
	testutil.CheckAllColRowsByScan(t, rel, bat.Length()-1, false)
	v = bats[0].Vecs[schema.GetSingleSortKeyIdx()].Get(3)
	filter = handle.NewEQFilter(v)
	err = rel.DeleteByFilter(context.Background(), filter)
	assert.NoError(t, err)
	testutil.CheckAllColRowsByScan(t, rel, bat.Length()-2, true)
	assert.NoError(t, txn.Commit(context.Background()))

	// After merging blocks, the logic of read data is modified
	//compactObjs(t, tae, schema)

	txn, rel = testutil.GetDefaultRelation(t, tae, schema.Name)
	//testutil.CheckAllColRowsByScan(t, rel, bat.Length()-2, false)
	testutil.CheckAllColRowsByScan(t, rel, bat.Length()-1, false)
	assert.NoError(t, txn.Commit(context.Background()))

	// t.Log(rel.GetMeta().(*catalog.TableEntry).PPString(common.PPL1, 0, ""))
	txn, err = tae.StartTxn(nil)
	assert.NoError(t, err)
	db, err := txn.GetDatabase(testutil.DefaultTestDB)
	assert.NoError(t, err)
	_, err = db.DropRelationByName(schema.Name)
	assert.NoError(t, err)
	assert.NoError(t, txn.Commit(context.Background()))
}

func TestCRUD(t *testing.T) {
	defer testutils.AfterTest(t)()
	testutils.EnsureNoLeak(t)
	ctx := context.Background()

	opts := config.WithLongScanAndCKPOpts(nil)
	tae := testutil.InitTestDB(ctx, ModuleName, t, opts)
	defer tae.Close()
	testutil.CreateDB(t, tae, testutil.DefaultTestDB)
	testutil.WithTestAllPKType(t, tae, testCRUD)
}

func TestTableHandle(t *testing.T) {
	defer testutils.AfterTest(t)()
	testutils.EnsureNoLeak(t)
	ctx := context.Background()

	db := testutil.InitTestDB(ctx, ModuleName, t, nil)
	defer db.Close()

	schema := catalog.MockSchema(2, 0)
	schema.BlockMaxRows = 1000
	schema.ObjectMaxBlocks = 2

	txn, _ := db.StartTxn(nil)
	database, _ := txn.CreateDatabase("db", "", "")
	rel, _ := database.CreateRelation(schema)

	tableMeta := rel.GetMeta().(*catalog.TableEntry)
	t.Log(tableMeta.String())
	table := tableMeta.GetTableData()

	handle := table.GetHandle()
	appender, err := handle.GetAppender()
	assert.Nil(t, appender)
	assert.True(t, moerr.IsMoErrCode(err, moerr.ErrAppendableObjectNotFound))
}

func TestCreateBlock(t *testing.T) {
	defer testutils.AfterTest(t)()
	testutils.EnsureNoLeak(t)
	ctx := context.Background()

	db := testutil.InitTestDB(ctx, ModuleName, t, nil)
	defer db.Close()

	txn, _ := db.StartTxn(nil)
	database, _ := txn.CreateDatabase("db", "", "")
	schema := catalog.MockSchemaAll(13, 12)
	rel, err := database.CreateRelation(schema)
	assert.Nil(t, err)
	_, err = rel.CreateObject()
	assert.Nil(t, err)

	t.Log(db.Catalog.SimplePPString(common.PPL1))
	assert.Nil(t, txn.Commit(context.Background()))
	t.Log(db.Catalog.SimplePPString(common.PPL1))
}

func TestNonAppendableBlock(t *testing.T) {
	defer testutils.AfterTest(t)()
	testutils.EnsureNoLeak(t)
	ctx := context.Background()

	db := testutil.InitTestDB(ctx, ModuleName, t, nil)
	defer db.Close()
	schema := catalog.MockSchemaAll(13, 1)
	schema.BlockMaxRows = 10
	schema.ObjectMaxBlocks = 2

	bat := catalog.MockBatch(schema, 8)
	defer bat.Close()

	testutil.CreateRelation(t, db, "db", schema, true)

	{
		txn, _ := db.StartTxn(nil)
		database, err := txn.GetDatabase("db")
		assert.Nil(t, err)
		rel, err := database.GetRelationByName(schema.Name)
		readSchema := rel.Schema()
		assert.Nil(t, err)
		obj, err := rel.CreateNonAppendableObject(nil)
		assert.Nil(t, err)
		dataBlk := obj.GetMeta().(*catalog.ObjectEntry).GetObjectData()
		name := objectio.BuildObjectNameWithObjectID(obj.GetID())
		writer, err := blockio.NewBlockWriterNew(dataBlk.GetFs().Service, name, 0, nil)
		assert.Nil(t, err)
		_, err = writer.WriteBatch(containers.ToCNBatch(bat))
		assert.Nil(t, err)
		_, _, err = writer.Sync(context.Background())
		assert.Nil(t, err)
		obj.UpdateStats(writer.Stats())
		v, _, err := dataBlk.GetValue(context.Background(), txn, readSchema, 0, 4, 2, common.DefaultAllocator)
		assert.Nil(t, err)
		expectVal := bat.Vecs[2].Get(4)
		assert.Equal(t, expectVal, v)

		view, err := dataBlk.GetColumnDataById(context.Background(), txn, readSchema, 0, 2, common.DefaultAllocator)
		assert.Nil(t, err)
		defer view.Close()
		assert.Nil(t, view.Deletes)
		assert.Equal(t, bat.Vecs[2].Length(), view.Length())

		pkDef := schema.GetPrimaryKey()
		pkVec := containers.MakeVector(pkDef.Type, common.DefaultAllocator)
		val1, _, err := dataBlk.GetValue(ctx, txn, schema, 0, 1, pkDef.Idx, common.DefaultAllocator)
		assert.NoError(t, err)
		pkVec.Append(val1, false)
		val2, _, err := dataBlk.GetValue(ctx, txn, schema, 0, 2, pkDef.Idx, common.DefaultAllocator)
		assert.NoError(t, err)
		pkVec.Append(val2, false)
		_, err = dataBlk.RangeDelete(txn, 0, 1, 2, pkVec, handle.DT_Normal)
		assert.Nil(t, err)

		view, err = dataBlk.GetColumnDataById(context.Background(), txn, readSchema, 0, 2, common.DefaultAllocator)
		assert.Nil(t, err)
		defer view.Close()
		assert.True(t, view.Deletes.Contains(1))
		assert.True(t, view.Deletes.Contains(2))
		assert.Equal(t, bat.Vecs[2].Length(), view.Length())

		// _, err = dataBlk.Update(txn, 3, 2, int32(999))
		// assert.Nil(t, err)

		view, err = dataBlk.GetColumnDataById(context.Background(), txn, readSchema, 0, 2, common.DefaultAllocator)
		assert.Nil(t, err)
		defer view.Close()
		assert.True(t, view.Deletes.Contains(1))
		assert.True(t, view.Deletes.Contains(2))
		assert.Equal(t, bat.Vecs[2].Length(), view.Length())
		// v = view.Vecs[0].Get(3)
		// assert.Equal(t, int32(999), v)

		assert.Nil(t, txn.Commit(context.Background()))
	}
}

func TestCreateObject(t *testing.T) {
	defer testutils.AfterTest(t)()
	testutils.EnsureNoLeak(t)
	ctx := context.Background()

	tae := testutil.InitTestDB(ctx, ModuleName, t, nil)
	defer tae.Close()
	schema := catalog.MockSchemaAll(1, 0)
	txn, _ := tae.StartTxn(nil)
	db, err := txn.CreateDatabase("db", "", "")
	assert.Nil(t, err)
	_, err = db.CreateRelation(schema)
	assert.Nil(t, err)
	assert.Nil(t, txn.Commit(context.Background()))

	bat := catalog.MockBatch(schema, 5)
	defer bat.Close()
	testutil.AppendClosure(t, bat, schema.Name, tae, nil)()

	txn, _ = tae.StartTxn(nil)
	db, _ = txn.GetDatabase("db")
	rel, _ := db.GetRelationByName(schema.Name)
	obj, err := rel.CreateNonAppendableObject(nil)
	assert.Nil(t, err)
	testutil.MockObjectStats(t, obj)
	assert.Nil(t, txn.Commit(context.Background()))

	objCnt := 0
	processor := new(catalog.LoopProcessor)
	processor.ObjectFn = func(Object *catalog.ObjectEntry) error {
		objCnt++
		return nil
	}
	err = tae.Catalog.RecurLoop(processor)
	assert.Nil(t, err)
	assert.Equal(t, 2+3, objCnt)
	t.Log(tae.Catalog.SimplePPString(common.PPL1))
}

func TestAddObjsWithMetaLoc(t *testing.T) {
	defer testutils.AfterTest(t)()
	testutils.EnsureNoLeak(t)
	ctx := context.Background()

	opts := config.WithLongScanAndCKPOpts(nil)
	db := testutil.InitTestDB(ctx, ModuleName, t, opts)
	defer db.Close()

	worker := ops.NewOpWorker(context.Background(), "xx")
	worker.Start()
	defer worker.Stop()
	schema := catalog.MockSchemaAll(13, 2)
	schema.Name = "tb-0"
	schema.BlockMaxRows = 20
	schema.ObjectMaxBlocks = 2
	bat := catalog.MockBatch(schema, int(schema.BlockMaxRows*4))
	defer bat.Close()
	bats := bat.Split(4)
	{
		txn, _, rel := testutil.CreateRelationNoCommit(t, db, "db", schema, true)
		err := rel.Append(context.Background(), bats[0])
		assert.NoError(t, err)
		err = rel.Append(context.Background(), bats[1])
		assert.NoError(t, err)
		assert.Nil(t, txn.Commit(context.Background()))
	}
	//compact blocks
	var newBlockFp1 *common.ID
	var stats1 objectio.ObjectStats
	var newBlockFp2 *common.ID
	var stats2 objectio.ObjectStats
	var metaLoc1 objectio.Location
	{
		txn, rel := testutil.GetRelation(t, 0, db, "db", schema.Name)
		it := rel.MakeObjectIt()
		it.Next()
		blkMeta1 := it.GetObject().GetMeta().(*catalog.ObjectEntry)
		it.Next()
		blkMeta2 := it.GetObject().GetMeta().(*catalog.ObjectEntry)
		it.Close()

		task1, err := jobs.NewFlushTableTailTask(tasks.WaitableCtx, txn, []*catalog.ObjectEntry{blkMeta1, blkMeta2}, db.Runtime, txn.GetStartTS())
		assert.NoError(t, err)
		worker.SendOp(task1)
		err = task1.WaitDone(context.Background())
		assert.NoError(t, err)
		newBlockFp1 = task1.GetCreatedObjects().Fingerprint()
		stats1 = task1.GetCreatedObjects().GetMeta().(*catalog.ObjectEntry).GetLatestNode().GetObjectStats()
		metaLoc1 = task1.GetCreatedObjects().GetMeta().(*catalog.ObjectEntry).GetLocation()
		metaLoc1.SetID(0)
		metaLoc1.SetRows(schema.BlockMaxRows)
		newBlockFp2 = task1.GetCreatedObjects().Fingerprint()
		newBlockFp2.SetBlockOffset(1)
		stats2 = task1.GetCreatedObjects().GetMeta().(*catalog.ObjectEntry).GetLatestNode().GetObjectStats()
		assert.Nil(t, txn.Commit(context.Background()))
	}
	//read new non-appendable block data and check
	{
		txn, rel := testutil.GetRelation(t, 0, db, "db", schema.Name)
		assert.True(t, newBlockFp2.ObjectID().Eq(*newBlockFp1.ObjectID()))
		obj, err := rel.GetObject(newBlockFp1.ObjectID())
		assert.Nil(t, err)

		view1, err := obj.GetColumnDataById(context.Background(), 0, 2, common.DefaultAllocator)
		assert.NoError(t, err)
		defer view1.Close()
		assert.True(t, view1.Vecs[0].Equals(bats[0].Vecs[2]))

		view2, err := obj.GetColumnDataById(context.Background(), 1, 2, common.DefaultAllocator)
		assert.NoError(t, err)
		defer view2.Close()
		assert.True(t, view2.Vecs[0].Equals(bats[1].Vecs[2]))
		assert.Nil(t, txn.Commit(context.Background()))
	}

	{

		schema = catalog.MockSchemaAll(13, 2)
		schema.Name = "tb-1"
		schema.BlockMaxRows = 20
		schema.ObjectMaxBlocks = 2
		txn, _, rel := testutil.CreateRelationNoCommit(t, db, "db", schema, false)
		txn.SetDedupType(txnif.FullSkipWorkSpaceDedup)
		vec1 := containers.MakeVector(types.T_varchar.ToType(), common.DefaultAllocator)
		vec1.Append(stats1[:], false)
		defer vec1.Close()
		err := rel.AddObjsWithMetaLoc(context.Background(), vec1)
		assert.Nil(t, err)
		err = rel.Append(context.Background(), bats[0])
		assert.Nil(t, err)

		vec2 := containers.MakeVector(types.T_varchar.ToType(), common.DefaultAllocator)
		vec2.Append(stats2[:], false)
		defer vec1.Close()
		err = rel.AddObjsWithMetaLoc(context.Background(), vec2)
		assert.Nil(t, err)
		err = rel.Append(context.Background(), bats[1])
		assert.Nil(t, err)
		//err = rel.RangeDeleteLocal(start, end)
		//assert.Nil(t, err)
		//assert.True(t, rel.IsLocalDeleted(start, end))
		err = txn.Commit(context.Background())
		assert.Nil(t, err)

		//"tb-1" table now has one committed non-appendable Object which contains
		//two non-appendable block, and one committed appendable Object which contains two appendable block.

		//do deduplication check against sanpshot data.
		txn, rel = testutil.GetRelation(t, 0, db, "db", schema.Name)
		txn.SetDedupType(txnif.FullSkipWorkSpaceDedup)
		err = rel.Append(context.Background(), bats[0])
		assert.NotNil(t, err)
		err = rel.Append(context.Background(), bats[1])
		assert.NotNil(t, err)

		vec3 := containers.MakeVector(types.T_varchar.ToType(), common.DefaultAllocator)
		vec3.Append(stats1[:], false)
		vec3.Append(stats2[:], false)
		defer vec1.Close()
		err = rel.AddObjsWithMetaLoc(context.Background(), vec3)
		assert.NotNil(t, err)

		//check blk count.
		t.Log(db.Catalog.SimplePPString(3))
		cntOfAblk := 0
		cntOfblk := 0
		testutil.ForEachObject(rel, func(blk handle.Object) (err error) {
			if blk.IsAppendable() {
				view, err := blk.GetColumnDataById(context.Background(), 0, 3, common.DefaultAllocator)
				assert.NoError(t, err)
				defer view.Close()
				cntOfAblk += blk.BlkCnt()
				return nil
			}
			metaLoc := blk.GetMeta().(*catalog.ObjectEntry).GetLocation()
			metaLoc.SetID(0)
			metaLoc.SetRows(schema.BlockMaxRows)
			assert.True(t, !metaLoc.IsEmpty())
			if bytes.Equal(metaLoc, metaLoc1) {
				view, err := blk.GetColumnDataById(context.Background(), 0, 2, common.DefaultAllocator)
				assert.NoError(t, err)
				defer view.Close()
				assert.True(t, view.Vecs[0].Equals(bats[0].Vecs[2]))
			} else {
				view, err := blk.GetColumnDataById(context.Background(), 1, 3, common.DefaultAllocator)
				assert.NoError(t, err)
				defer view.Close()
				assert.True(t, view.Vecs[0].Equals(bats[1].Vecs[3]))

			}
			cntOfblk += blk.BlkCnt()
			return
		})
		assert.Equal(t, 2, cntOfblk)
		assert.Equal(t, 2, cntOfAblk)
		assert.Nil(t, txn.Commit(context.Background()))

		//check count of committed Objects.
		cntOfAobj := 0
		cntOfobj := 0
		txn, rel = testutil.GetRelation(t, 0, db, "db", schema.Name)
		testutil.ForEachObject(rel, func(obj handle.Object) (err error) {
			if obj.IsAppendable() {
				cntOfAobj++
				return
			}
			cntOfobj++
			return
		})
		assert.True(t, cntOfobj == 1)
		assert.True(t, cntOfAobj == 2)
		assert.Nil(t, txn.Commit(context.Background()))
	}
}

func TestCompactMemAlter(t *testing.T) {
	defer testutils.AfterTest(t)()
	testutils.EnsureNoLeak(t)
	ctx := context.Background()

	opts := config.WithLongScanAndCKPOpts(nil)
	db := testutil.InitTestDB(ctx, ModuleName, t, opts)
	defer db.Close()

	worker := ops.NewOpWorker(context.Background(), "xx")
	worker.Start()
	defer worker.Stop()
	schema := catalog.MockSchemaAll(5, 2)
	schema.BlockMaxRows = 20
	schema.ObjectMaxBlocks = 2
	bat := catalog.MockBatch(schema, int(schema.BlockMaxRows))
	defer bat.Close()
	testutil.CreateRelationAndAppend(t, 0, db, "db", schema, bat, true)

	// Alter: add a column to the last
	{
		txn, rel := testutil.GetDefaultRelation(t, db, schema.Name)
		err := rel.AlterTable(context.TODO(), api.NewAddColumnReq(0, 0, "xyz", types.NewProtoType(types.T_char), 5))
		require.NoError(t, err)
		require.Nil(t, txn.Commit(context.Background()))
	}
	var newBlockFp *common.ID
	{
		txn, rel := testutil.GetDefaultRelation(t, db, schema.Name)
		blkMeta := testutil.GetOneBlockMeta(rel)
		// ablk-0 & nablk-1
		task, err := jobs.NewFlushTableTailTask(tasks.WaitableCtx, txn, []*catalog.ObjectEntry{blkMeta}, db.Runtime, txn.GetStartTS())
		assert.NoError(t, err)
		worker.SendOp(task)
		err = task.WaitDone(ctx)
		assert.NoError(t, err)
		assert.NoError(t, txn.Commit(context.Background()))
		newBlockFp = task.GetCreatedObjects().Fingerprint()
	}
	{
		txn, rel := testutil.GetDefaultRelation(t, db, schema.Name)
		obj, err := rel.GetObject(newBlockFp.ObjectID())
		assert.Nil(t, err)
		for i := 0; i <= 5; i++ {
			view, err := obj.GetColumnDataById(context.Background(), 0, i, common.DefaultAllocator)
			assert.NoError(t, err)
			defer view.Close()
			if i < 5 {
				require.Equal(t, bat.Vecs[i].GetType().Oid, view.Vecs[0].GetType().Oid)
			} else {
				require.Equal(t, types.T_char.ToType().Oid, view.Vecs[0].GetType().Oid)
			}
			if i == 3 {
				assert.True(t, view.Vecs[0].Equals(bat.Vecs[3]))
			}
		}
		require.NoError(t, txn.Commit(context.Background()))
	}
}

func TestFlushTableMergeOrder(t *testing.T) {
	defer testutils.AfterTest(t)()
	testutils.EnsureNoLeak(t)
	ctx := context.Background()

	opts := config.WithLongScanAndCKPOpts(nil)
	tae := testutil.NewTestEngine(ctx, ModuleName, t, opts)
	defer tae.Close()

	worker := ops.NewOpWorker(context.Background(), "xx")
	worker.Start()
	defer worker.Stop()

	schema := catalog.NewEmptySchema("test")
	schema.AppendCol("aa", types.T_int64.ToType())
	schema.AppendCol("bb", types.T_int32.ToType())
	schema.AppendFakePKCol()
	schema.BlockMaxRows = 78
	schema.ObjectMaxBlocks = 256
	require.NoError(t, schema.Finalize(false))
	tae.BindSchema(schema)

	// new bacth for aa and bb vector, and fill aa and bb with some random values
	bat := containers.NewBatch()
	bat.AddVector("aa", containers.NewVector(types.T_int64.ToType()))
	bat.AddVector("bb", containers.NewVector(types.T_int32.ToType()))

	dedup := make(map[int32]bool)

	rows := 500

	for i := 0; i < rows; i++ {
		bb := int32(rand.Intn(100000))
		if _, ok := dedup[bb]; ok {
			continue
		} else {
			dedup[bb] = true
		}
		aa := int64(20000000 + bb)
		bat.Vecs[0].Append(aa, false)
		bat.Vecs[1].Append(bb, false)
	}

	defer bat.Close()
	testutil.CreateRelationAndAppend(t, 0, tae.DB, "db", schema, bat, true)

	{
		txn, rel := testutil.GetDefaultRelation(t, tae.DB, schema.Name)
		it := rel.MakeObjectIt()
		for it.Next() {
			blk := it.GetObject()
			for i := 0; i < blk.BlkCnt(); i++ {
				blk.RangeDelete(uint16(i), 0, 0, handle.DT_Normal, common.DefaultAllocator)
				blk.RangeDelete(uint16(i), 3, 3, handle.DT_Normal, common.DefaultAllocator)

			}
		}
		it.Close()
		require.NoError(t, txn.Commit(context.Background()))
	}

	txn, rel := testutil.GetDefaultRelation(t, tae.DB, schema.Name)
	blkMetas := testutil.GetAllBlockMetas(rel)
	task, err := jobs.NewFlushTableTailTask(tasks.WaitableCtx, txn, blkMetas, tae.DB.Runtime, types.MaxTs())
	require.NoError(t, err)
	worker.SendOp(task)
	err = task.WaitDone(ctx)
	require.NoError(t, err)
	require.NoError(t, txn.Commit(context.Background()))
}

func TestFlushTableMergeOrderPK(t *testing.T) {
	defer testutils.AfterTest(t)()
	testutils.EnsureNoLeak(t)
	ctx := context.Background()

	opts := config.WithLongScanAndCKPOpts(nil)
	tae := testutil.NewTestEngine(ctx, ModuleName, t, opts)
	defer tae.Close()

	worker := ops.NewOpWorker(context.Background(), "xx")
	worker.Start()
	defer worker.Stop()

	schema := catalog.NewEmptySchema("test")
	schema.AppendPKCol("aa", types.T_int64.ToType(), 0)
	schema.AppendCol("bb", types.T_int32.ToType())
	schema.BlockMaxRows = 78
	schema.ObjectMaxBlocks = 256
	require.NoError(t, schema.Finalize(false))
	tae.BindSchema(schema)

	// new bacth for aa and bb vector, and fill aa and bb with some random values
	bat := containers.NewBatch()
	bat.AddVector("aa", containers.NewVector(types.T_int64.ToType()))
	bat.AddVector("bb", containers.NewVector(types.T_int32.ToType()))

	dedup := make(map[int32]bool)

	target := 500
	rows := 0

	for i := 0; i < target; i++ {
		bb := int32(rand.Intn(100000))
		if _, ok := dedup[bb]; ok {
			continue
		} else {
			dedup[bb] = true
		}
		rows++
		aa := int64(20000000 + bb)
		bat.Vecs[0].Append(aa, false)
		bat.Vecs[1].Append(bb, false)
	}

	defer bat.Close()
	testutil.CreateRelationAndAppend(t, 0, tae.DB, "db", schema, bat, true)

	deleted := 0
	{
		txn, rel := testutil.GetDefaultRelation(t, tae.DB, schema.Name)
		for x := range dedup {
			err := rel.DeleteByFilter(context.Background(), handle.NewEQFilter(int64(x+20000000)))
			require.NoError(t, err)
			deleted++
			if deleted > rows/2 {
				break
			}
		}
		require.NoError(t, txn.Commit(context.Background()))
	}

	txn, rel := testutil.GetDefaultRelation(t, tae.DB, schema.Name)
	blkMetas := testutil.GetAllBlockMetas(rel)
	task, err := jobs.NewFlushTableTailTask(tasks.WaitableCtx, txn, blkMetas, tae.DB.Runtime, types.MaxTs())
	require.NoError(t, err)
	worker.SendOp(task)
	err = task.WaitDone(ctx)
	require.NoError(t, err)
	require.NoError(t, txn.Commit(context.Background()))

	tae.Restart(ctx)
	tae.CheckRowsByScan(rows-deleted, true)
}

func TestFlushTableNoPk(t *testing.T) {
	defer testutils.AfterTest(t)()
	testutils.EnsureNoLeak(t)
	ctx := context.Background()

	opts := config.WithLongScanAndCKPOpts(nil)
	// db := initDB(ctx, t, opts)
	tae := testutil.NewTestEngine(ctx, ModuleName, t, opts)
	defer tae.Close()

	worker := ops.NewOpWorker(context.Background(), "xx")
	worker.Start()
	defer worker.Stop()
	schema := catalog.MockSchemaAll(13, -1)
	schema.Name = "table"
	schema.BlockMaxRows = 20
	schema.ObjectMaxBlocks = 10
	tae.BindSchema(schema)
	bat := catalog.MockBatch(schema, 2*(int(schema.BlockMaxRows)*2+int(schema.BlockMaxRows/2)))
	defer bat.Close()
	testutil.CreateRelationAndAppend(t, 0, tae.DB, "db", schema, bat, true)

	txn, rel := testutil.GetDefaultRelation(t, tae.DB, schema.Name)
	blkMetas := testutil.GetAllBlockMetas(rel)
	task, err := jobs.NewFlushTableTailTask(tasks.WaitableCtx, txn, blkMetas, tae.DB.Runtime, types.MaxTs())
	require.NoError(t, err)
	worker.SendOp(task)
	err = task.WaitDone(ctx)
	require.NoError(t, err)
	require.NoError(t, txn.Commit(context.Background()))

	tae.Restart(ctx)
	tae.CheckRowsByScan(100, true)
}

func TestFlushTableErrorHandle(t *testing.T) {
	ctx := context.WithValue(context.Background(), jobs.TestFlushBailoutPos1{}, "bail")

	opts := config.WithLongScanAndCKPOpts(nil)
	opts.Ctx = ctx

	tae := testutil.NewTestEngine(context.Background(), ModuleName, t, opts)
	defer tae.Close()

	worker := ops.NewOpWorker(ctx, "xx")
	worker.Start()
	defer worker.Stop()
	schema := catalog.MockSchemaAll(13, 2)
	schema.Name = "table"
	schema.BlockMaxRows = 20
	schema.ObjectMaxBlocks = 10
	bat := catalog.MockBatch(schema, (int(schema.BlockMaxRows)*2 + int(schema.BlockMaxRows/2)))

	txn, _ := tae.StartTxn(nil)
	txn.CreateDatabase("db", "", "")
	txn.Commit(ctx)

	createAndInsert := func() {
		testutil.CreateRelationAndAppend(t, 0, tae.DB, "db", schema, bat, false)
	}

	droptable := func() {
		txn, _ := tae.StartTxn(nil)
		d, _ := txn.GetDatabase("db")
		d.DropRelationByName(schema.Name)
		txn.Commit(ctx)
	}

	flushTable := func() {
		txn, rel := testutil.GetDefaultRelation(t, tae.DB, schema.Name)
		blkMetas := testutil.GetAllBlockMetas(rel)
		task, err := jobs.NewFlushTableTailTask(tasks.WaitableCtx, txn, blkMetas, tae.Runtime, types.MaxTs())
		require.NoError(t, err)
		worker.SendOp(task)
		err = task.WaitDone(ctx)
		require.Error(t, err)
		require.NoError(t, txn.Rollback(context.Background()))
	}
	for i := 0; i < 20; i++ {
		createAndInsert()
		flushTable()
		droptable()
	}
}

func TestFlushTableErrorHandle2(t *testing.T) {
	ctx := context.WithValue(context.Background(), jobs.TestFlushBailoutPos2{}, "bail")

	opts := config.WithLongScanAndCKPOpts(nil)
	opts.Ctx = ctx

	tae := testutil.NewTestEngine(context.Background(), ModuleName, t, opts)
	defer tae.Close()

	worker := ops.NewOpWorker(ctx, "xx")
	worker.Start()
	defer worker.Stop()
	goodworker := ops.NewOpWorker(context.Background(), "goodworker")
	goodworker.Start()
	defer goodworker.Stop()
	schema := catalog.MockSchemaAll(13, 2)
	schema.Name = "table"
	schema.BlockMaxRows = 20
	bats := catalog.MockBatch(schema, (int(schema.BlockMaxRows)*2 + int(schema.BlockMaxRows/2))).Split(2)
	bat1, bat2 := bats[0], bats[1]
	defer bat1.Close()
	defer bat2.Close()
	flushTable := func(worker *ops.OpWorker) {
		txn, rel := testutil.GetDefaultRelation(t, tae.DB, schema.Name)
		blkMetas := testutil.GetAllBlockMetas(rel)
		task, err := jobs.NewFlushTableTailTask(tasks.WaitableCtx, txn, blkMetas, tae.Runtime, types.MaxTs())
		require.NoError(t, err)
		worker.SendOp(task)
		err = task.WaitDone(ctx)
		if err != nil {
			t.Logf("flush task outter wait %v", err)
		}
		require.NoError(t, txn.Commit(context.Background()))
	}
	testutil.CreateRelationAndAppend(t, 0, tae.DB, "db", schema, bat1, true)
	flushTable(goodworker)

	{
		txn, rel := testutil.GetDefaultRelation(t, tae.DB, schema.Name)
		require.NoError(t, rel.DeleteByFilter(context.Background(), handle.NewEQFilter(bat1.Vecs[2].Get(1))))
		require.NoError(t, rel.Append(ctx, bat2))
		require.NoError(t, txn.Commit(context.Background()))
	}

	flushTable(worker)
	t.Log(tae.Catalog.SimplePPString(common.PPL0))
}

func TestFlushTabletail(t *testing.T) {
	// TODO
	defer testutils.AfterTest(t)()
	testutils.EnsureNoLeak(t)
	ctx := context.Background()

	opts := config.WithLongScanAndCKPOpts(nil)
	// db := initDB(ctx, t, opts)
	tae := testutil.NewTestEngine(ctx, ModuleName, t, opts)
	defer tae.Close()

	worker := ops.NewOpWorker(context.Background(), "xx")
	worker.Start()
	defer worker.Stop()
	schema := catalog.MockSchemaAll(13, 2)
	schema.Name = "table"
	schema.BlockMaxRows = 20
	schema.ObjectMaxBlocks = 10
	bats := catalog.MockBatch(schema, 2*(int(schema.BlockMaxRows)*2+int(schema.BlockMaxRows/2))).Split(2)
	bat := bats[0]  // 50 rows
	bat2 := bats[1] // 50 rows

	defer bat.Close()
	defer bat2.Close()
	testutil.CreateRelationAndAppend(t, 0, tae.DB, "db", schema, bat, true)

	{
		txn, rel := testutil.GetDefaultRelation(t, tae.DB, schema.Name)
		require.NoError(t, rel.DeleteByFilter(context.Background(), handle.NewEQFilter(bat.Vecs[2].Get(1))))
		require.NoError(t, rel.DeleteByFilter(context.Background(), handle.NewEQFilter(bat.Vecs[2].Get(19)))) // ab0 has 2
		require.NoError(t, rel.DeleteByFilter(context.Background(), handle.NewEQFilter(bat.Vecs[2].Get(21)))) // ab1 has 1
		require.NoError(t, rel.DeleteByFilter(context.Background(), handle.NewEQFilter(bat.Vecs[2].Get(45)))) // ab2 has 1

		require.NoError(t, txn.Commit(context.Background()))
	}

	var commitDeleteAfterFlush txnif.AsyncTxn
	{
		var rel handle.Relation
		commitDeleteAfterFlush, rel = testutil.GetDefaultRelation(t, tae.DB, schema.Name)
		require.NoError(t, rel.DeleteByFilter(context.Background(), handle.NewEQFilter(bat.Vecs[2].Get(42)))) // expect to transfer to nablk1
	}

	flushTable := func() {
		txn, rel := testutil.GetDefaultRelation(t, tae.DB, schema.Name)
		blkMetas := testutil.GetAllBlockMetas(rel)
		task, err := jobs.NewFlushTableTailTask(tasks.WaitableCtx, txn, blkMetas, tae.Runtime, types.MaxTs())
		require.NoError(t, err)
		worker.SendOp(task)
		err = task.WaitDone(ctx)
		require.NoError(t, err)
		require.NoError(t, txn.Commit(context.Background()))
	}

	flushTable()

	{
		require.NoError(t, commitDeleteAfterFlush.Commit(context.Background()))
		txn, rel := testutil.GetDefaultRelation(t, tae.DB, schema.Name)
		_, _, err := rel.GetByFilter(context.Background(), handle.NewEQFilter(bat.Vecs[2].Get(42)))
		require.True(t, moerr.IsMoErrCode(err, moerr.ErrNotFound))

		require.NoError(t, rel.Append(context.Background(), bat2))
		require.NoError(t, txn.Commit(context.Background()))
	}
	{
		txn, rel := testutil.GetDefaultRelation(t, tae.DB, schema.Name)
		require.NoError(t, rel.DeleteByFilter(context.Background(), handle.NewEQFilter(bat.Vecs[2].Get(15))))
		require.NoError(t, rel.DeleteByFilter(context.Background(), handle.NewEQFilter(bat.Vecs[2].Get(20)))) // nab0 has 2
		require.NoError(t, rel.DeleteByFilter(context.Background(), handle.NewEQFilter(bat.Vecs[2].Get(27)))) // nab1 has 2
		require.NoError(t, rel.DeleteByFilter(context.Background(), handle.NewEQFilter(bat2.Vecs[2].Get(11))))
		require.NoError(t, rel.DeleteByFilter(context.Background(), handle.NewEQFilter(bat2.Vecs[2].Get(15)))) // ab3 has 2, ab4 and ab5 has 0
		require.NoError(t, txn.Commit(context.Background()))
	}

	flushTable()

	{
		txn, rel := testutil.GetDefaultRelation(t, tae.DB, schema.Name)
		require.NoError(t, rel.DeleteByFilter(context.Background(), handle.NewEQFilter(bat.Vecs[2].Get(10)))) // nab0 has 2+1, nab1 has 2
		require.NoError(t, rel.DeleteByFilter(context.Background(), handle.NewEQFilter(bat2.Vecs[2].Get(44))))
		require.NoError(t, rel.DeleteByFilter(context.Background(), handle.NewEQFilter(bat2.Vecs[2].Get(45)))) // nab5 has 2
		require.NoError(t, txn.Commit(context.Background()))
	}

	flushTable()

	{
		txn, rel := testutil.GetDefaultRelation(t, tae.DB, schema.Name)
		it := rel.MakeObjectIt()
		// 6 nablks has 87 rows
		dels := []int{3, 2, 0, 0, 0, 2}
		total := 0
		i := 0
		for it.Next() {
			obj := it.GetObject()
			for j := uint16(0); j < uint16(obj.BlkCnt()); j++ {
				view, err := obj.GetColumnDataById(context.Background(), j, 2, common.DefaultAllocator)
				require.NoError(t, err)
				defer view.Close()
				viewDel := 0
				if view.Deletes != nil {
					viewDel = view.Deletes.GetCardinality()
				}
				require.Equal(t, dels[i], viewDel)
				view.Compact()
				total += view.Length()
				i++
			}
		}
		it.Close()
		require.Equal(t, 87, total)
		require.NoError(t, txn.Commit(context.Background()))
	}

	t.Log(tae.Catalog.SimplePPString(common.PPL2))

	tae.Restart(ctx)
	{
		txn, rel := testutil.GetDefaultRelation(t, tae.DB, schema.Name)
		it := rel.MakeObjectIt()
		// 6 nablks has 87 rows
		dels := []int{3, 2, 0, 0, 0, 2}
		total := 0
		idxs := make([]int, 0, len(schema.ColDefs)-1)
		for i := 0; i < len(schema.ColDefs)-1; i++ {
			idxs = append(idxs, i)
		}
		i := 0
		for it.Next() {
			obj := it.GetObject()
			for j := uint16(0); j < uint16(obj.BlkCnt()); j++ {
				views, err := obj.GetColumnDataByIds(context.Background(), j, idxs, common.DefaultAllocator)
				require.NoError(t, err)
				defer views.Close()
				for j, view := range views.Vecs {
					require.Equal(t, schema.ColDefs[j].Type.Oid, view.GetType().Oid)
				}

				viewDel := 0
				if views.Deletes != nil {
					viewDel = views.Deletes.GetCardinality()
				}
				require.Equal(t, dels[i], viewDel)
				views.Compact()
				total += views.Length()
				i++
			}
		}
		it.Close()
		require.Equal(t, 87, total)
		require.NoError(t, txn.Commit(context.Background()))
	}
}

func TestRollback1(t *testing.T) {
	defer testutils.AfterTest(t)()
	testutils.EnsureNoLeak(t)
	ctx := context.Background()

	db := testutil.InitTestDB(ctx, ModuleName, t, nil)
	defer db.Close()
	schema := catalog.MockSchema(2, 0)

	testutil.CreateRelation(t, db, "db", schema, true)

	objCnt := 0
	onSegFn := func(object *catalog.ObjectEntry) error {
		objCnt++
		return nil
	}
	processor := new(catalog.LoopProcessor)
	processor.ObjectFn = onSegFn
	txn, rel := testutil.GetDefaultRelation(t, db, schema.Name)
	_, err := rel.CreateObject()
	assert.Nil(t, err)

	tableMeta := rel.GetMeta().(*catalog.TableEntry)
	err = tableMeta.RecurLoop(processor)
	assert.Nil(t, err)
	assert.Equal(t, objCnt, 1)

	assert.Nil(t, txn.Rollback(context.Background()))
	objCnt = 0
	err = tableMeta.RecurLoop(processor)
	assert.Nil(t, err)
	assert.Equal(t, objCnt, 0)

	txn, rel = testutil.GetDefaultRelation(t, db, schema.Name)
	obj, err := rel.CreateObject()
	assert.Nil(t, err)
	objMeta := obj.GetMeta().(*catalog.ObjectEntry)
	assert.Nil(t, txn.Commit(context.Background()))
	objCnt = 0
	err = tableMeta.RecurLoop(processor)
	assert.Nil(t, err)
	assert.Equal(t, objCnt, 1)

	txn, rel = testutil.GetDefaultRelation(t, db, schema.Name)
	_, err = rel.GetObject(objMeta.ID())
	assert.Nil(t, err)
	err = tableMeta.RecurLoop(processor)
	assert.Nil(t, err)

	err = txn.Rollback(context.Background())
	assert.Nil(t, err)
	err = tableMeta.RecurLoop(processor)
	assert.Nil(t, err)

	t.Log(db.Catalog.SimplePPString(common.PPL1))
}

func TestMVCC1(t *testing.T) {
	defer testutils.AfterTest(t)()
	testutils.EnsureNoLeak(t)
	ctx := context.Background()

	db := testutil.InitTestDB(ctx, ModuleName, t, nil)
	defer db.Close()
	schema := catalog.MockSchemaAll(13, 2)
	schema.BlockMaxRows = 40
	schema.ObjectMaxBlocks = 2
	bat := catalog.MockBatch(schema, int(schema.BlockMaxRows*10))
	defer bat.Close()
	bats := bat.Split(40)

	txn, _, rel := testutil.CreateRelationNoCommit(t, db, "db", schema, true)
	err := rel.Append(context.Background(), bats[0])
	assert.NoError(t, err)

	row := 5
	expectVal := bats[0].Vecs[schema.GetSingleSortKeyIdx()].Get(row)
	filter := handle.NewEQFilter(expectVal)
	actualVal, _, err := rel.GetValueByFilter(context.Background(), filter, schema.GetSingleSortKeyIdx())
	assert.NoError(t, err)
	assert.Equal(t, expectVal, actualVal)
	assert.NoError(t, txn.Commit(context.Background()))

	_, rel = testutil.GetDefaultRelation(t, db, schema.Name)
	actualVal, _, err = rel.GetValueByFilter(context.Background(), filter, schema.GetSingleSortKeyIdx())
	assert.NoError(t, err)
	assert.Equal(t, expectVal, actualVal)

	txn2, rel2 := testutil.GetDefaultRelation(t, db, schema.Name)
	err = rel2.Append(context.Background(), bats[1])
	assert.NoError(t, err)

	val2 := bats[1].Vecs[schema.GetSingleSortKeyIdx()].Get(row)
	filter.Val = val2
	actualVal, _, err = rel2.GetValueByFilter(context.Background(), filter, schema.GetSingleSortKeyIdx())
	assert.NoError(t, err)
	assert.Equal(t, val2, actualVal)

	assert.NoError(t, txn2.Commit(context.Background()))

	_, _, err = rel.GetByFilter(context.Background(), filter)
	assert.Error(t, err)
	var id *common.ID

	{
		txn, rel := testutil.GetDefaultRelation(t, db, schema.Name)
		id, _, err = rel.GetByFilter(context.Background(), filter)
		assert.NoError(t, err)
		assert.NoError(t, txn.Commit(context.Background()))
	}

	it := rel.MakeObjectIt()
	for it.Next() {
		block := it.GetObject()
		bid := block.Fingerprint()
		_, targetBlkOffset := id.BlockID.Offsets()
		if bid.ObjectID() == id.ObjectID() {
			view, err := block.GetColumnDataById(context.Background(), targetBlkOffset, schema.GetSingleSortKeyIdx(), common.DefaultAllocator)
			assert.Nil(t, err)
			defer view.Close()
			assert.Nil(t, view.Deletes)
			assert.NotNil(t, view)
			t.Log(view.Vecs[0].String())
			assert.Equal(t, bats[0].Vecs[0].Length(), view.Length())
		}
	}
	it.Close()
}

// 1. Txn1 create db, relation and append 10 rows. committed -- PASS
// 2. Txn2 append 10 rows. Get the 5th append row value -- PASS
// 3. Txn2 delete the 5th row value in uncommitted state -- PASS
// 4. Txn2 get the 5th row value -- NotFound
func TestMVCC2(t *testing.T) {
	defer testutils.AfterTest(t)()
	testutils.EnsureNoLeak(t)
	ctx := context.Background()

	db := testutil.InitTestDB(ctx, ModuleName, t, nil)
	defer db.Close()
	schema := catalog.MockSchemaAll(13, 2)
	schema.BlockMaxRows = 100
	schema.ObjectMaxBlocks = 2
	bat := catalog.MockBatch(schema, int(schema.BlockMaxRows))
	defer bat.Close()
	bats := bat.Split(10)
	{
		txn, _, rel := testutil.CreateRelationNoCommit(t, db, "db", schema, true)
		err := rel.Append(context.Background(), bats[0])
		assert.NoError(t, err)
		val := bats[0].Vecs[schema.GetSingleSortKeyIdx()].Get(5)
		filter := handle.NewEQFilter(val)
		_, _, err = rel.GetByFilter(context.Background(), filter)
		assert.NoError(t, err)
		assert.NoError(t, txn.Commit(context.Background()))
	}
	{
		txn, rel := testutil.GetDefaultRelation(t, db, schema.Name)
		err := rel.Append(context.Background(), bats[1])
		assert.NoError(t, err)
		val := bats[1].Vecs[schema.GetSingleSortKeyIdx()].Get(5)
		filter := handle.NewEQFilter(val)
		err = rel.DeleteByFilter(context.Background(), filter)
		assert.NoError(t, err)

		_, _, err = rel.GetByFilter(context.Background(), filter)
		assert.Error(t, err)
		t.Log(err)
		assert.NoError(t, txn.Commit(context.Background()))
	}
	{
		txn, rel := testutil.GetDefaultRelation(t, db, schema.Name)
		it := rel.MakeObjectIt()
		for it.Next() {
			obj := it.GetObject()
			view, err := obj.GetColumnDataByName(context.Background(), 0, schema.GetSingleSortKey().Name, common.DefaultAllocator)
			assert.Nil(t, err)
			assert.Nil(t, view.Deletes)
			assert.Equal(t, bats[1].Vecs[0].Length()*2-1, view.Length())
			// TODO: exclude deleted rows when apply appends
			view.Close()
		}
		assert.NoError(t, txn.Commit(context.Background()))
	}
}

func TestUnload1(t *testing.T) {
	defer testutils.AfterTest(t)()
	testutils.EnsureNoLeak(t)
	ctx := context.Background()

	opts := new(options.Options)
	db := testutil.InitTestDB(ctx, ModuleName, t, opts)
	defer db.Close()

	schema := catalog.MockSchemaAll(13, 2)
	schema.BlockMaxRows = 10
	schema.ObjectMaxBlocks = 2

	bat := catalog.MockBatch(schema, int(schema.BlockMaxRows*2))
	defer bat.Close()
	bats := bat.Split(int(schema.BlockMaxRows))
	testutil.CreateRelation(t, db, "db", schema, true)
	var wg sync.WaitGroup
	pool, err := ants.NewPool(1)
	assert.Nil(t, err)
	defer pool.Release()
	for _, data := range bats {
		wg.Add(1)
		err := pool.Submit(testutil.AppendClosure(t, data, schema.Name, db, &wg))
		assert.Nil(t, err)
	}
	wg.Wait()
	{
		txn, rel := testutil.GetDefaultRelation(t, db, schema.Name)
		for i := 0; i < 10; i++ {
			it := rel.MakeObjectIt()
			for it.Next() {
				blk := it.GetObject()
				for j := 0; j < blk.BlkCnt(); j++ {
					view, err := blk.GetColumnDataByName(context.Background(), uint16(j), schema.GetSingleSortKey().Name, common.DefaultAllocator)
					assert.Nil(t, err)
					defer view.Close()
					assert.Equal(t, int(schema.BlockMaxRows), view.Length())
				}
			}
		}
		_ = txn.Commit(context.Background())
	}
}

func TestUnload2(t *testing.T) {
	defer testutils.AfterTest(t)()
	testutils.EnsureNoLeak(t)
	ctx := context.Background()

	opts := new(options.Options)
	db := testutil.InitTestDB(ctx, ModuleName, t, opts)
	defer db.Close()

	schema1 := catalog.MockSchemaAll(13, 2)
	schema1.BlockMaxRows = 10
	schema1.ObjectMaxBlocks = 2

	schema2 := catalog.MockSchemaAll(13, 2)
	schema2.BlockMaxRows = 10
	schema2.ObjectMaxBlocks = 2
	{
		txn, _ := db.StartTxn(nil)
		database, err := txn.CreateDatabase("db", "", "")
		assert.Nil(t, err)
		_, err = database.CreateRelation(schema1)
		assert.Nil(t, err)
		_, err = database.CreateRelation(schema2)
		assert.Nil(t, err)
		assert.Nil(t, txn.Commit(context.Background()))
	}

	bat := catalog.MockBatch(schema1, int(schema1.BlockMaxRows*5+5))
	defer bat.Close()
	bats := bat.Split(bat.Length())

	p, err := ants.NewPool(10)
	assert.Nil(t, err)
	defer p.Release()
	var wg sync.WaitGroup
	for i, data := range bats {
		wg.Add(1)
		name := schema1.Name
		if i%2 == 1 {
			name = schema2.Name
		}
		err := p.Submit(testutil.AppendClosure(t, data, name, db, &wg))
		assert.Nil(t, err)
	}
	wg.Wait()

	{
		txn, rel := testutil.GetDefaultRelation(t, db, schema1.Name)
		for i := 0; i < len(bats); i += 2 {
			data := bats[i]
			v := data.Vecs[schema1.GetSingleSortKeyIdx()].Get(0)
			filter := handle.NewEQFilter(v)
			_, _, err := rel.GetByFilter(context.Background(), filter)
			assert.NoError(t, err)
		}
		database, _ := txn.GetDatabase("db")
		rel, err = database.GetRelationByName(schema2.Name)
		assert.Nil(t, err)
		for i := 1; i < len(bats); i += 2 {
			data := bats[i]
			v := data.Vecs[schema1.GetSingleSortKeyIdx()].Get(0)
			filter := handle.NewEQFilter(v)
			_, _, err := rel.GetByFilter(context.Background(), filter)
			assert.NoError(t, err)
		}
		_ = txn.Commit(context.Background())
	}
}

func TestDelete1(t *testing.T) {
	defer testutils.AfterTest(t)()
	testutils.EnsureNoLeak(t)
	ctx := context.Background()

	tae := testutil.InitTestDB(ctx, ModuleName, t, nil)
	defer tae.Close()

	schema := catalog.MockSchemaAll(3, 2)
	schema.BlockMaxRows = 10
	bat := catalog.MockBatch(schema, int(schema.BlockMaxRows))
	defer bat.Close()
	testutil.CreateRelationAndAppend(t, 0, tae, "db", schema, bat, true)
	var id *common.ID
	var row uint32
	{
		txn, rel := testutil.GetDefaultRelation(t, tae, schema.Name)
		pkCol := bat.Vecs[schema.GetSingleSortKeyIdx()]
		pkVal := pkCol.Get(5)
		filter := handle.NewEQFilter(pkVal)
		var err error
		id, row, err = rel.GetByFilter(context.Background(), filter)
		assert.NoError(t, err)
		err = rel.RangeDelete(id, row, row, handle.DT_Normal)
		assert.NoError(t, err)
		assert.NoError(t, txn.Commit(context.Background()))
	}
	{
		txn, rel := testutil.GetDefaultRelation(t, tae, schema.Name)
		pkCol := bat.Vecs[schema.GetSingleSortKeyIdx()]
		pkVal := pkCol.Get(5)
		filter := handle.NewEQFilter(pkVal)
		_, _, err := rel.GetByFilter(context.Background(), filter)
		assert.Error(t, err)
		assert.NoError(t, txn.Commit(context.Background()))
	}
	{
		txn, rel := testutil.GetDefaultRelation(t, tae, schema.Name)
		blkMeta := testutil.GetOneBlockMeta(rel)
		task, err := jobs.NewFlushTableTailTask(nil, txn, []*catalog.ObjectEntry{blkMeta}, tae.Runtime, txn.GetStartTS())
		assert.NoError(t, err)
		err = task.OnExec(context.Background())
		assert.NoError(t, err)
		assert.NoError(t, txn.Commit(context.Background()))
	}
	{
		txn, rel := testutil.GetDefaultRelation(t, tae, schema.Name)
		blk := testutil.GetOneObject(rel)
		view, err := blk.GetColumnDataById(context.Background(), 0, schema.GetSingleSortKeyIdx(), common.DefaultAllocator)
		assert.NoError(t, err)
		defer view.Close()
		assert.Nil(t, view.Deletes)
		assert.Equal(t, bat.Vecs[0].Length()-1, view.Length())

		err = blk.RangeDelete(0, 0, 0, handle.DT_Normal, common.DefaultAllocator)
		assert.NoError(t, err)
		view, err = blk.GetColumnDataById(context.Background(), 0, schema.GetSingleSortKeyIdx(), common.DefaultAllocator)
		assert.NoError(t, err)
		defer view.Close()
		assert.True(t, view.Deletes.Contains(0))
		v := bat.Vecs[schema.GetSingleSortKeyIdx()].Get(0)
		filter := handle.NewEQFilter(v)
		_, _, err = rel.GetByFilter(context.Background(), filter)
		assert.True(t, moerr.IsMoErrCode(err, moerr.ErrNotFound))
		assert.NoError(t, txn.Commit(context.Background()))
	}
	{
		txn, rel := testutil.GetDefaultRelation(t, tae, schema.Name)
		blk := testutil.GetOneObject(rel)
		view, err := blk.GetColumnDataById(context.Background(), 0, schema.GetSingleSortKeyIdx(), common.DefaultAllocator)
		assert.NoError(t, err)
		defer view.Close()
		assert.True(t, view.Deletes.Contains(0))
		assert.Equal(t, bat.Vecs[0].Length()-1, view.Length())
		v := bat.Vecs[schema.GetSingleSortKeyIdx()].Get(0)
		filter := handle.NewEQFilter(v)
		_, _, err = rel.GetByFilter(context.Background(), filter)
		assert.True(t, moerr.IsMoErrCode(err, moerr.ErrNotFound))
		_ = txn.Rollback(context.Background())
	}
	t.Log(tae.Catalog.SimplePPString(common.PPL1))
}

func TestLogIndex1(t *testing.T) {
	defer testutils.AfterTest(t)()
	testutils.EnsureNoLeak(t)
	ctx := context.Background()

	tae := testutil.InitTestDB(ctx, ModuleName, t, nil)
	defer tae.Close()
	schema := catalog.MockSchemaAll(13, 0)
	schema.BlockMaxRows = 10
	bat := catalog.MockBatch(schema, int(schema.BlockMaxRows))
	defer bat.Close()
	bats := bat.Split(int(schema.BlockMaxRows))
	testutil.CreateRelation(t, tae, "db", schema, true)
	txns := make([]txnif.AsyncTxn, 0)
	doAppend := func(data *containers.Batch) func() {
		return func() {
			txn, rel := testutil.GetDefaultRelation(t, tae, schema.Name)
			err := rel.Append(context.Background(), data)
			assert.NoError(t, err)
			assert.NoError(t, txn.Commit(context.Background()))
			txns = append(txns, txn)
		}
	}
	for _, data := range bats {
		doAppend(data)()
	}
	var id *common.ID
	var offset uint32
	var err error
	{
		txn, rel := testutil.GetDefaultRelation(t, tae, schema.Name)
		v := bat.Vecs[schema.GetSingleSortKeyIdx()].Get(3)
		filter := handle.NewEQFilter(v)
		id, offset, err = rel.GetByFilter(context.Background(), filter)
		assert.Nil(t, err)
		err = rel.RangeDelete(id, offset, offset, handle.DT_Normal)
		assert.Nil(t, err)
		assert.Nil(t, txn.Commit(context.Background()))
	}
	{
		txn, rel := testutil.GetDefaultRelation(t, tae, schema.Name)
		blk := testutil.GetOneObject(rel)
		meta := blk.GetMeta().(*catalog.ObjectEntry)

		view, err := blk.GetColumnDataById(context.Background(), 0, schema.GetSingleSortKeyIdx(), common.DefaultAllocator)
		assert.Nil(t, err)
		defer view.Close()
		assert.True(t, view.Deletes.Contains(uint64(offset)))
		task, err := jobs.NewFlushTableTailTask(nil, txn, []*catalog.ObjectEntry{meta}, tae.Runtime, txn.GetStartTS())
		assert.Nil(t, err)
		err = task.OnExec(context.Background())
		assert.Nil(t, err)
		assert.Nil(t, txn.Commit(context.Background()))
	}
}

func TestCrossDBTxn(t *testing.T) {
	defer testutils.AfterTest(t)()
	testutils.EnsureNoLeak(t)
	ctx := context.Background()

	tae := testutil.InitTestDB(ctx, ModuleName, t, nil)
	defer tae.Close()

	txn, _ := tae.StartTxn(nil)
	db1, err := txn.CreateDatabase("db1", "", "")
	assert.Nil(t, err)
	db2, err := txn.CreateDatabase("db2", "", "")
	assert.Nil(t, err)
	assert.NotNil(t, db1)
	assert.NotNil(t, db2)
	assert.Nil(t, txn.Commit(context.Background()))

	schema1 := catalog.MockSchema(2, 0)
	schema1.BlockMaxRows = 10
	schema1.ObjectMaxBlocks = 2
	schema2 := catalog.MockSchema(4, 0)
	schema2.BlockMaxRows = 10
	schema2.ObjectMaxBlocks = 2

	rows1 := schema1.BlockMaxRows * 5 / 2
	rows2 := schema1.BlockMaxRows * 3 / 2
	bat1 := catalog.MockBatch(schema1, int(rows1))
	bat2 := catalog.MockBatch(schema2, int(rows2))
	defer bat1.Close()
	defer bat2.Close()

	txn, _ = tae.StartTxn(nil)
	db1, err = txn.GetDatabase("db1")
	assert.Nil(t, err)
	db2, err = txn.GetDatabase("db2")
	assert.Nil(t, err)
	rel1, err := db1.CreateRelation(schema1)
	assert.Nil(t, err)
	rel2, err := db2.CreateRelation(schema2)
	assert.Nil(t, err)
	err = rel1.Append(context.Background(), bat1)
	assert.Nil(t, err)
	err = rel2.Append(context.Background(), bat2)
	assert.Nil(t, err)

	assert.Nil(t, txn.Commit(context.Background()))

	txn, _ = tae.StartTxn(nil)
	db1, err = txn.GetDatabase("db1")
	assert.NoError(t, err)
	db2, err = txn.GetDatabase("db2")
	assert.NoError(t, err)
	rel1, err = db1.GetRelationByName(schema1.Name)
	assert.NoError(t, err)
	rel2, err = db2.GetRelationByName(schema2.Name)
	assert.NoError(t, err)

	testutil.CheckAllColRowsByScan(t, rel1, int(rows1), false)
	testutil.CheckAllColRowsByScan(t, rel2, int(rows2), false)

	t.Log(tae.Catalog.SimplePPString(common.PPL1))
}

func TestSystemDB1(t *testing.T) {
	defer testutils.AfterTest(t)()
	testutils.EnsureNoLeak(t)
	ctx := context.Background()

	tae := testutil.InitTestDB(ctx, ModuleName, t, nil)
	defer tae.Close()
	schema := catalog.MockSchema(2, 0)
	txn, _ := tae.StartTxn(nil)
	_, err := txn.CreateDatabase(pkgcatalog.MO_CATALOG, "", "")
	assert.NotNil(t, err)
	_, err = txn.DropDatabase(pkgcatalog.MO_CATALOG)
	assert.NotNil(t, err)

	db1, err := txn.CreateDatabase("db1", "", "")
	assert.Nil(t, err)
	_, err = db1.CreateRelation(schema)
	assert.Nil(t, err)

	_, err = txn.CreateDatabase("db2", "", "")
	assert.Nil(t, err)

	db, _ := txn.GetDatabase(pkgcatalog.MO_CATALOG)
	table, err := db.GetRelationByName(pkgcatalog.MO_DATABASE)
	assert.Nil(t, err)
	it := table.MakeObjectIt()
	for it.Next() {
		blk := it.GetObject()
		view, err := blk.GetColumnDataByName(context.Background(), 0, pkgcatalog.SystemDBAttr_Name, common.DefaultAllocator)
		assert.Nil(t, err)
		defer view.Close()
		assert.Equal(t, 3, view.Length())
		view, err = blk.GetColumnDataByName(context.Background(), 0, pkgcatalog.SystemDBAttr_CatalogName, common.DefaultAllocator)
		assert.Nil(t, err)
		defer view.Close()
		assert.Equal(t, 3, view.Length())
		view, err = blk.GetColumnDataByName(context.Background(), 0, pkgcatalog.SystemDBAttr_CreateSQL, common.DefaultAllocator)
		assert.Nil(t, err)
		defer view.Close()
		assert.Equal(t, 3, view.Length())
	}

	table, err = db.GetRelationByName(pkgcatalog.MO_TABLES)
	assert.Nil(t, err)
	it = table.MakeObjectIt()
	for it.Next() {
		blk := it.GetObject()
		view, err := blk.GetColumnDataByName(context.Background(), 0, pkgcatalog.SystemRelAttr_Name, common.DefaultAllocator)
		assert.Nil(t, err)
		defer view.Close()
		assert.Equal(t, 4, view.Length())
		view, err = blk.GetColumnDataByName(context.Background(), 0, pkgcatalog.SystemRelAttr_Persistence, common.DefaultAllocator)
		assert.NoError(t, err)
		defer view.Close()
		view, err = blk.GetColumnDataByName(context.Background(), 0, pkgcatalog.SystemRelAttr_Kind, common.DefaultAllocator)
		assert.NoError(t, err)
		defer view.Close()
	}

	table, err = db.GetRelationByName(pkgcatalog.MO_COLUMNS)
	assert.Nil(t, err)

	bat := containers.NewBatch()
	defer bat.Close()
	// schema2 := table.GetMeta().(*catalog.TableEntry).GetSchema()
	// bat := containers.BuildBatch(schema2.AllNames(), schema2.AllTypes(), schema2.AllNullables(), 0)
	it = table.MakeObjectIt()
	for it.Next() {
		blk := it.GetObject()
		view, err := blk.GetColumnDataByName(context.Background(), 0, pkgcatalog.SystemColAttr_DBName, common.DefaultAllocator)
		assert.NoError(t, err)
		defer view.Close()
		bat.AddVector(pkgcatalog.SystemColAttr_DBName, view.Vecs[0])

		view, err = blk.GetColumnDataByName(context.Background(), 0, pkgcatalog.SystemColAttr_RelName, common.DefaultAllocator)
		assert.Nil(t, err)
		defer view.Close()
		bat.AddVector(pkgcatalog.SystemColAttr_RelName, view.Vecs[0])

		view, err = blk.GetColumnDataByName(context.Background(), 0, pkgcatalog.SystemColAttr_Name, common.DefaultAllocator)
		assert.Nil(t, err)
		defer view.Close()
		bat.AddVector(pkgcatalog.SystemColAttr_Name, view.Vecs[0])

		view, err = blk.GetColumnDataByName(context.Background(), 0, pkgcatalog.SystemColAttr_ConstraintType, common.DefaultAllocator)
		assert.Nil(t, err)
		defer view.Close()
		t.Log(view.String())
		bat.AddVector(pkgcatalog.SystemColAttr_ConstraintType, view.Vecs[0])

		view, err = blk.GetColumnDataByName(context.Background(), 0, pkgcatalog.SystemColAttr_Type, common.DefaultAllocator)
		assert.Nil(t, err)
		defer view.Close()
		t.Log(view.Vecs[0].String())
		view, err = blk.GetColumnDataByName(context.Background(), 0, pkgcatalog.SystemColAttr_Num, common.DefaultAllocator)
		assert.Nil(t, err)
		defer view.Close()
<<<<<<< HEAD
		t.Log(view.Vecs[0].String())
		it.Next()
=======
		t.Log(view.GetData().String())
>>>>>>> c1751aa2
	}

	for i := 0; i < bat.Vecs[0].Length(); i++ {
		dbName := string(bat.Vecs[0].Get(i).([]byte))
		relName := string(bat.Vecs[1].Get(i).([]byte))
		attrName := string(bat.Vecs[2].Get(i).([]byte))
		ct := string(bat.Vecs[3].Get(i).([]byte))
		if dbName == pkgcatalog.MO_CATALOG {
			if relName == pkgcatalog.MO_DATABASE {
				if attrName == pkgcatalog.SystemDBAttr_ID {
					assert.Equal(t, pkgcatalog.SystemColPKConstraint, ct)
				} else {
					assert.Equal(t, pkgcatalog.SystemColNoConstraint, ct)
				}
			} else if relName == pkgcatalog.MO_TABLES {
				if attrName == pkgcatalog.SystemRelAttr_ID {
					assert.Equal(t, pkgcatalog.SystemColPKConstraint, ct)
				} else {
					assert.Equal(t, pkgcatalog.SystemColNoConstraint, ct)
				}
			} else if relName == pkgcatalog.MO_COLUMNS {
				if attrName == pkgcatalog.SystemColAttr_UniqName {
					assert.Equal(t, pkgcatalog.SystemColPKConstraint, ct)
				} else {
					assert.Equal(t, pkgcatalog.SystemColNoConstraint, ct)
				}
			}
		}
	}

	err = txn.Rollback(context.Background())
	assert.Nil(t, err)
	t.Log(tae.Catalog.SimplePPString(common.PPL1))
}

func TestSystemDB2(t *testing.T) {
	defer testutils.AfterTest(t)()
	testutils.EnsureNoLeak(t)
	ctx := context.Background()

	tae := testutil.InitTestDB(ctx, ModuleName, t, nil)
	defer tae.Close()

	txn, _ := tae.StartTxn(nil)
	sysDB, err := txn.GetDatabase(pkgcatalog.MO_CATALOG)
	assert.NoError(t, err)
	_, err = sysDB.DropRelationByName(pkgcatalog.MO_DATABASE)
	assert.Error(t, err)
	_, err = sysDB.DropRelationByName(pkgcatalog.MO_TABLES)
	assert.Error(t, err)
	_, err = sysDB.DropRelationByName(pkgcatalog.MO_COLUMNS)
	assert.Error(t, err)

	schema := catalog.MockSchema(2, 0)
	schema.BlockMaxRows = 100
	schema.ObjectMaxBlocks = 2
	bat := catalog.MockBatch(schema, 1000)
	defer bat.Close()

	rel, err := sysDB.CreateRelation(schema)
	assert.NoError(t, err)
	assert.NotNil(t, rel)
	err = rel.Append(context.Background(), bat)
	assert.Nil(t, err)
	assert.NoError(t, txn.Commit(context.Background()))

	txn, _ = tae.StartTxn(nil)
	sysDB, err = txn.GetDatabase(pkgcatalog.MO_CATALOG)
	assert.NoError(t, err)
	rel, err = sysDB.GetRelationByName(schema.Name)
	assert.NoError(t, err)
	testutil.CheckAllColRowsByScan(t, rel, 1000, false)
	assert.NoError(t, txn.Commit(context.Background()))
}

func TestSystemDB3(t *testing.T) {
	defer testutils.AfterTest(t)()
	testutils.EnsureNoLeak(t)
	ctx := context.Background()
	tae := testutil.InitTestDB(ctx, ModuleName, t, nil)
	defer tae.Close()
	txn, _ := tae.StartTxn(nil)
	schema := catalog.MockSchemaAll(13, 12)
	schema.BlockMaxRows = 100
	schema.ObjectMaxBlocks = 2
	bat := catalog.MockBatch(schema, 20)
	defer bat.Close()
	db, err := txn.GetDatabase(pkgcatalog.MO_CATALOG)
	assert.NoError(t, err)
	rel, err := db.CreateRelation(schema)
	assert.NoError(t, err)
	err = rel.Append(context.Background(), bat)
	assert.NoError(t, err)
	assert.NoError(t, txn.Commit(context.Background()))
}

func TestScan1(t *testing.T) {
	defer testutils.AfterTest(t)()
	testutils.EnsureNoLeak(t)
	ctx := context.Background()
	tae := testutil.InitTestDB(ctx, ModuleName, t, nil)
	defer tae.Close()

	schema := catalog.MockSchemaAll(13, 2)
	schema.BlockMaxRows = 100
	schema.ObjectMaxBlocks = 2

	bat := catalog.MockBatch(schema, int(schema.BlockMaxRows-1))
	defer bat.Close()
	txn, _, rel := testutil.CreateRelationNoCommit(t, tae, testutil.DefaultTestDB, schema, true)
	err := rel.Append(context.Background(), bat)
	assert.NoError(t, err)
	testutil.CheckAllColRowsByScan(t, rel, bat.Length(), false)
	assert.NoError(t, txn.Commit(context.Background()))
}

func TestDedup(t *testing.T) {
	defer testutils.AfterTest(t)()
	testutils.EnsureNoLeak(t)
	ctx := context.Background()

	tae := testutil.InitTestDB(ctx, ModuleName, t, nil)
	defer tae.Close()

	schema := catalog.MockSchemaAll(13, 2)
	schema.BlockMaxRows = 100
	schema.ObjectMaxBlocks = 2

	bat := catalog.MockBatch(schema, 10)
	defer bat.Close()
	txn, _, rel := testutil.CreateRelationNoCommit(t, tae, testutil.DefaultTestDB, schema, true)
	err := rel.Append(context.Background(), bat)
	assert.NoError(t, err)
	err = rel.Append(context.Background(), bat)
	t.Log(err)
	assert.True(t, moerr.IsMoErrCode(err, moerr.ErrDuplicateEntry))
	testutil.CheckAllColRowsByScan(t, rel, 10, false)
	err = txn.Rollback(context.Background())
	assert.NoError(t, err)
}

func TestScan2(t *testing.T) {
	defer testutils.AfterTest(t)()
	testutils.EnsureNoLeak(t)
	ctx := context.Background()

	tae := testutil.InitTestDB(ctx, ModuleName, t, nil)
	defer tae.Close()
	schema := catalog.MockSchemaAll(13, 12)
	schema.BlockMaxRows = 10
	schema.ObjectMaxBlocks = 10
	rows := schema.BlockMaxRows * 5 / 2
	bat := catalog.MockBatch(schema, int(rows))
	defer bat.Close()
	bats := bat.Split(2)

	txn, _, rel := testutil.CreateRelationNoCommit(t, tae, testutil.DefaultTestDB, schema, true)
	err := rel.Append(context.Background(), bats[0])
	assert.NoError(t, err)
	testutil.CheckAllColRowsByScan(t, rel, bats[0].Length(), false)

	err = rel.Append(context.Background(), bats[0])
	assert.Error(t, err)
	err = rel.Append(context.Background(), bats[1])
	assert.NoError(t, err)
	testutil.CheckAllColRowsByScan(t, rel, int(rows), false)

	pkv := bat.Vecs[schema.GetSingleSortKeyIdx()].Get(5)
	filter := handle.NewEQFilter(pkv)
	err = rel.DeleteByFilter(context.Background(), filter)
	assert.NoError(t, err)
	testutil.CheckAllColRowsByScan(t, rel, int(rows)-1, true)

	pkv = bat.Vecs[schema.GetSingleSortKeyIdx()].Get(8)
	filter = handle.NewEQFilter(pkv)
	updateV := int64(999)
	err = rel.UpdateByFilter(context.Background(), filter, 3, updateV, false)
	assert.NoError(t, err)

	v, _, err := rel.GetValueByFilter(context.Background(), filter, 3)
	assert.NoError(t, err)
	assert.Equal(t, updateV, v.(int64))
	testutil.CheckAllColRowsByScan(t, rel, int(rows)-1, true)
	assert.NoError(t, txn.Commit(context.Background()))
}

func TestADA(t *testing.T) {
	defer testutils.AfterTest(t)()
	testutils.EnsureNoLeak(t)
	ctx := context.Background()

	tae := testutil.InitTestDB(ctx, ModuleName, t, nil)
	defer tae.Close()
	schema := catalog.MockSchemaAll(13, 3)
	schema.BlockMaxRows = 1000
	bat := catalog.MockBatch(schema, 1)
	defer bat.Close()

	// Append to a block
	testutil.CreateRelationAndAppend(t, 0, tae, "db", schema, bat, true)

	// Delete a row from the block
	txn, rel := testutil.GetDefaultRelation(t, tae, schema.Name)
	v := bat.Vecs[schema.GetSingleSortKeyIdx()].Get(0)
	filter := handle.NewEQFilter(v)
	id, row, err := rel.GetByFilter(context.Background(), filter)
	assert.NoError(t, err)
	err = rel.RangeDelete(id, row, row, handle.DT_Normal)
	assert.NoError(t, err)
	_, _, err = rel.GetByFilter(context.Background(), filter)
	assert.Error(t, err)
	assert.NoError(t, txn.Commit(context.Background()))

	// Append a row with the same primary key
	txn, rel = testutil.GetDefaultRelation(t, tae, schema.Name)
	_, _, err = rel.GetByFilter(context.Background(), filter)
	assert.Error(t, err)
	err = rel.Append(context.Background(), bat)
	assert.NoError(t, err)
	id, row, err = rel.GetByFilter(context.Background(), filter)
	assert.NoError(t, err)
	testutil.CheckAllColRowsByScan(t, rel, 1, true)

	err = rel.RangeDelete(id, row, row, handle.DT_Normal)
	assert.NoError(t, err)
	_, _, err = rel.GetByFilter(context.Background(), filter)
	assert.Error(t, err)

	err = rel.Append(context.Background(), bat)
	assert.NoError(t, err)
	_, _, err = rel.GetByFilter(context.Background(), filter)
	assert.NoError(t, err)
	testutil.CheckAllColRowsByScan(t, rel, 1, true)
	assert.NoError(t, txn.Commit(context.Background()))

	txn, rel = testutil.GetDefaultRelation(t, tae, schema.Name)
	err = rel.Append(context.Background(), bat)
	assert.Error(t, err)
	id, row, err = rel.GetByFilter(context.Background(), filter)
	assert.NoError(t, err)
	err = rel.RangeDelete(id, row, row, handle.DT_Normal)
	assert.NoError(t, err)
	_, _, err = rel.GetByFilter(context.Background(), filter)
	assert.Error(t, err)

	err = rel.Append(context.Background(), bat)
	assert.NoError(t, err)

	id, row, err = rel.GetByFilter(context.Background(), filter)
	assert.NoError(t, err)

	err = rel.Append(context.Background(), bat)
	assert.Error(t, err)

	err = rel.RangeDelete(id, row, row, handle.DT_Normal)
	assert.NoError(t, err)
	_, _, err = rel.GetByFilter(context.Background(), filter)
	assert.Error(t, err)
	err = rel.Append(context.Background(), bat)
	assert.NoError(t, err)

	assert.NoError(t, txn.Commit(context.Background()))

	txn, rel = testutil.GetDefaultRelation(t, tae, schema.Name)
	err = rel.Append(context.Background(), bat)
	assert.Error(t, err)
	id, row, err = rel.GetByFilter(context.Background(), filter)
	assert.NoError(t, err)
	err = rel.RangeDelete(id, row, row, handle.DT_Normal)
	assert.NoError(t, err)
	_, _, err = rel.GetByFilter(context.Background(), filter)
	assert.Error(t, err)

	err = rel.Append(context.Background(), bat)
	assert.NoError(t, err)
	assert.NoError(t, txn.Commit(context.Background()))

	txn, rel = testutil.GetDefaultRelation(t, tae, schema.Name)
	it := rel.MakeObjectIt()
	for it.Next() {
		blk := it.GetObject()
		for j := 0; j < blk.BlkCnt(); j++ {
			view, err := blk.GetColumnDataById(context.Background(), uint16(j), schema.GetSingleSortKeyIdx(), common.DefaultAllocator)
			assert.NoError(t, err)
			defer view.Close()
			assert.Equal(t, 4, view.Length())
			assert.Equal(t, 3, view.Deletes.GetCardinality())

		}
	}
	assert.NoError(t, txn.Commit(context.Background()))
}

func TestUpdateByFilter(t *testing.T) {
	defer testutils.AfterTest(t)()
	testutils.EnsureNoLeak(t)
	ctx := context.Background()

	tae := testutil.InitTestDB(ctx, ModuleName, t, nil)
	defer tae.Close()
	schema := catalog.MockSchemaAll(13, 3)
	bat := catalog.MockBatch(schema, 100)
	defer bat.Close()

	testutil.CreateRelationAndAppend(t, 0, tae, "db", schema, bat, true)

	txn, rel := testutil.GetDefaultRelation(t, tae, schema.Name)
	v := bat.Vecs[schema.GetSingleSortKeyIdx()].Get(2)
	filter := handle.NewEQFilter(v)
	err := rel.UpdateByFilter(context.Background(), filter, 2, int32(2222), false)
	assert.NoError(t, err)

	id, row, err := rel.GetByFilter(context.Background(), filter)
	assert.NoError(t, err)
	cv, _, err := rel.GetValue(id, row, 2)
	assert.NoError(t, err)
	assert.Equal(t, int32(2222), cv.(int32))

	v = bat.Vecs[schema.GetSingleSortKeyIdx()].Get(3)
	filter = handle.NewEQFilter(v)

	err = rel.UpdateByFilter(context.Background(), filter, uint16(schema.GetSingleSortKeyIdx()), int64(333333), false)
	assert.NoError(t, err)

	assert.NoError(t, txn.Commit(context.Background()))
}

// Test Steps
// 1. Create DB|Relation and append 10 rows. Commit
// 2. Make a equal filter with value of the pk of the second inserted row
// 3. Start Txn1. GetByFilter return PASS
// 4. Start Txn2. Delete row 2. Commit.
// 5. Txn1 call GetByFilter and should return PASS
func TestGetByFilter(t *testing.T) {
	defer testutils.AfterTest(t)()
	testutils.EnsureNoLeak(t)
	ctx := context.Background()

	tae := testutil.InitTestDB(ctx, ModuleName, t, nil)
	defer tae.Close()
	schema := catalog.MockSchemaAll(13, 12)
	bat := catalog.MockBatch(schema, 10)
	defer bat.Close()

	// Step 1
	testutil.CreateRelationAndAppend(t, 0, tae, "db", schema, bat, true)

	// Step 2
	v := bat.Vecs[schema.GetSingleSortKeyIdx()].Get(2)
	filter := handle.NewEQFilter(v)

	// Step 3
	txn1, rel := testutil.GetDefaultRelation(t, tae, schema.Name)
	id, row, err := rel.GetByFilter(context.Background(), filter)
	assert.NoError(t, err)

	// Step 4
	{
		txn2, rel := testutil.GetDefaultRelation(t, tae, schema.Name)
		err := rel.RangeDelete(id, row, row, handle.DT_Normal)
		assert.NoError(t, err)
		assert.NoError(t, txn2.Commit(context.Background()))
	}

	// Step 5
	_, _, err = rel.GetByFilter(context.Background(), filter)
	assert.NoError(t, err)
	assert.NoError(t, txn1.Commit(context.Background()))
}

//  1. Set a big BlockMaxRows
//  2. Mock one row batch
//  3. Start tones of workers. Each work execute below routines:
//     3.1 GetByFilter a pk val
//     3.1.1 If found, go to 3.5
//     3.2 Append a row
//     3.3 err should not be duplicated(TODO: now is duplicated, should be W-W conflict)
//     (why not duplicated: previous GetByFilter had checked that there was no duplicate key)
//     3.4 If no error. try commit. If commit ok, inc appendedcnt. If error, rollback
//     3.5 Delete the row
//     3.5.1 If no error. try commit. commit should always pass
//     3.5.2 If error, should always be w-w conflict
//  4. Wait done all workers. Check the raw row count of table, should be same with appendedcnt.
func TestChaos1(t *testing.T) {
	defer testutils.AfterTest(t)()
	testutils.EnsureNoLeak(t)
	ctx := context.Background()

	tae := testutil.InitTestDB(ctx, ModuleName, t, nil)
	defer tae.Close()
	schema := catalog.MockSchemaAll(13, 12)
	schema.BlockMaxRows = 100000
	schema.ObjectMaxBlocks = 2
	bat := catalog.MockBatch(schema, 1)
	defer bat.Close()

	testutil.CreateRelation(t, tae, "db", schema, true)

	v := bat.Vecs[schema.GetSingleSortKeyIdx()].Get(0)
	filter := handle.NewEQFilter(v)
	var wg sync.WaitGroup
	appendCnt := uint32(0)
	deleteCnt := uint32(0)
	worker := func() {
		defer wg.Done()
		txn, rel := testutil.GetDefaultRelation(t, tae, schema.Name)
		id, row, err := rel.GetByFilter(context.Background(), filter)
		// logutil.Infof("id=%v,row=%d,err=%v", id, row, err)
		if err == nil {
			err = rel.RangeDelete(id, row, row, handle.DT_Normal)
			if err != nil {
				t.Logf("delete: %v", err)
				// assert.Equal(t, txnif.ErrTxnWWConflict, err)
				assert.NoError(t, txn.Rollback(context.Background()))
				return
			}
			assert.NoError(t, txn.Commit(context.Background()))
			atomic.AddUint32(&deleteCnt, uint32(1))
			return
		}
		assert.True(t, moerr.IsMoErrCode(err, moerr.ErrNotFound))
		err = rel.Append(context.Background(), bat)
		// TODO: enable below check later
		// assert.NotEqual(t, data.ErrDuplicate, err)
		if err == nil {
			err = txn.Commit(context.Background())
			// TODO: enable below check later
			// assert.NotEqual(t, data.ErrDuplicate, err)
			if err == nil {
				atomic.AddUint32(&appendCnt, uint32(1))
			} else {
				t.Logf("commit: %v", err)
			}
			return
		}
		_ = txn.Rollback(context.Background())
	}
	pool, _ := ants.NewPool(10)
	defer pool.Release()
	for i := 0; i < 50; i++ {
		wg.Add(1)
		err := pool.Submit(worker)
		assert.Nil(t, err)
	}
	wg.Wait()
	t.Logf("AppendCnt: %d", appendCnt)
	t.Logf("DeleteCnt: %d", deleteCnt)
	assert.True(t, appendCnt-deleteCnt <= 1)
	_, rel := testutil.GetDefaultRelation(t, tae, schema.Name)
	blk := testutil.GetOneObject(rel)
	view, err := blk.GetColumnDataById(context.Background(), 0, schema.GetSingleSortKeyIdx(), common.DefaultAllocator)
	assert.NoError(t, err)
	defer view.Close()
	assert.Equal(t, int(appendCnt), view.Length())
	mask := view.Deletes
	view.Compact()
	t.Log(view.String())
	assert.Equal(t, int(deleteCnt), mask.GetCardinality())
}

// Testing Steps
// 1. Append 10 rows
// 2. Start txn1
// 3. Start txn2. Update the 3rd row 3rd col to int64(2222) and commit. -- PASS
// 4. Txn1 try to update the 3rd row 3rd col to int64(1111). -- W-W Conflict.
// 5. Txn1 try to delete the 3rd row. W-W Conflict. Rollback
// 6. Start txn3 and try to update th3 3rd row 3rd col to int64(3333). -- PASS
func TestSnapshotIsolation1(t *testing.T) {
	defer testutils.AfterTest(t)()
	testutils.EnsureNoLeak(t)
	ctx := context.Background()

	tae := testutil.InitTestDB(ctx, ModuleName, t, nil)
	defer tae.Close()
	schema := catalog.MockSchemaAll(13, 12)
	schema.BlockMaxRows = 100
	bat := catalog.MockBatch(schema, 10)
	defer bat.Close()
	v := bat.Vecs[schema.GetSingleSortKeyIdx()].Get(3)
	filter := handle.NewEQFilter(v)

	// Step 1
	testutil.CreateRelationAndAppend(t, 0, tae, "db", schema, bat, true)

	// Step 2
	txn1, rel1 := testutil.GetDefaultRelation(t, tae, schema.Name)

	// Step 3
	txn2, rel2 := testutil.GetDefaultRelation(t, tae, schema.Name)
	err := rel2.UpdateByFilter(context.Background(), filter, 3, int64(2222), false)
	assert.NoError(t, err)
	assert.NoError(t, txn2.Commit(context.Background()))

	// Step 4
	err = rel1.UpdateByFilter(context.Background(), filter, 3, int64(1111), false)
	t.Log(err)
	assert.True(t, moerr.IsMoErrCode(err, moerr.ErrTxnWWConflict))

	// Step 5
	id, row, err := rel1.GetByFilter(context.Background(), filter)
	assert.NoError(t, err)
	err = rel1.RangeDelete(id, row, row, handle.DT_Normal)
	t.Log(err)
	assert.True(t, moerr.IsMoErrCode(err, moerr.ErrTxnWWConflict))
	_ = txn1.Rollback(context.Background())

	// Step 6
	txn3, rel3 := testutil.GetDefaultRelation(t, tae, schema.Name)
	err = rel3.UpdateByFilter(context.Background(), filter, 3, int64(3333), false)
	assert.NoError(t, err)
	assert.NoError(t, txn3.Commit(context.Background()))

	txn, rel := testutil.GetDefaultRelation(t, tae, schema.Name)
	v, _, err = rel.GetValueByFilter(context.Background(), filter, 3)
	assert.NoError(t, err)
	assert.Equal(t, int64(3333), v.(int64))
	err = rel.RangeDelete(id, row, row, handle.DT_Normal)
	assert.Error(t, err)
	assert.NoError(t, txn.Commit(context.Background()))
}

// Testing Steps
// 1. Start txn1
// 2. Start txn2 and append one row and commit
// 3. Start txn3 and delete the row and commit
// 4. Txn1 try to append the row. (W-W). Rollback
func TestSnapshotIsolation2(t *testing.T) {
	defer testutils.AfterTest(t)()
	testutils.EnsureNoLeak(t)
	ctx := context.Background()

	opts := config.WithLongScanAndCKPOpts(nil)
	tae := testutil.InitTestDB(ctx, ModuleName, t, opts)
	defer tae.Close()
	schema := catalog.MockSchemaAll(13, 12)
	schema.BlockMaxRows = 100
	bat := catalog.MockBatch(schema, 1)
	defer bat.Close()
	v := bat.Vecs[schema.GetSingleSortKeyIdx()].Get(0)
	filter := handle.NewEQFilter(v)

	testutil.CreateRelation(t, tae, "db", schema, true)

	// Step 1
	txn1, rel1 := testutil.GetDefaultRelation(t, tae, schema.Name)

	// Step 2
	txn2, rel2 := testutil.GetDefaultRelation(t, tae, schema.Name)
	err := rel2.Append(context.Background(), bat)
	assert.NoError(t, err)
	assert.NoError(t, txn2.Commit(context.Background()))

	// Step 3
	txn3, rel3 := testutil.GetDefaultRelation(t, tae, schema.Name)
	err = rel3.DeleteByFilter(context.Background(), filter)
	assert.NoError(t, err)
	assert.NoError(t, txn3.Commit(context.Background()))

	// Step 4
	err = rel1.Append(context.Background(), bat)
	assert.NoError(t, err)
	err = txn1.Commit(context.Background())
	t.Log(err)
	assert.True(t, moerr.IsMoErrCode(err, moerr.ErrTxnWWConflict))
}

// Same as TestMergeBlocks
// no pkRow in schema, so merge will run reshape.
func TestReshapeBlocks(t *testing.T) {
	defer testutils.AfterTest(t)()
	testutils.EnsureNoLeak(t)
	ctx := context.Background()

	tae := testutil.InitTestDB(ctx, ModuleName, t, nil)
	defer tae.Close()
	schema := catalog.MockSchemaAll(1, -1)
	schema.BlockMaxRows = 10
	schema.ObjectMaxBlocks = 3
	bat := catalog.MockBatch(schema, 30)
	defer bat.Close()

	testutil.CreateRelationAndAppend(t, 0, tae, "db", schema, bat, true)

	txn, err := tae.StartTxn(nil)
	assert.Nil(t, err)
	db, err := txn.GetDatabase("db")
	assert.Nil(t, err)
	rel, err := db.GetRelationByName(schema.Name)
	assert.Nil(t, err)
	it := rel.MakeObjectIt()
	it.Next()
	blkID := it.GetObject().Fingerprint()
	err = rel.RangeDelete(blkID, 5, 9, handle.DT_Normal)
	assert.Nil(t, err)
	assert.Nil(t, txn.Commit(context.Background()))

	txn, err = tae.StartTxn(nil)
	assert.Nil(t, err)
	for it.Next() {
		testutil.CheckAllColRowsByScan(t, rel, bat.Length(), false)
		obj := it.GetObject()
		for j := 0; j < obj.BlkCnt(); j++ {
			col, err := obj.GetColumnDataById(context.Background(), uint16(j), 0, common.DefaultAllocator)
			assert.NoError(t, err)
			defer col.Close()
			t.Log(col)
		}
	}
	assert.Nil(t, txn.Commit(context.Background()))

	testutil.CompactBlocks(t, 0, tae, "db", schema, false)
	testutil.MergeBlocks(t, 0, tae, "db", schema, false)

	txn, err = tae.StartTxn(nil)
	assert.Nil(t, err)
	db, err = txn.GetDatabase("db")
	assert.Nil(t, err)
	rel, err = db.GetRelationByName(schema.Name)
	assert.Nil(t, err)
	assert.Equal(t, uint64(25), rel.GetMeta().(*catalog.TableEntry).GetRows())
	it = rel.MakeObjectIt()
	for it.Next() {
		testutil.CheckAllColRowsByScan(t, rel, bat.Length()-5, false)
		obj := it.GetObject()
		for j := 0; j < obj.BlkCnt(); j++ {
			col, err := obj.GetColumnDataById(context.Background(), uint16(j), 0, common.DefaultAllocator)
			assert.NoError(t, err)
			defer col.Close()
			t.Log(col)
		}
	}
	assert.Nil(t, txn.Commit(context.Background()))
}

// 1. Append 3 blocks and delete last 5 rows of the 1st block
// 2. Merge blocks
// 3. Check rows and col[0]
func TestMergeBlocks(t *testing.T) {
	defer testutils.AfterTest(t)()
	testutils.EnsureNoLeak(t)
	ctx := context.Background()

	tae := testutil.InitTestDB(ctx, ModuleName, t, nil)
	defer tae.Close()
	schema := catalog.MockSchemaAll(1, 0)
	schema.BlockMaxRows = 10
	schema.ObjectMaxBlocks = 3
	bat := catalog.MockBatch(schema, 30)
	defer bat.Close()

	testutil.CreateRelationAndAppend(t, 0, tae, "db", schema, bat, true)

	txn, err := tae.StartTxn(nil)
	assert.Nil(t, err)
	db, err := txn.GetDatabase("db")
	assert.Nil(t, err)
	rel, err := db.GetRelationByName(schema.Name)
	assert.Nil(t, err)
	blkID := testutil.GetOneObject(rel).Fingerprint()
	err = rel.RangeDelete(blkID, 5, 9, handle.DT_Normal)
	assert.Nil(t, err)
	assert.Nil(t, txn.Commit(context.Background()))

	txn, err = tae.StartTxn(nil)
	it := rel.MakeObjectIt()
	assert.Nil(t, err)
	for it.Next() {
		testutil.CheckAllColRowsByScan(t, rel, bat.Length(), false)
		obj := it.GetObject()
		for j := 0; j < obj.BlkCnt(); j++ {
			col, err := obj.GetColumnDataById(context.Background(), uint16(j), 0, common.DefaultAllocator)
			assert.NoError(t, err)
			defer col.Close()
			t.Log(col)
		}
	}
	assert.Nil(t, txn.Commit(context.Background()))

	testutil.CompactBlocks(t, 0, tae, "db", schema, false)
	testutil.MergeBlocks(t, 0, tae, "db", schema, false)

	txn, err = tae.StartTxn(nil)
	assert.Nil(t, err)
	db, err = txn.GetDatabase("db")
	assert.Nil(t, err)
	rel, err = db.GetRelationByName(schema.Name)
	assert.Nil(t, err)
	assert.Equal(t, uint64(25), rel.GetMeta().(*catalog.TableEntry).GetRows())
	it = rel.MakeObjectIt()
	for it.Next() {
		testutil.CheckAllColRowsByScan(t, rel, bat.Length()-5, false)
		obj := it.GetObject()
		for j := 0; j < obj.BlkCnt(); j++ {
			col, err := obj.GetColumnDataById(context.Background(), uint16(j), 0, common.DefaultAllocator)
			assert.NoError(t, err)
			defer col.Close()
			t.Log(col)
		}
	}
	assert.Nil(t, txn.Commit(context.Background()))
}

func TestSegDelLogtail(t *testing.T) {
	defer testutils.AfterTest(t)()
	testutils.EnsureNoLeak(t)
	ctx := context.Background()

	opts := config.WithLongScanAndCKPOpts(nil)
	tae := testutil.NewTestEngine(ctx, ModuleName, t, opts)
	defer tae.Close()
	schema := catalog.MockSchemaAll(13, -1)
	schema.BlockMaxRows = 10
	schema.ObjectMaxBlocks = 3
	bat := catalog.MockBatch(schema, 30)
	defer bat.Close()

	testutil.CreateRelationAndAppend(t, 0, tae.DB, "db", schema, bat, true)

	txn, err := tae.StartTxn(nil)
	assert.Nil(t, err)
	db, err := txn.GetDatabase("db")
	did := db.GetID()
	assert.Nil(t, err)
	rel, err := db.GetRelationByName(schema.Name)
	tid := rel.ID()
	assert.Nil(t, err)
	blkID := testutil.GetOneObject(rel).Fingerprint()
	err = rel.RangeDelete(blkID, 5, 9, handle.DT_Normal)
	assert.Nil(t, err)
	assert.Nil(t, txn.Commit(context.Background()))

	testutil.CompactBlocks(t, 0, tae.DB, "db", schema, false)
	testutil.MergeBlocks(t, 0, tae.DB, "db", schema, false)

	t.Log(tae.Catalog.SimplePPString(common.PPL3))
	resp, close, err := logtail.HandleSyncLogTailReq(context.TODO(), new(dummyCpkGetter), tae.LogtailMgr, tae.Catalog, api.SyncLogTailReq{
		CnHave: tots(types.TS{}),
		CnWant: tots(types.MaxTs()),
		Table:  &api.TableID{DbId: did, TbId: tid},
	}, false)
	require.Nil(t, err)
	require.Equal(t, 2, len(resp.Commands)) // block insert + object info

	require.Equal(t, api.Entry_Insert, resp.Commands[0].EntryType)
	require.True(t, strings.HasSuffix(resp.Commands[0].TableName, "meta"))
	require.Equal(t, uint32(1), resp.Commands[0].Bat.Vecs[0].Len) /* 1 deltaloc */

	require.Equal(t, api.Entry_Insert, resp.Commands[1].EntryType)
	require.True(t, strings.HasSuffix(resp.Commands[1].TableName, "obj"))
	require.Equal(t, uint32(6), resp.Commands[1].Bat.Vecs[0].Len) /* 2 Objects (create) + 4 (update object info) */
	// start ts should not be empty
	startTSVec := resp.Commands[1].Bat.Vecs[9]
	cnStartVec, err := vector.ProtoVectorToVector(startTSVec)
	require.NoError(t, err)
	startTSs := vector.MustFixedCol[types.TS](cnStartVec)
	for _, ts := range startTSs {
		require.False(t, ts.IsEmpty())
	}

	close()

	txn, err = tae.StartTxn(nil)
	assert.Nil(t, err)
	db, err = txn.GetDatabase("db")
	assert.Nil(t, err)
	rel, err = db.GetRelationByName(schema.Name)
	assert.Nil(t, err)
	assert.Equal(t, uint64(25), rel.GetMeta().(*catalog.TableEntry).GetRows())
	testutil.CheckAllColRowsByScan(t, rel, bat.Length()-5, false)
	assert.Nil(t, txn.Commit(context.Background()))

	err = tae.BGCheckpointRunner.ForceIncrementalCheckpoint(tae.TxnMgr.Now(), false)
	require.NoError(t, err)

	check := func() {
		ckpEntries := tae.BGCheckpointRunner.GetAllIncrementalCheckpoints()
		require.Equal(t, 1, len(ckpEntries))
		entry := ckpEntries[0]
		ins, del, cnins, segdel, err := entry.GetByTableID(context.Background(), tae.Runtime.Fs, tid)
		require.NoError(t, err)
		require.Equal(t, uint32(1), ins.Vecs[0].Len)    // 1 deltaloc, skip blks without deltaloc
		require.Nil(t, del)                             // 0  del
		require.Nil(t, cnins)                           // 0  del
		require.Equal(t, uint32(6), segdel.Vecs[0].Len) // 2 create + 4 update
		require.Equal(t, 12, len(segdel.Vecs))
	}
	check()

	tae.Restart(ctx)

	txn, err = tae.StartTxn(nil)
	assert.Nil(t, err)
	db, err = txn.GetDatabase("db")
	assert.Nil(t, err)
	rel, err = db.GetRelationByName(schema.Name)
	assert.Nil(t, err)
	assert.Equal(t, uint64(25), rel.GetMeta().(*catalog.TableEntry).GetRows())
	testutil.CheckAllColRowsByScan(t, rel, bat.Length()-5, false)
	assert.Nil(t, txn.Commit(context.Background()))

	check()

}

// delete
// merge but not commit
// delete
// commit merge
func TestMergeblocks2(t *testing.T) {
	defer testutils.AfterTest(t)()
	testutils.EnsureNoLeak(t)
	ctx := context.Background()

	opts := config.WithLongScanAndCKPOpts(nil)
	tae := testutil.NewTestEngine(ctx, ModuleName, t, opts)
	defer tae.Close()
	schema := catalog.MockSchemaAll(1, 0)
	schema.BlockMaxRows = 3
	schema.ObjectMaxBlocks = 2
	tae.BindSchema(schema)
	bat := catalog.MockBatch(schema, 6)
	bats := bat.Split(2)
	defer bat.Close()

	tae.CreateRelAndAppend(bats[0], true)

	txn, rel := tae.GetRelation()
	_ = rel.Append(context.Background(), bats[1])
	assert.Nil(t, txn.Commit(context.Background()))

	// flush to nblk
	{
		txn, rel := tae.GetRelation()
		blkMetas := testutil.GetAllBlockMetas(rel)
		task, err := jobs.NewFlushTableTailTask(tasks.WaitableCtx, txn, blkMetas, tae.DB.Runtime, types.MaxTs())
		require.NoError(t, err)
		require.NoError(t, task.OnExec(context.Background()))
		require.NoError(t, txn.Commit(context.Background()))
	}

	{
		v := testutil.GetSingleSortKeyValue(bat, schema, 1)
		filter := handle.NewEQFilter(v)
		txn2, rel := tae.GetRelation()
		t.Log("********before delete******************")
		testutil.CheckAllColRowsByScan(t, rel, 6, true)
		_ = rel.DeleteByFilter(context.Background(), filter)
		assert.Nil(t, txn2.Commit(context.Background()))
	}

	_, rel = tae.GetRelation()
	t.Log("**********************")
	testutil.CheckAllColRowsByScan(t, rel, 5, true)

	{
		t.Log("************merge************")

		txn, rel = tae.GetRelation()

		obj := testutil.GetOneObject(rel).GetMeta().(*catalog.ObjectEntry)
		objHandle, err := rel.GetObject(obj.ID())
		assert.NoError(t, err)

		objsToMerge := []*catalog.ObjectEntry{objHandle.GetMeta().(*catalog.ObjectEntry)}
		task, err := jobs.NewMergeObjectsTask(nil, txn, objsToMerge, tae.Runtime, 0)
		assert.NoError(t, err)
		err = task.OnExec(context.Background())
		assert.NoError(t, err)

		{
			v := testutil.GetSingleSortKeyValue(bat, schema, 2)
			filter := handle.NewEQFilter(v)
			txn2, rel := tae.GetRelation()
			t.Log("********before delete******************")
			testutil.CheckAllColRowsByScan(t, rel, 5, true)
			_ = rel.DeleteByFilter(context.Background(), filter)
			assert.Nil(t, txn2.Commit(context.Background()))
		}
		err = txn.Commit(context.Background())
		assert.NoError(t, err)
	}

	t.Log("********************")
	_, rel = tae.GetRelation()
	testutil.CheckAllColRowsByScan(t, rel, 4, true)

	v := testutil.GetSingleSortKeyValue(bat, schema, 1)
	filter := handle.NewEQFilter(v)
	_, _, err := rel.GetByFilter(context.Background(), filter)
	assert.NotNil(t, err)

	v = testutil.GetSingleSortKeyValue(bat, schema, 2)
	filter = handle.NewEQFilter(v)
	_, _, err = rel.GetByFilter(context.Background(), filter)
	assert.NotNil(t, err)
}

// Object1: 1, 2, 3 | 4, 5, 6
// Object2: 7, 8, 9 | 10, 11, 12
// Now delete 1 and 10, then after merge:
// Object1: 2, 3, 4 | 5, 6, 7
// Object2: 8, 9, 11 | 12
// Delete map not nil on: [obj1, blk1] and [obj2, blk2]
func TestMergeBlocksIntoMultipleObjects(t *testing.T) {
	defer testutils.AfterTest(t)()
	testutils.EnsureNoLeak(t)
	ctx := context.Background()

	opts := config.WithLongScanAndCKPOpts(nil)
	tae := testutil.NewTestEngine(ctx, ModuleName, t, opts)
	defer tae.Close()
	schema := catalog.MockSchemaAll(1, 0)
	schema.BlockMaxRows = 3
	schema.ObjectMaxBlocks = 2
	tae.BindSchema(schema)
	bat := catalog.MockBatch(schema, 12)
	bats := bat.Split(2)
	defer bat.Close()

	tae.CreateRelAndAppend(bats[0], true)

	txn, rel := tae.GetRelation()
	_ = rel.Append(context.Background(), bats[1])
	assert.Nil(t, txn.Commit(context.Background()))

	// flush to nblk
	{
		txn, rel := tae.GetRelation()
		blkMetas := testutil.GetAllBlockMetas(rel)
		task, err := jobs.NewFlushTableTailTask(tasks.WaitableCtx, txn, blkMetas, tae.DB.Runtime, types.MaxTs())
		require.NoError(t, err)
		require.NoError(t, task.OnExec(context.Background()))
		require.NoError(t, txn.Commit(context.Background()))

		testutil.CheckAllColRowsByScan(t, rel, 12, true)
	}

	{
		t.Log("************split one object into two objects************")

		txn, rel = tae.GetRelation()
		obj := testutil.GetOneObject(rel).GetMeta().(*catalog.ObjectEntry)
		objHandle, err := rel.GetObject(obj.ID())
		assert.NoError(t, err)

		objsToMerge := []*catalog.ObjectEntry{objHandle.GetMeta().(*catalog.ObjectEntry)}
		task, err := jobs.NewMergeObjectsTask(nil, txn, objsToMerge, tae.Runtime, 0)
		assert.NoError(t, err)
		assert.NoError(t, task.OnExec(context.Background()))
		assert.NoError(t, txn.Commit(context.Background()))
	}

	{
		t.Log("************check del map************")
		it := rel.MakeObjectIt()
		for it.Next() {
			obj := it.GetObject()
			assert.Nil(t, tae.Runtime.TransferDelsMap.GetDelsForBlk(*objectio.NewBlockidWithObjectID(obj.GetID(), 0)))
			assert.Nil(t, tae.Runtime.TransferDelsMap.GetDelsForBlk(*objectio.NewBlockidWithObjectID(obj.GetID(), 1)))
		}
	}

	{
		t.Log("************delete during merge************")

		txn, rel = tae.GetRelation()
		objIt := rel.MakeObjectIt()
		objIt.Next()
		obj1 := objIt.GetObject().GetMeta().(*catalog.ObjectEntry)
		objHandle1, err := rel.GetObject(obj1.ID())
		assert.NoError(t, err)
		objIt.Next()
		obj2 := objIt.GetObject().GetMeta().(*catalog.ObjectEntry)
		objHandle2, err := rel.GetObject(obj2.ID())
		assert.NoError(t, err)
		objIt.Close()

		v := testutil.GetSingleSortKeyValue(bat, schema, 1)
		filter := handle.NewEQFilter(v)
		txn2, rel := tae.GetRelation()
		_ = rel.DeleteByFilter(context.Background(), filter)
		assert.NoError(t, txn2.Commit(context.Background()))
		_, rel = tae.GetRelation()
		testutil.CheckAllColRowsByScan(t, rel, 11, true)

		v = testutil.GetSingleSortKeyValue(bat, schema, 10)
		filter = handle.NewEQFilter(v)
		txn2, rel = tae.GetRelation()
		_ = rel.DeleteByFilter(context.Background(), filter)
		assert.NoError(t, txn2.Commit(context.Background()))
		_, rel = tae.GetRelation()
		testutil.CheckAllColRowsByScan(t, rel, 10, true)

		objsToMerge := []*catalog.ObjectEntry{objHandle1.GetMeta().(*catalog.ObjectEntry), objHandle2.GetMeta().(*catalog.ObjectEntry)}
		task, err := jobs.NewMergeObjectsTask(nil, txn, objsToMerge, tae.Runtime, 0)
		assert.NoError(t, err)
		assert.NoError(t, task.OnExec(context.Background()))
		assert.NoError(t, txn.Commit(context.Background()))
		{
			t.Log("************check del map again************")
			_, rel = tae.GetRelation()
			objCnt := 0
			for it := rel.MakeObjectIt(); it.Next(); {
				obj := it.GetObject()
				if objCnt == 0 {
					assert.NotNil(t, tae.Runtime.TransferDelsMap.GetDelsForBlk(*objectio.NewBlockidWithObjectID(obj.GetID(), 0)))
				} else {
					assert.NotNil(t, tae.Runtime.TransferDelsMap.GetDelsForBlk(*objectio.NewBlockidWithObjectID(obj.GetID(), 1)))
				}
				objCnt++
			}
			assert.Equal(t, 2, objCnt)
		}
	}
}

func TestMergeEmptyBlocks(t *testing.T) {
	defer testutils.AfterTest(t)()
	testutils.EnsureNoLeak(t)
	ctx := context.Background()

	opts := config.WithLongScanAndCKPOpts(nil)
	tae := testutil.NewTestEngine(ctx, ModuleName, t, opts)
	defer tae.Close()
	schema := catalog.MockSchemaAll(1, 0)
	schema.BlockMaxRows = 3
	schema.ObjectMaxBlocks = 2
	tae.BindSchema(schema)
	bat := catalog.MockBatch(schema, 6)
	bats := bat.Split(2)
	defer bat.Close()

	tae.CreateRelAndAppend(bats[0], true)

	// flush to nblk
	{
		txn, rel := tae.GetRelation()
		blkMetas := testutil.GetAllBlockMetas(rel)
		task, err := jobs.NewFlushTableTailTask(tasks.WaitableCtx, txn, blkMetas, tae.DB.Runtime, types.MaxTs())
		require.NoError(t, err)
		require.NoError(t, task.OnExec(context.Background()))
		require.NoError(t, txn.Commit(context.Background()))
	}

	assert.NoError(t, tae.DeleteAll(true))

	{
		txn, rel := tae.GetRelation()
		assert.NoError(t, rel.Append(context.Background(), bats[1]))
		assert.NoError(t, txn.Commit(context.Background()))
	}

	{
		t.Log("************merge************")

		txn, rel := tae.GetRelation()

		obj := testutil.GetOneObject(rel).GetMeta().(*catalog.ObjectEntry)
		objHandle, err := rel.GetObject(obj.ID())
		assert.NoError(t, err)

		objsToMerge := []*catalog.ObjectEntry{objHandle.GetMeta().(*catalog.ObjectEntry)}
		task, err := jobs.NewMergeObjectsTask(nil, txn, objsToMerge, tae.Runtime, 0)
		assert.NoError(t, err)
		err = task.OnExec(context.Background())
		assert.NoError(t, err)

		{
			v := testutil.GetSingleSortKeyValue(bat, schema, 4)
			filter := handle.NewEQFilter(v)
			txn2, rel := tae.GetRelation()
			require.NoError(t, rel.DeleteByFilter(context.Background(), filter))
			assert.Nil(t, txn2.Commit(context.Background()))
		}
		err = txn.Commit(context.Background())
		assert.NoError(t, err)
	}
}
func TestDelete2(t *testing.T) {
	defer testutils.AfterTest(t)()
	testutils.EnsureNoLeak(t)
	ctx := context.Background()

	opts := config.WithLongScanAndCKPOpts(nil)
	tae := testutil.NewTestEngine(ctx, ModuleName, t, opts)
	defer tae.Close()
	schema := catalog.MockSchemaAll(18, 11)
	schema.BlockMaxRows = 10
	schema.ObjectMaxBlocks = 2
	tae.BindSchema(schema)
	bat := catalog.MockBatch(schema, 5)
	defer bat.Close()
	tae.CreateRelAndAppend(bat, true)

	txn, rel := tae.GetRelation()
	v := testutil.GetSingleSortKeyValue(bat, schema, 2)
	filter := handle.NewEQFilter(v)
	err := rel.DeleteByFilter(context.Background(), filter)
	assert.NoError(t, err)
	assert.NoError(t, txn.Commit(context.Background()))

	tae.CompactBlocks(false)
}

func TestNull1(t *testing.T) {
	defer testutils.AfterTest(t)()
	testutils.EnsureNoLeak(t)
	ctx := context.Background()

	opts := config.WithLongScanAndCKPOpts(nil)
	tae := testutil.NewTestEngine(ctx, ModuleName, t, opts)
	defer tae.Close()
	schema := catalog.MockSchemaAll(18, 9)
	schema.BlockMaxRows = 10
	schema.ObjectMaxBlocks = 2
	tae.BindSchema(schema)

	bat := catalog.MockBatch(schema, int(schema.BlockMaxRows*3+1))
	defer bat.Close()
	bats := bat.Split(4)
	bats[0].Vecs[3].Update(2, nil, true)
	tae.CreateRelAndAppend(bats[0], true)

	txn, rel := tae.GetRelation()
	blk := testutil.GetOneObject(rel)
	view, err := blk.GetColumnDataById(context.Background(), 0, 3, common.DefaultAllocator)
	assert.NoError(t, err)
	defer view.Close()
	//v := view.Vecs[0].Get(2)
	assert.True(t, view.Vecs[0].IsNull(2))
	testutil.CheckAllColRowsByScan(t, rel, bats[0].Length(), false)
	assert.NoError(t, txn.Commit(context.Background()))

	tae.Restart(ctx)
	txn, rel = tae.GetRelation()
	blk = testutil.GetOneObject(rel)
	view, err = blk.GetColumnDataById(context.Background(), 0, 3, common.DefaultAllocator)
	assert.NoError(t, err)
	defer view.Close()
	//v = view.Vecs[0].Get(2)
	assert.True(t, view.Vecs[0].IsNull(2))
	testutil.CheckAllColRowsByScan(t, rel, bats[0].Length(), false)

	v := testutil.GetSingleSortKeyValue(bats[0], schema, 2)
	filter_2 := handle.NewEQFilter(v)
	_, uv0_2_isNull, err := rel.GetValueByFilter(context.Background(), filter_2, 3)
	assert.NoError(t, err)
	assert.True(t, uv0_2_isNull)

	v0_4 := testutil.GetSingleSortKeyValue(bats[0], schema, 4)
	filter_4 := handle.NewEQFilter(v0_4)
	err = rel.UpdateByFilter(context.Background(), filter_4, 3, nil, true)
	assert.NoError(t, err)
	_, uv_isNull, err := rel.GetValueByFilter(context.Background(), filter_4, 3)
	assert.NoError(t, err)
	assert.True(t, uv_isNull)
	assert.NoError(t, txn.Commit(context.Background()))

	txn, rel = tae.GetRelation()
	testutil.CheckAllColRowsByScan(t, rel, bats[0].Length(), true)
	_, uv_isNull, err = rel.GetValueByFilter(context.Background(), filter_4, 3)
	assert.NoError(t, err)
	assert.True(t, uv_isNull)

	err = rel.Append(context.Background(), bats[1])
	assert.NoError(t, err)
	assert.NoError(t, txn.Commit(context.Background()))

	tae.CompactBlocks(false)
	txn, rel = tae.GetRelation()
	testutil.CheckAllColRowsByScan(t, rel, testutil.LenOfBats(bats[:2]), false)
	_, uv_isNull, err = rel.GetValueByFilter(context.Background(), filter_4, 3)
	assert.NoError(t, err)
	assert.True(t, uv_isNull)
	assert.NoError(t, txn.Commit(context.Background()))

	tae.Restart(ctx)
	txn, rel = tae.GetRelation()
	testutil.CheckAllColRowsByScan(t, rel, testutil.LenOfBats(bats[:2]), false)
	_, uv_isNull, err = rel.GetValueByFilter(context.Background(), filter_4, 3)
	assert.NoError(t, err)
	assert.True(t, uv_isNull)

	v0_1 := testutil.GetSingleSortKeyValue(bats[0], schema, 1)
	filter0_1 := handle.NewEQFilter(v0_1)
	err = rel.UpdateByFilter(context.Background(), filter0_1, 12, nil, true)
	assert.NoError(t, err)
	_, uv0_1_isNull, err := rel.GetValueByFilter(context.Background(), filter0_1, 12)
	assert.NoError(t, err)
	assert.True(t, uv0_1_isNull)
	assert.NoError(t, txn.Commit(context.Background()))

	txn, rel = tae.GetRelation()
	_, uv0_1_isNull, err = rel.GetValueByFilter(context.Background(), filter0_1, 12)
	assert.NoError(t, err)
	assert.True(t, uv0_1_isNull)
	err = rel.Append(context.Background(), bats[2])
	assert.NoError(t, err)
	assert.NoError(t, txn.Commit(context.Background()))

	tae.CompactBlocks(false)
	tae.MergeBlocks(false)

	txn, rel = tae.GetRelation()
	_, uv0_1_isNull, err = rel.GetValueByFilter(context.Background(), filter0_1, 12)
	assert.NoError(t, err)
	assert.True(t, uv0_1_isNull)
	_, uv0_2_isNull, err = rel.GetValueByFilter(context.Background(), filter_2, 3)
	assert.NoError(t, err)
	assert.True(t, uv0_2_isNull)
	assert.NoError(t, txn.Commit(context.Background()))

	tae.Restart(ctx)

	txn, rel = tae.GetRelation()
	_, uv0_1_isNull, err = rel.GetValueByFilter(context.Background(), filter0_1, 12)
	assert.NoError(t, err)
	assert.True(t, uv0_1_isNull)
	_, uv0_2_isNull, err = rel.GetValueByFilter(context.Background(), filter_2, 3)
	assert.NoError(t, err)
	assert.True(t, uv0_2_isNull)
	assert.NoError(t, txn.Commit(context.Background()))
}

func TestTruncate(t *testing.T) {
	defer testutils.AfterTest(t)()
	testutils.EnsureNoLeak(t)
	ctx := context.Background()

	opts := config.WithQuickScanAndCKPOpts(nil)
	tae := testutil.NewTestEngine(ctx, ModuleName, t, opts)
	defer tae.Close()
	schema := catalog.MockSchemaAll(18, 15)
	schema.BlockMaxRows = 10
	schema.ObjectMaxBlocks = 2
	tae.BindSchema(schema)
	bat := catalog.MockBatch(schema, int(schema.BlockMaxRows*5+1))
	defer bat.Close()
	bats := bat.Split(20)
	tae.CreateRelAndAppend(bats[0], true)

	var wg sync.WaitGroup
	p, _ := ants.NewPool(10)
	defer p.Release()
	tryAppend := func(i int) func() {
		return func() {
			defer wg.Done()
			tae.TryAppend(bats[1+i])
		}
	}

	for i := range bats[1:] {
		if i == 10 {
			wg.Add(1)
			_ = p.Submit(func() {
				defer wg.Done()
				tae.Truncate()
				t.Log(tae.Catalog.SimplePPString(common.PPL1))
			})
		}
		wg.Add(1)
		_ = p.Submit(tryAppend(i))
		time.Sleep(time.Millisecond * 2)
	}
	wg.Wait()
	txn, _ := tae.GetRelation()
	assert.NoError(t, txn.Commit(context.Background()))
	tae.Truncate()
	txn, _ = tae.GetRelation()
	assert.NoError(t, txn.Commit(context.Background()))
}

func TestGetColumnData(t *testing.T) {
	defer testutils.AfterTest(t)()
	testutils.EnsureNoLeak(t)
	ctx := context.Background()

	opts := config.WithLongScanAndCKPOpts(nil)
	tae := testutil.NewTestEngine(ctx, ModuleName, t, opts)
	defer tae.Close()
	schema := catalog.MockSchemaAll(18, 13)
	schema.BlockMaxRows = 10
	schema.ObjectMaxBlocks = 2
	tae.BindSchema(schema)
	bat := catalog.MockBatch(schema, 39)
	bats := bat.Split(4)
	defer bat.Close()
	tae.CreateRelAndAppend(bats[0], true)
	txn, rel := tae.GetRelation()
	blk := testutil.GetOneObject(rel)
	view, _ := blk.GetColumnDataById(context.Background(), 0, 2, common.DefaultAllocator)
	defer view.Close()
	assert.Equal(t, bats[0].Length(), view.Length())
	assert.NotZero(t, view.Vecs[0].Allocated())

	view, _ = blk.GetColumnDataById(context.Background(), 0, 2, common.DefaultAllocator)
	defer view.Close()
	assert.Equal(t, bats[0].Length(), view.Length())
	assert.NotZero(t, view.Vecs[0].Allocated())
	assert.NoError(t, txn.Commit(context.Background()))

	tae.CompactBlocks(false)
	txn, rel = tae.GetRelation()
	blk = testutil.GetOneObject(rel)
	view, _ = blk.GetColumnDataById(context.Background(), 0, 2, common.DefaultAllocator)
	defer view.Close()
	assert.Equal(t, bats[0].Length(), view.Length())
	assert.NotZero(t, view.Vecs[0].Allocated())

	view, _ = blk.GetColumnDataById(context.Background(), 0, 2, common.DefaultAllocator)
	defer view.Close()
	assert.Equal(t, bats[0].Length(), view.Length())
	assert.NotZero(t, view.Vecs[0].Allocated())
	assert.NoError(t, txn.Commit(context.Background()))

	txn, rel = tae.GetRelation()
	err := rel.Append(context.Background(), bats[1])
	assert.NoError(t, err)
	blk = testutil.GetOneObject(rel)
	view, err = blk.GetColumnDataById(context.Background(), 0, 2, common.DefaultAllocator)
	assert.NoError(t, err)
	defer view.Close()
	assert.True(t, view.Vecs[0].Equals(bats[1].Vecs[2]))
	assert.NotZero(t, view.Vecs[0].Allocated())
	view, err = blk.GetColumnDataById(context.Background(), 0, 2, common.DefaultAllocator)
	assert.NoError(t, err)
	defer view.Close()
	assert.True(t, view.Vecs[0].Equals(bats[1].Vecs[2]))
	assert.NotZero(t, view.Vecs[0].Allocated())

	assert.NoError(t, txn.Commit(context.Background()))
}

func TestCompactBlk1(t *testing.T) {
	defer testutils.AfterTest(t)()
	testutils.EnsureNoLeak(t)
	ctx := context.Background()

	opts := config.WithLongScanAndCKPOpts(nil)
	tae := testutil.NewTestEngine(ctx, ModuleName, t, opts)
	defer tae.Close()
	schema := catalog.MockSchemaAll(3, 1)
	schema.BlockMaxRows = 5
	schema.ObjectMaxBlocks = 2
	tae.BindSchema(schema)
	bat := catalog.MockBatch(schema, 5)
	bats := bat.Split(5)
	defer bat.Close()

	tae.CreateRelAndAppend(bats[2], true)

	txn, rel := tae.GetRelation()
	_ = rel.Append(context.Background(), bats[1])
	assert.Nil(t, txn.Commit(context.Background()))

	txn, rel = tae.GetRelation()
	_ = rel.Append(context.Background(), bats[3])
	assert.Nil(t, txn.Commit(context.Background()))

	txn, rel = tae.GetRelation()
	_ = rel.Append(context.Background(), bats[4])
	assert.Nil(t, txn.Commit(context.Background()))

	txn, rel = tae.GetRelation()
	_ = rel.Append(context.Background(), bats[0])
	assert.Nil(t, txn.Commit(context.Background()))

	{
		v := testutil.GetSingleSortKeyValue(bat, schema, 1)
		t.Logf("v is %v**********", v)
		filter := handle.NewEQFilter(v)
		txn2, rel := tae.GetRelation()
		t.Log("********before delete******************")
		testutil.CheckAllColRowsByScan(t, rel, 5, true)
		_ = rel.DeleteByFilter(context.Background(), filter)
		assert.Nil(t, txn2.Commit(context.Background()))
	}

	_, rel = tae.GetRelation()
	testutil.CheckAllColRowsByScan(t, rel, 4, true)

	{
		t.Log("************compact************")
		txn, rel = tae.GetRelation()
		blk := testutil.GetOneObject(rel)
		meta := blk.GetMeta().(*catalog.ObjectEntry)
		task, err := jobs.NewFlushTableTailTask(nil, txn, []*catalog.ObjectEntry{meta}, tae.DB.Runtime, txn.GetStartTS())
		assert.NoError(t, err)
		err = task.OnExec(context.Background())
		assert.NoError(t, err)

		{
			v := testutil.GetSingleSortKeyValue(bat, schema, 2)
			t.Logf("v is %v**********", v)
			filter := handle.NewEQFilter(v)
			txn2, rel := tae.GetRelation()
			t.Log("********before delete******************")
			testutil.CheckAllColRowsByScan(t, rel, 4, true)
			_ = rel.DeleteByFilter(context.Background(), filter)
			assert.Nil(t, txn2.Commit(context.Background()))
		}

		err = txn.Commit(context.Background())
		assert.NoError(t, err)
	}

	_, rel = tae.GetRelation()
	testutil.CheckAllColRowsByScan(t, rel, 3, true)

	tae.Restart(ctx)
	_, rel = tae.GetRelation()
	testutil.CheckAllColRowsByScan(t, rel, 3, true)
}

func TestCompactBlk2(t *testing.T) {
	defer testutils.AfterTest(t)()
	testutils.EnsureNoLeak(t)
	ctx := context.Background()

	opts := config.WithLongScanAndCKPOpts(nil)
	tae := testutil.NewTestEngine(ctx, ModuleName, t, opts)
	defer tae.Close()
	schema := catalog.MockSchemaAll(3, 1)
	schema.BlockMaxRows = 5
	schema.ObjectMaxBlocks = 2
	tae.BindSchema(schema)
	bat := catalog.MockBatch(schema, 5)
	bats := bat.Split(5)
	defer bat.Close()

	tae.CreateRelAndAppend(bats[2], true)

	txn, rel := tae.GetRelation()
	_ = rel.Append(context.Background(), bats[1])
	assert.Nil(t, txn.Commit(context.Background()))

	txn, rel = tae.GetRelation()
	_ = rel.Append(context.Background(), bats[3])
	assert.Nil(t, txn.Commit(context.Background()))

	txn, rel = tae.GetRelation()
	_ = rel.Append(context.Background(), bats[4])
	assert.Nil(t, txn.Commit(context.Background()))

	txn, rel = tae.GetRelation()
	_ = rel.Append(context.Background(), bats[0])
	assert.Nil(t, txn.Commit(context.Background()))

	v := testutil.GetSingleSortKeyValue(bat, schema, 1)
	filter := handle.NewEQFilter(v)
	txn2, rel1 := tae.GetRelation()
	testutil.CheckAllColRowsByScan(t, rel1, 5, true)
	_ = rel1.DeleteByFilter(context.Background(), filter)
	assert.Nil(t, txn2.Commit(context.Background()))

	txn4, rel2 := tae.GetRelation()
	testutil.CheckAllColRowsByScan(t, rel2, 4, true)

	txn, rel = tae.GetRelation()
	blk := testutil.GetOneObject(rel)
	meta := blk.GetMeta().(*catalog.ObjectEntry)
	task, err := jobs.NewFlushTableTailTask(nil, txn, []*catalog.ObjectEntry{meta}, tae.DB.Runtime, types.TS{})
	assert.NoError(t, err)
	err = task.OnExec(context.Background())
	assert.NoError(t, err)
	err = txn.Commit(context.Background())
	assert.NoError(t, err)

	v = testutil.GetSingleSortKeyValue(bat, schema, 2)
	filter = handle.NewEQFilter(v)
	txn2, rel3 := tae.GetRelation()
	testutil.CheckAllColRowsByScan(t, rel3, 4, true)
	_ = rel3.DeleteByFilter(context.Background(), filter)
	assert.Nil(t, txn2.Commit(context.Background()))

	v = testutil.GetSingleSortKeyValue(bat, schema, 4)
	filter = handle.NewEQFilter(v)
	txn2, rel4 := tae.GetRelation()
	testutil.CheckAllColRowsByScan(t, rel4, 3, true)
	_ = rel4.DeleteByFilter(context.Background(), filter)
	assert.Nil(t, txn2.Commit(context.Background()))

	testutil.CheckAllColRowsByScan(t, rel1, 5, true)
	testutil.CheckAllColRowsByScan(t, rel2, 4, true)
	assert.Nil(t, txn4.Commit(context.Background()))

	_, rel = tae.GetRelation()
	testutil.CheckAllColRowsByScan(t, rel, 2, true)

	v = testutil.GetSingleSortKeyValue(bat, schema, 2)
	filter = handle.NewEQFilter(v)
	_, _, err = rel.GetByFilter(context.Background(), filter)
	assert.NotNil(t, err)

	v = testutil.GetSingleSortKeyValue(bat, schema, 4)
	filter = handle.NewEQFilter(v)
	_, _, err = rel.GetByFilter(context.Background(), filter)
	assert.NotNil(t, err)

	tae.Restart(ctx)
}

func TestCompactblk3(t *testing.T) {
	defer testutils.AfterTest(t)()
	testutils.EnsureNoLeak(t)
	ctx := context.Background()

	opts := config.WithLongScanAndCKPOpts(nil)
	tae := testutil.NewTestEngine(ctx, ModuleName, t, opts)
	defer tae.Close()
	schema := catalog.MockSchemaAll(3, 1)
	schema.BlockMaxRows = 5
	schema.ObjectMaxBlocks = 2
	tae.BindSchema(schema)
	bat := catalog.MockBatch(schema, 3)
	defer bat.Close()

	tae.CreateRelAndAppend(bat, true)

	v := testutil.GetSingleSortKeyValue(bat, schema, 1)
	filter := handle.NewEQFilter(v)
	txn2, rel1 := tae.GetRelation()
	testutil.CheckAllColRowsByScan(t, rel1, 3, true)
	_ = rel1.DeleteByFilter(context.Background(), filter)
	assert.Nil(t, txn2.Commit(context.Background()))

	_, rel2 := tae.GetRelation()
	testutil.CheckAllColRowsByScan(t, rel2, 2, true)

	txn, rel := tae.GetRelation()
	blk := testutil.GetOneObject(rel)
	meta := blk.GetMeta().(*catalog.ObjectEntry)
	task, err := jobs.NewFlushTableTailTask(nil, txn, []*catalog.ObjectEntry{meta}, tae.DB.Runtime, txn.GetStartTS())
	assert.NoError(t, err)
	err = task.OnExec(context.Background())
	assert.NoError(t, err)
	err = txn.Commit(context.Background())
	assert.NoError(t, err)

	txn, err = tae.StartTxn(nil)
	assert.NoError(t, err)
	processor := &catalog.LoopProcessor{}
	processor.ObjectFn = func(be *catalog.ObjectEntry) error {
		if be.GetTable().GetDB().IsSystemDB() {
			return nil
		}
		for j := 0; j < be.BlockCnt(); j++ {
			view, err := be.GetObjectData().GetColumnDataById(context.Background(), txn, schema, uint16(j), 0, common.DefaultAllocator)
			assert.NoError(t, err)
			view.Compact()
			assert.Equal(t, 2, view.Length())
		}
		return nil
	}
	err = tae.Catalog.RecurLoop(processor)
	assert.NoError(t, err)
}

func TestImmutableIndexInAblk(t *testing.T) {
	defer testutils.AfterTest(t)()
	testutils.EnsureNoLeak(t)
	ctx := context.Background()

	opts := config.WithLongScanAndCKPOpts(nil)
	tae := testutil.NewTestEngine(ctx, ModuleName, t, opts)
	defer tae.Close()
	schema := catalog.MockSchemaAll(3, 1)
	schema.BlockMaxRows = 5
	schema.ObjectMaxBlocks = 2
	tae.BindSchema(schema)
	bat := catalog.MockBatch(schema, 5)
	bats := bat.Split(5)
	defer bat.Close()

	tae.CreateRelAndAppend(bats[2], true)
	txn, rel := tae.GetRelation()
	_ = rel.Append(context.Background(), bats[1])
	assert.Nil(t, txn.Commit(context.Background()))
	txn, rel = tae.GetRelation()
	_ = rel.Append(context.Background(), bats[3])
	assert.Nil(t, txn.Commit(context.Background()))
	txn, rel = tae.GetRelation()
	_ = rel.Append(context.Background(), bats[4])
	assert.Nil(t, txn.Commit(context.Background()))
	txn, rel = tae.GetRelation()
	_ = rel.Append(context.Background(), bats[0])
	assert.Nil(t, txn.Commit(context.Background()))

	v := testutil.GetSingleSortKeyValue(bat, schema, 1)
	filter := handle.NewEQFilter(v)
	txn2, rel := tae.GetRelation()
	_ = rel.DeleteByFilter(context.Background(), filter)
	assert.Nil(t, txn2.Commit(context.Background()))

	txn, rel = tae.GetRelation()
	blk := testutil.GetOneObject(rel)
	meta := blk.GetMeta().(*catalog.ObjectEntry)
	task, err := jobs.NewFlushTableTailTask(nil, txn, []*catalog.ObjectEntry{meta}, tae.DB.Runtime, txn.GetStartTS())
	assert.NoError(t, err)
	err = task.OnExec(context.Background())
	assert.NoError(t, err)
	err = txn.Commit(context.Background())
	assert.NoError(t, err)

	txn, _ = tae.GetRelation()
	_, _, err = meta.GetObjectData().GetByFilter(context.Background(), txn, filter, common.DefaultAllocator)
	assert.Error(t, err)
	v = testutil.GetSingleSortKeyValue(bat, schema, 2)
	filter = handle.NewEQFilter(v)
	_, _, err = meta.GetObjectData().GetByFilter(context.Background(), txn, filter, common.DefaultAllocator)
	assert.NoError(t, err)

	err = meta.GetObjectData().BatchDedup(
		context.Background(), txn, bat.Vecs[1], nil, nil, false, objectio.BloomFilter{}, common.DefaultAllocator,
	)
	assert.Error(t, err)
}

func TestDelete3(t *testing.T) {
	// t.Skip(any("This case crashes occasionally, is being fixed, skip it for now"))
	defer testutils.AfterTest(t)()
	ctx := context.Background()

	opts := config.WithQuickScanAndCKPOpts(nil)
	tae := testutil.NewTestEngine(ctx, ModuleName, t, opts)
	defer tae.Close()

	// this task won't affect logic of TestAppend2, it just prints logs about dirty count
	forest := logtail.NewDirtyCollector(tae.LogtailMgr, opts.Clock, tae.Catalog, new(catalog.LoopProcessor))
	hb := ops.NewHeartBeaterWithFunc(5*time.Millisecond, func() {
		forest.Run(0)
		t.Log(forest.String())
	}, nil)
	hb.Start()
	defer hb.Stop()
	schema := catalog.MockSchemaAll(3, 2)
	schema.BlockMaxRows = 10
	schema.ObjectMaxBlocks = 2
	tae.BindSchema(schema)
	// rows := int(schema.BlockMaxRows * 1)
	rows := int(schema.BlockMaxRows*3) + 1
	bat := catalog.MockBatch(schema, rows)

	tae.CreateRelAndAppend(bat, true)
	tae.CheckRowsByScan(rows, false)
	deleted := false
	for i := 0; i < 10; i++ {
		if deleted {
			tae.CheckRowsByScan(0, true)
			tae.DoAppend(bat)
			deleted = false
			tae.CheckRowsByScan(rows, true)
		} else {
			tae.CheckRowsByScan(rows, true)
			err := tae.DeleteAll(true)
			if err == nil {
				deleted = true
				tae.CheckRowsByScan(0, true)
				// assert.Zero(t, tae.getRows())
			} else {
				tae.CheckRowsByScan(rows, true)
				// assert.Equal(t, tae.getRows(), rows)
			}
		}
	}
	t.Logf(tae.Catalog.SimplePPString(common.PPL1))
}

func TestDropCreated1(t *testing.T) {
	defer testutils.AfterTest(t)()
	ctx := context.Background()

	opts := config.WithLongScanAndCKPOpts(nil)
	tae := testutil.NewTestEngine(ctx, ModuleName, t, opts)
	defer tae.Close()

	txn, err := tae.StartTxn(nil)
	assert.Nil(t, err)
	_, err = txn.CreateDatabase("db", "", "")
	assert.Nil(t, err)
	db, err := txn.DropDatabase("db")
	assert.Nil(t, err)
	assert.Nil(t, txn.Commit(context.Background()))

	assert.Equal(t, txn.GetCommitTS(), db.GetMeta().(*catalog.DBEntry).GetCreatedAtLocked())
	assert.Equal(t, txn.GetCommitTS(), db.GetMeta().(*catalog.DBEntry).GetCreatedAtLocked())

	tae.Restart(ctx)
}

func TestDropCreated2(t *testing.T) {
	defer testutils.AfterTest(t)()
	ctx := context.Background()

	opts := config.WithLongScanAndCKPOpts(nil)
	tae := testutil.NewTestEngine(ctx, ModuleName, t, opts)
	schema := catalog.MockSchemaAll(1, -1)
	defer tae.Close()

	txn, err := tae.StartTxn(nil)
	assert.Nil(t, err)
	db, err := txn.CreateDatabase("db", "", "")
	assert.Nil(t, err)
	rel, err := db.CreateRelation(schema)
	assert.Nil(t, err)
	_, err = db.DropRelationByName(schema.Name)
	assert.Nil(t, err)
	assert.Nil(t, txn.Commit(context.Background()))

	assert.Equal(t, txn.GetCommitTS(), rel.GetMeta().(*catalog.TableEntry).GetCreatedAtLocked())
	assert.Equal(t, txn.GetCommitTS(), rel.GetMeta().(*catalog.TableEntry).GetCreatedAtLocked())

	tae.Restart(ctx)
}

func TestDropCreated3(t *testing.T) {
	defer testutils.AfterTest(t)()
	ctx := context.Background()

	opts := config.WithLongScanAndCKPOpts(nil)
	tae := testutil.NewTestEngine(ctx, ModuleName, t, opts)
	defer tae.Close()

	txn, err := tae.StartTxn(nil)
	assert.Nil(t, err)
	_, err = txn.CreateDatabase("db", "", "")
	assert.Nil(t, err)
	_, err = txn.DropDatabase("db")
	assert.Nil(t, err)
	assert.Nil(t, txn.Commit(context.Background()))

	err = tae.BGCheckpointRunner.ForceIncrementalCheckpoint(tae.TxnMgr.Now(), false)
	assert.Nil(t, err)

	tae.Restart(ctx)
}

func TestRollbackCreateTable(t *testing.T) {
	defer testutils.AfterTest(t)()
	ctx := context.Background()

	opts := config.WithLongScanAndCKPOpts(nil)
	tae := testutil.NewTestEngine(ctx, ModuleName, t, opts)
	schema := catalog.MockSchemaAll(1, -1)
	defer tae.Close()

	txn, _ := tae.StartTxn(nil)
	db, _ := txn.CreateDatabase("db", "sql", "")
	db.CreateRelationWithID(schema.Clone(), uint64(27200))
	txn.Commit(ctx)

	for i := 0; i < 10; i += 2 {
		tae.Catalog.GCByTS(ctx, tae.TxnMgr.Now())
		txn, _ := tae.StartTxn(nil)
		db, _ := txn.GetDatabase("db")
		db.DropRelationByID(uint64(i + 27200))
		db.CreateRelationWithID(schema.Clone(), uint64(i+27200+1))
		txn.Commit(ctx)

		txn, _ = tae.StartTxn(nil)
		db, _ = txn.GetDatabase("db")
		db.DropRelationByID(uint64(i + 27200 + 1))
		db.CreateRelationWithID(schema.Clone(), uint64(i+27200+2))
		txn.Rollback(ctx)
	}

	t.Log(tae.Catalog.SimplePPString(3))
}

func TestDropCreated4(t *testing.T) {
	defer testutils.AfterTest(t)()
	ctx := context.Background()

	opts := config.WithLongScanAndCKPOpts(nil)
	tae := testutil.NewTestEngine(ctx, ModuleName, t, opts)
	schema := catalog.MockSchemaAll(1, -1)
	defer tae.Close()

	txn, err := tae.StartTxn(nil)
	assert.Nil(t, err)
	db, err := txn.CreateDatabase("db", "", "")
	assert.Nil(t, err)
	_, err = db.CreateRelation(schema)
	assert.Nil(t, err)
	_, err = db.DropRelationByName(schema.Name)
	assert.Nil(t, err)
	assert.Nil(t, txn.Commit(context.Background()))

	err = tae.BGCheckpointRunner.ForceIncrementalCheckpoint(tae.TxnMgr.Now(), false)
	assert.Nil(t, err)

	tae.Restart(ctx)
}

func TestTruncateZonemap(t *testing.T) {
	defer testutils.AfterTest(t)()
	ctx := context.Background()

	type Mod struct {
		offset int
		v      byte
	}
	mockBytes := func(init byte, size int, mods ...Mod) []byte {
		ret := make([]byte, size)
		for i := 0; i < size; i++ {
			ret[i] = init
		}
		for _, m := range mods {
			ret[m.offset] = m.v
		}
		return ret
	}
	testutils.EnsureNoLeak(t)
	opts := config.WithLongScanAndCKPOpts(nil)
	tae := testutil.NewTestEngine(ctx, ModuleName, t, opts)
	defer tae.Close()

	schema := catalog.MockSchemaAll(13, 12) // set varchar PK
	schema.BlockMaxRows = 10
	schema.ObjectMaxBlocks = 2
	tae.BindSchema(schema)

	bat := catalog.MockBatch(schema, int(schema.BlockMaxRows*2+9))        // 2.9 blocks
	minv := mockBytes(0, 35)                                              // 0x00000000
	trickyMinv := mockBytes(0, 33)                                        // smaller than minv, not in mut index but in immut index
	maxv := mockBytes(0xff, 35, Mod{0, 0x61}, Mod{1, 0x62}, Mod{2, 0x63}) // abc0xff0xff...
	trickyMaxv := []byte("abd")                                           // bigger than maxv, not in mut index but in immut index
	bat.Vecs[12].Update(8, maxv, false)
	bat.Vecs[12].Update(11, minv, false)
	bat.Vecs[12].Update(22, []byte("abcc"), false)
	defer bat.Close()

	checkMinMax := func(rel handle.Relation, minvOffset, maxvOffset uint32) {
		_, _, err := rel.GetByFilter(context.Background(), handle.NewEQFilter(trickyMinv))
		assert.True(t, moerr.IsMoErrCode(err, moerr.ErrNotFound))
		_, _, err = rel.GetByFilter(context.Background(), handle.NewEQFilter(trickyMaxv))
		assert.True(t, moerr.IsMoErrCode(err, moerr.ErrNotFound))
		_, row, err := rel.GetByFilter(context.Background(), handle.NewEQFilter(minv))
		assert.NoError(t, err)
		assert.Equal(t, minvOffset, row)
		_, row, err = rel.GetByFilter(context.Background(), handle.NewEQFilter(maxv))
		assert.NoError(t, err)
		assert.Equal(t, maxvOffset, row)
	}

	tae.CreateRelAndAppend(bat, true)

	// runtime check
	txn, rel := tae.GetRelation()
	checkMinMax(rel, 1, 8)
	assert.NoError(t, txn.Commit(context.Background()))

	// restart without compact
	tae.Restart(ctx)
	txn, rel = tae.GetRelation()
	checkMinMax(rel, 1, 8)
	assert.NoError(t, txn.Commit(context.Background()))

	// restart with compact
	tae.CompactBlocks(false)
	tae.MergeBlocks(false)
	tae.Restart(ctx)
	txn, rel = tae.GetRelation()
	checkMinMax(rel, 0, 8)
	assert.NoError(t, txn.Commit(context.Background()))

	// 3 NonAppendable Blocks
	txn, rel = tae.GetRelation()
	rel.UpdateByFilter(context.Background(), handle.NewEQFilter(maxv), 12, mockBytes(0xff, 35), false)
	assert.NoError(t, txn.Commit(context.Background()))
	tae.CompactBlocks(false)
	tae.MergeBlocks(false)
	tae.Restart(ctx)

	txn, rel = tae.GetRelation()
	_, row, err := rel.GetByFilter(context.Background(), handle.NewEQFilter(mockBytes(0xff, 35)))
	assert.NoError(t, err)
	assert.Equal(t, uint32(8), row)
	assert.NoError(t, txn.Commit(context.Background()))
}

func mustStartTxn(t *testing.T, tae *testutil.TestEngine, tenantID uint32) txnif.AsyncTxn {
	txn, err := tae.StartTxn(nil)
	assert.NoError(t, err)
	txn.BindAccessInfo(tenantID, 0, 0)
	return txn
}

func TestMultiTenantDBOps(t *testing.T) {
	defer testutils.AfterTest(t)()
	ctx := context.Background()

	var err error
	opts := config.WithLongScanAndCKPOpts(nil)
	tae := testutil.NewTestEngine(ctx, ModuleName, t, opts)
	defer tae.Close()

	txn11 := mustStartTxn(t, tae, 1)
	_, err = txn11.CreateDatabase("db", "", "")
	assert.NoError(t, err)
	txn12 := mustStartTxn(t, tae, 1)
	_, err = txn11.CreateDatabase("db", "", "")
	assert.Error(t, err)

	txn21 := mustStartTxn(t, tae, 2)
	_, err = txn21.CreateDatabase("db", "", "")
	assert.NoError(t, err)

	assert.NoError(t, txn11.Commit(context.Background()))
	assert.NoError(t, txn12.Commit(context.Background()))
	assert.NoError(t, txn21.Commit(context.Background()))

	txn22 := mustStartTxn(t, tae, 2)
	_, _ = txn22.CreateDatabase("db2", "", "")

	txn23 := mustStartTxn(t, tae, 2)
	// [mo_catalog, db]
	assert.Equal(t, 2, len(txn23.DatabaseNames()))
	assert.NoError(t, txn23.Commit(context.Background()))

	txn22.Commit(context.Background())
	tae.Restart(ctx)

	txn24 := mustStartTxn(t, tae, 2)
	// [mo_catalog, db, db2]
	assert.Equal(t, 3, len(txn24.DatabaseNames()))
	assert.NoError(t, txn24.Commit(context.Background()))

	txn13 := mustStartTxn(t, tae, 1)
	// [mo_catalog, db]
	assert.Equal(t, 2, len(txn13.DatabaseNames()))

	_, err = txn13.GetDatabase("db2")
	assert.Error(t, err)
	dbHdl, err := txn13.GetDatabase("db")
	assert.NoError(t, err)
	assert.Equal(t, uint32(1), dbHdl.GetMeta().(*catalog.DBEntry).GetTenantID())

	_, err = txn13.DropDatabase("db2")
	assert.Error(t, err)
	_, err = txn13.DropDatabase("db")
	assert.NoError(t, err)
	assert.NoError(t, txn13.Commit(context.Background()))

	txn14 := mustStartTxn(t, tae, 1)
	// [mo_catalog]
	assert.Equal(t, 1, len(txn14.DatabaseNames()))
	assert.NoError(t, txn14.Commit(context.Background()))
}

func TestMultiTenantMoCatalogOps(t *testing.T) {
	defer testutils.AfterTest(t)()
	ctx := context.Background()

	var err error
	opts := config.WithLongScanAndCKPOpts(nil)
	tae := testutil.NewTestEngine(ctx, ModuleName, t, opts)
	defer tae.Close()

	s := catalog.MockSchemaAll(1, 0)
	s.Name = "mo_accounts"
	txn0, sysDB := tae.GetDB(pkgcatalog.MO_CATALOG)
	_, err = sysDB.CreateRelation(s)
	assert.NoError(t, err)
	assert.NoError(t, txn0.Commit(context.Background()))

	schema11 := catalog.MockSchemaAll(3, 0)
	schema11.BlockMaxRows = 10
	schema11.ObjectMaxBlocks = 2
	tae.BindSchema(schema11)
	tae.BindTenantID(1)

	bat1 := catalog.MockBatch(schema11, int(schema11.BlockMaxRows*2+9))
	tae.CreateRelAndAppend(bat1, true)
	// pretend 'mo_users'
	s = catalog.MockSchemaAll(1, 0)
	s.Name = "mo_users"
	txn11, sysDB := tae.GetDB(pkgcatalog.MO_CATALOG)
	_, err = sysDB.CreateRelation(s)
	assert.NoError(t, err)
	assert.NoError(t, txn11.Commit(context.Background()))

	tae.CompactBlocks(false)
	tae.MergeBlocks(false)

	schema21 := catalog.MockSchemaAll(2, 1)
	schema21.BlockMaxRows = 10
	schema21.ObjectMaxBlocks = 2
	tae.BindSchema(schema21)
	tae.BindTenantID(2)

	bat2 := catalog.MockBatch(schema21, int(schema21.BlockMaxRows*3+5))
	tae.CreateRelAndAppend(bat2, true)
	txn21, sysDB := tae.GetDB(pkgcatalog.MO_CATALOG)
	s = catalog.MockSchemaAll(1, 0)
	s.Name = "mo_users"
	_, err = sysDB.CreateRelation(s)
	assert.NoError(t, err)
	assert.NoError(t, txn21.Commit(context.Background()))

	tae.CompactBlocks(false)
	tae.MergeBlocks(false)

	tae.Restart(ctx)

	reservedColumnsCnt := len(catalog.SystemDBSchema.ColDefs) +
		len(catalog.SystemColumnSchema.ColDefs) +
		len(catalog.SystemTableSchema.ColDefs)
	{
		// account 2
		// check data for good
		_, tbl := tae.GetRelation()
		testutil.CheckAllColRowsByScan(t, tbl, 35, false)
		// [mo_catalog, db]
		assert.Equal(t, 2, len(mustStartTxn(t, tae, 2).DatabaseNames()))
		_, sysDB = tae.GetDB(pkgcatalog.MO_CATALOG)
		sysDB.Relations()
		sysDBTbl, _ := sysDB.GetRelationByName(pkgcatalog.MO_DATABASE)
		// [mo_catalog, db]
		testutil.CheckAllColRowsByScan(t, sysDBTbl, 2, true)
		sysTblTbl, _ := sysDB.GetRelationByName(pkgcatalog.MO_TABLES)
		// [mo_database, mo_tables, mo_columns, 'mo_users_t2' 'test-table-a-timestamp']
		testutil.CheckAllColRowsByScan(t, sysTblTbl, 5, true)
		sysColTbl, _ := sysDB.GetRelationByName(pkgcatalog.MO_COLUMNS)
		// [mo_database(8), mo_tables(13), mo_columns(19), 'mo_users_t2'(1+1), 'test-table-a-timestamp'(2+1)]
		testutil.CheckAllColRowsByScan(t, sysColTbl, reservedColumnsCnt+5, true)
	}
	{
		// account 1
		tae.BindSchema(schema11)
		tae.BindTenantID(1)
		// check data for good
		_, tbl := tae.GetRelation()
		testutil.CheckAllColRowsByScan(t, tbl, 29, false)
		// [mo_catalog, db]
		assert.Equal(t, 2, len(mustStartTxn(t, tae, 1).DatabaseNames()))
		_, sysDB = tae.GetDB(pkgcatalog.MO_CATALOG)
		sysDB.Relations()
		sysDBTbl, _ := sysDB.GetRelationByName(pkgcatalog.MO_DATABASE)
		// [mo_catalog, db]
		testutil.CheckAllColRowsByScan(t, sysDBTbl, 2, true)
		sysTblTbl, _ := sysDB.GetRelationByName(pkgcatalog.MO_TABLES)
		// [mo_database, mo_tables, mo_columns, 'mo_users_t1' 'test-table-a-timestamp']
		testutil.CheckAllColRowsByScan(t, sysTblTbl, 5, true)
		sysColTbl, _ := sysDB.GetRelationByName(pkgcatalog.MO_COLUMNS)
		// [mo_database(8), mo_tables(13), mo_columns(19), 'mo_users_t1'(1+1), 'test-table-a-timestamp'(3+1)]
		testutil.CheckAllColRowsByScan(t, sysColTbl, reservedColumnsCnt+6, true)
	}
	{
		// sys account
		tae.BindSchema(nil)
		tae.BindTenantID(0)
		// [mo_catalog]
		assert.Equal(t, 1, len(mustStartTxn(t, tae, 0).DatabaseNames()))
		_, sysDB = tae.GetDB(pkgcatalog.MO_CATALOG)
		sysDB.Relations()
		sysDBTbl, _ := sysDB.GetRelationByName(pkgcatalog.MO_DATABASE)
		// [mo_catalog]
		testutil.CheckAllColRowsByScan(t, sysDBTbl, 1, true)
		sysTblTbl, _ := sysDB.GetRelationByName(pkgcatalog.MO_TABLES)
		// [mo_database, mo_tables, mo_columns, 'mo_accounts']
		testutil.CheckAllColRowsByScan(t, sysTblTbl, 4, true)
		sysColTbl, _ := sysDB.GetRelationByName(pkgcatalog.MO_COLUMNS)
		// [mo_database(8), mo_tables(13), mo_columns(19), 'mo_accounts'(1+1)]
		testutil.CheckAllColRowsByScan(t, sysColTbl, reservedColumnsCnt+2, true)
	}

}

type dummyCpkGetter struct{}

func (c *dummyCpkGetter) CollectCheckpointsInRange(ctx context.Context, start, end types.TS) (ckpLoc string, lastEnd types.TS, err error) {
	return "", types.TS{}, nil
}

func (c *dummyCpkGetter) FlushTable(ctx context.Context, dbID, tableID uint64, ts types.TS) error {
	return nil
}

func tots(ts types.TS) *timestamp.Timestamp {
	t := ts.ToTimestamp()
	return &t
}

func TestLogtailBasic(t *testing.T) {
	defer testutils.AfterTest(t)()
	ctx := context.Background()

	opts := config.WithLongScanAndCKPOpts(nil)
	opts.LogtailCfg = &options.LogtailCfg{PageSize: 30}
	tae := testutil.NewTestEngine(ctx, ModuleName, t, opts)
	logMgr := tae.LogtailMgr
	defer tae.Close()

	// at first, we can see nothing
	minTs, maxTs := types.BuildTS(0, 0), types.BuildTS(1000, 1000)
	reader := logMgr.GetReader(minTs, maxTs)
	require.False(t, reader.HasCatalogChanges())
	require.Equal(t, 0, len(reader.GetDirtyByTable(1000, 1000).Objs))

	schema := catalog.MockSchemaAll(2, -1)
	schema.Name = "test"
	schema.BlockMaxRows = 10
	// craete 2 db and 2 tables
	txn, _ := tae.StartTxn(nil)
	todropdb, _ := txn.CreateDatabase("todrop", "", "")
	todropdb.CreateRelation(schema)
	db, _ := txn.CreateDatabase("db", "", "")
	tbl, _ := db.CreateRelation(schema)
	dbID := db.GetID()
	tableID := tbl.ID()
	txn.Commit(context.Background())
	catalogWriteTs := txn.GetPrepareTS()

	// drop the first db
	txn2, _ := tae.StartTxn(nil)
	txn2.DropDatabase("todrop")
	txn2.Commit(context.Background())
	catalogDropTs := txn2.GetPrepareTS()

	writeTs := make([]types.TS, 0, 120)
	deleteRowIDs := make([]types.Rowid, 0, 10)

	wg := new(sync.WaitGroup)
	wg.Add(1)
	go func() {
		// insert 100 rows
		for i := 0; i < 100; i++ {
			txn, _ := tae.StartTxn(nil)
			db, _ := txn.GetDatabase("db")
			tbl, _ := db.GetRelationByName("test")
			tbl.Append(context.Background(), catalog.MockBatch(schema, 1))
			require.NoError(t, txn.Commit(context.Background()))
			writeTs = append(writeTs, txn.GetPrepareTS())
		}
		// delete the row whose offset is 5 for every block
		{
			// collect rowid
			txn, _ := tae.StartTxn(nil)
			db, _ := txn.GetDatabase("db")
			tbl, _ := db.GetRelationByName("test")
			blkIt := tbl.MakeObjectIt()
			for blkIt.Next() {
				obj := blkIt.GetObject()
				id := obj.GetMeta().(*catalog.ObjectEntry).ID()
				for j := 0; j < obj.BlkCnt(); j++ {
					blkID := objectio.NewBlockidWithObjectID(id, uint16(j))
					deleteRowIDs = append(deleteRowIDs, *objectio.NewRowid(blkID, 5))
				}
			}
			blkIt.Close()
			require.NoError(t, txn.Commit(context.Background()))
		}

		// delete two 2 rows one time. no special reason, it just comes up
		for i := 0; i < len(deleteRowIDs); i += 2 {
			txn, _ := tae.StartTxn(nil)
			db, _ := txn.GetDatabase("db")
			tbl, _ := db.GetRelationByName("test")
			require.NoError(t, tbl.DeleteByPhyAddrKey(deleteRowIDs[i]))
			if i+1 < len(deleteRowIDs) {
				tbl.DeleteByPhyAddrKey(deleteRowIDs[i+1])
			}
			require.NoError(t, txn.Commit(context.Background()))
			writeTs = append(writeTs, txn.GetPrepareTS())
		}
		wg.Done()
	}()

	// concurrent read to test race
	for i := 0; i < 5; i++ {
		wg.Add(1)
		go func() {
			for i := 0; i < 10; i++ {
				reader := logMgr.GetReader(minTs, maxTs)
				_ = reader.GetDirtyByTable(dbID, tableID)
			}
			wg.Done()
		}()
	}

	wg.Wait()

	firstWriteTs, lastWriteTs := writeTs[0], writeTs[len(writeTs)-1]

	reader = logMgr.GetReader(firstWriteTs, lastWriteTs.Next())
	require.False(t, reader.HasCatalogChanges())
	reader = logMgr.GetReader(minTs, catalogWriteTs)
	require.Equal(t, 0, len(reader.GetDirtyByTable(dbID, tableID).Objs))
	reader = logMgr.GetReader(firstWriteTs, lastWriteTs)
	require.Equal(t, 0, len(reader.GetDirtyByTable(dbID, tableID-1).Objs))
	// 10 Objects, every Object has 1 blocks
	reader = logMgr.GetReader(firstWriteTs, lastWriteTs)
	dirties := reader.GetDirtyByTable(dbID, tableID)
	require.Equal(t, 10, len(dirties.Objs))
	tots := func(ts types.TS) *timestamp.Timestamp {
		return &timestamp.Timestamp{PhysicalTime: types.DecodeInt64(ts[4:12]), LogicalTime: types.DecodeUint32(ts[:4])}
	}

	fixedColCnt := 2 // __rowid + commit_time, the columns for a delBatch
	// check Bat rows count consistency
	check_same_rows := func(bat *api.Batch, expect int) {
		for i, vec := range bat.Vecs {
			col, err := vector.ProtoVectorToVector(vec)
			require.NoError(t, err)
			require.Equal(t, expect, col.Length(), "columns %d", i)
		}
	}

	// get db catalog change
	resp, close, err := logtail.HandleSyncLogTailReq(ctx, new(dummyCpkGetter), tae.LogtailMgr, tae.Catalog, api.SyncLogTailReq{
		CnHave: tots(minTs),
		CnWant: tots(catalogDropTs),
		Table:  &api.TableID{DbId: pkgcatalog.MO_CATALOG_ID, TbId: pkgcatalog.MO_DATABASE_ID},
	}, true)
	require.NoError(t, err)
	require.Equal(t, 3, len(resp.Commands)) // insert and delete

	require.Equal(t, api.Entry_Insert, resp.Commands[0].EntryType)
	require.Equal(t, len(catalog.SystemDBSchema.ColDefs)+fixedColCnt, len(resp.Commands[0].Bat.Vecs))
	check_same_rows(resp.Commands[0].Bat, 2)                                 // 2 db
	datname, err := vector.ProtoVectorToVector(resp.Commands[0].Bat.Vecs[3]) // datname column
	require.NoError(t, err)
	require.Equal(t, "todrop", datname.UnsafeGetStringAt(0))
	require.Equal(t, "db", datname.UnsafeGetStringAt(1))

	require.Equal(t, api.Entry_Delete, resp.Commands[1].EntryType)
	require.Equal(t, fixedColCnt+1, len(resp.Commands[1].Bat.Vecs))
	check_same_rows(resp.Commands[1].Bat, 1) // 1 drop db

	close()

	// get table catalog change
	resp, close, err = logtail.HandleSyncLogTailReq(ctx, new(dummyCpkGetter), tae.LogtailMgr, tae.Catalog, api.SyncLogTailReq{
		CnHave: tots(minTs),
		CnWant: tots(catalogDropTs),
		Table:  &api.TableID{DbId: pkgcatalog.MO_CATALOG_ID, TbId: pkgcatalog.MO_TABLES_ID},
	}, true)
	require.NoError(t, err)
	require.Equal(t, 1, len(resp.Commands)) // insert
	require.Equal(t, api.Entry_Insert, resp.Commands[0].EntryType)
	require.Equal(t, len(catalog.SystemTableSchema.ColDefs)+fixedColCnt, len(resp.Commands[0].Bat.Vecs))
	check_same_rows(resp.Commands[0].Bat, 2)                                 // 2 tables
	relname, err := vector.ProtoVectorToVector(resp.Commands[0].Bat.Vecs[3]) // relname column
	require.NoError(t, err)
	require.Equal(t, schema.Name, relname.UnsafeGetStringAt(0))
	require.Equal(t, schema.Name, relname.UnsafeGetStringAt(1))
	close()

	// get columns catalog change
	resp, close, err = logtail.HandleSyncLogTailReq(ctx, new(dummyCpkGetter), tae.LogtailMgr, tae.Catalog, api.SyncLogTailReq{
		CnHave: tots(minTs),
		CnWant: tots(catalogDropTs),
		Table:  &api.TableID{DbId: pkgcatalog.MO_CATALOG_ID, TbId: pkgcatalog.MO_COLUMNS_ID},
	}, true)
	require.NoError(t, err)
	require.Equal(t, 1, len(resp.Commands)) // insert
	require.Equal(t, api.Entry_Insert, resp.Commands[0].EntryType)
	require.Equal(t, len(catalog.SystemColumnSchema.ColDefs)+fixedColCnt, len(resp.Commands[0].Bat.Vecs))
	// sysColumnsCount := len(catalog.SystemDBSchema.ColDefs) + len(catalog.SystemTableSchema.ColDefs) + len(catalog.SystemColumnSchema.ColDefs)
	check_same_rows(resp.Commands[0].Bat, len(schema.ColDefs)*2) // column count of 2 tables
	close()

	// get user table change
	resp, close, err = logtail.HandleSyncLogTailReq(ctx, new(dummyCpkGetter), tae.LogtailMgr, tae.Catalog, api.SyncLogTailReq{
		CnHave: tots(firstWriteTs.Next()), // skip the first write deliberately,
		CnWant: tots(lastWriteTs),
		Table:  &api.TableID{DbId: dbID, TbId: tableID},
	}, true)
	require.NoError(t, err)
	require.Equal(t, 2, len(resp.Commands)) // 2 insert data and delete data

	// blk meta change
	// blkMetaEntry := resp.Commands[0]
	// require.Equal(t, api.Entry_Insert, blkMetaEntry.EntryType)
	// require.Equal(t, len(logtail.BlkMetaSchema.ColDefs)+fixedColCnt, len(blkMetaEntry.Bat.Vecs))
	// check_same_rows(blkMetaEntry.Bat, 9) // 9 blocks, because the first write is excluded.

	// check data change
	insDataEntry := resp.Commands[0]
	require.Equal(t, api.Entry_Insert, insDataEntry.EntryType)
	require.Equal(t, len(schema.ColDefs)+1, len(insDataEntry.Bat.Vecs)) // 5 columns, rowid + commit ts + 2 visibile
	check_same_rows(insDataEntry.Bat, 99)                               // 99 rows, because the first write is excluded.
	// test first user col, this is probably fragile, it depends on the details of MockSchema
	// if something changes, delete this is okay.
	firstCol, err := vector.ProtoVectorToVector(insDataEntry.Bat.Vecs[2]) // mock_0 column, int8 type
	require.Equal(t, types.T_int8, firstCol.GetType().Oid)
	require.NoError(t, err)

	delDataEntry := resp.Commands[1]
	require.Equal(t, api.Entry_Delete, delDataEntry.EntryType)
	require.Equal(t, fixedColCnt+1, len(delDataEntry.Bat.Vecs)) // 3 columns, rowid + commit_ts + aborted
	check_same_rows(delDataEntry.Bat, 10)

	// check delete rowids are exactly what we want
	rowids, err := vector.ProtoVectorToVector(delDataEntry.Bat.Vecs[0])
	require.NoError(t, err)
	require.Equal(t, types.T_Rowid, rowids.GetType().Oid)
	rowidMap := make(map[types.Rowid]int)
	for _, id := range deleteRowIDs {
		rowidMap[id] = 1
	}
	for i := int64(0); i < 10; i++ {
		id := vector.MustFixedCol[types.Rowid](rowids)[i]
		rowidMap[id] = rowidMap[id] + 1
	}
	require.Equal(t, 10, len(rowidMap))
	for _, v := range rowidMap {
		require.Equal(t, 2, v)
	}
	close()
}

// txn1: create relation and append, half blk
// txn2: compact
// txn3: append, shouldn't get rw
func TestGetLastAppender(t *testing.T) {
	defer testutils.AfterTest(t)()
	ctx := context.Background()

	opts := config.WithLongScanAndCKPOpts(nil)
	tae := testutil.NewTestEngine(ctx, ModuleName, t, opts)
	defer tae.Close()
	schema := catalog.MockSchemaAll(1, -1)
	schema.BlockMaxRows = 10
	schema.ObjectMaxBlocks = 2
	tae.BindSchema(schema)
	bat := catalog.MockBatch(schema, 14)
	bats := bat.Split(2)

	tae.CreateRelAndAppend(bats[0], true)
	t.Log(tae.Catalog.SimplePPString(3))

	tae.CompactBlocks(false)
	t.Log(tae.Catalog.SimplePPString(3))

	tae.Restart(ctx)

	txn, rel := tae.GetRelation()
	rel.Append(context.Background(), bats[1])
	require.NoError(t, txn.Commit(context.Background()))
}

// txn1[s1,p1,e1] append1
// txn2[s2,p2,e2] append2
// txn3[s3,p3,e3] append3
// collect [0,p1] [0,p2] [p1+1,p2] [p1+1,p3]
// check data, row count, commit ts
// TODO 1. in2pc committs!=preparets; 2. abort
func TestCollectInsert(t *testing.T) {
	defer testutils.AfterTest(t)()
	ctx := context.Background()

	opts := config.WithLongScanAndCKPOpts(nil)
	tae := testutil.NewTestEngine(ctx, ModuleName, t, opts)
	defer tae.Close()
	schema := catalog.MockSchemaAll(1, -1)
	schema.BlockMaxRows = 20
	tae.BindSchema(schema)
	bat := catalog.MockBatch(schema, 12)
	bats := bat.Split(4)

	tae.CreateRelAndAppend(bats[0], true)

	txn1, rel := tae.GetRelation()
	assert.NoError(t, rel.Append(context.Background(), bats[1]))
	assert.NoError(t, txn1.Commit(context.Background()))

	p1 := txn1.GetPrepareTS()
	t.Logf("p1= %v", p1.ToString())

	txn2, rel := tae.GetRelation()
	assert.NoError(t, rel.Append(context.Background(), bats[2]))
	assert.NoError(t, txn2.Commit(context.Background()))

	p2 := txn2.GetPrepareTS()
	t.Logf("p2= %v", p2.ToString())

	txn3, rel := tae.GetRelation()
	assert.NoError(t, rel.Append(context.Background(), bats[3]))
	assert.NoError(t, txn3.Commit(context.Background()))

	p3 := txn3.GetPrepareTS()
	t.Logf("p3= %v", p3.ToString())

	_, rel = tae.GetRelation()
	blkdata := testutil.GetOneObject(rel).GetMeta().(*catalog.ObjectEntry).GetObjectData()

	batch, err := blkdata.CollectAppendInRange(types.TS{}, p1, true, common.DefaultAllocator)
	assert.NoError(t, err)
	t.Log((batch.Attrs))
	for _, vec := range batch.Vecs {
		t.Log(vec)
		assert.Equal(t, 6, vec.Length())
	}
	batch, err = blkdata.CollectAppendInRange(types.TS{}, p2, true, common.DefaultAllocator)
	assert.NoError(t, err)
	t.Log((batch.Attrs))
	for _, vec := range batch.Vecs {
		t.Log(vec)
		assert.Equal(t, 9, vec.Length())
	}
	batch, err = blkdata.CollectAppendInRange(p1.Next(), p2, true, common.DefaultAllocator)
	assert.NoError(t, err)
	t.Log((batch.Attrs))
	for _, vec := range batch.Vecs {
		t.Log(vec)
		assert.Equal(t, 3, vec.Length())
	}
	batch, err = blkdata.CollectAppendInRange(p1.Next(), p3, true, common.DefaultAllocator)
	assert.NoError(t, err)
	t.Log((batch.Attrs))
	for _, vec := range batch.Vecs {
		t.Log(vec)
		assert.Equal(t, 6, vec.Length())
	}
}

// txn0 append
// txn1[s1,p1,e1] delete
// txn1[s2,p2,e2] delete
// txn1[s3,p3,e3] delete
// collect [0,p1] [0,p2] [p1+1,p2] [p1+1,p3]
func TestCollectDelete(t *testing.T) {
	defer testutils.AfterTest(t)()
	ctx := context.Background()

	opts := config.WithLongScanAndCKPOpts(nil)
	tae := testutil.NewTestEngine(ctx, ModuleName, t, opts)
	defer tae.Close()
	schema := catalog.MockSchemaAll(2, 1)
	schema.BlockMaxRows = 20
	tae.BindSchema(schema)
	bat := catalog.MockBatch(schema, 12)

	tae.CreateRelAndAppend(bat, true)

	_, rel := tae.GetRelation()
	blkID := testutil.GetOneObject(rel).GetMeta().(*catalog.ObjectEntry).AsCommonID()

	txn1, rel := tae.GetRelation()
	assert.NoError(t, rel.RangeDelete(blkID, 0, 0, handle.DT_Normal))
	assert.NoError(t, txn1.Commit(context.Background()))
	p1 := txn1.GetPrepareTS()
	t.Logf("p1= %v", p1.ToString())

	txn2, rel := tae.GetRelation()
	assert.NoError(t, rel.RangeDelete(blkID, 1, 3, handle.DT_Normal))
	assert.NoError(t, txn2.Commit(context.Background()))
	p2 := txn2.GetPrepareTS()
	t.Logf("p2= %v", p2.ToString())

	txn3, rel := tae.GetRelation()
	assert.NoError(t, rel.RangeDelete(blkID, 4, 5, handle.DT_Normal))
	assert.NoError(t, txn3.Commit(context.Background()))
	p3 := txn3.GetPrepareTS()
	t.Logf("p3= %v", p3.ToString())

	txn, rel := tae.GetRelation()
	blkhandle := testutil.GetOneObject(rel)
	blkdata := blkhandle.GetMeta().(*catalog.ObjectEntry).GetObjectData()

	batch, _, err := blkdata.CollectDeleteInRange(context.Background(), types.TS{}, p1, true, common.DefaultAllocator)
	assert.NoError(t, err)
	t.Logf(logtail.BatchToString("", batch, false))
	for i, vec := range batch.Vecs {
		t.Logf(batch.Attrs[i])
		assert.Equal(t, 1, vec.Length())
	}
	view, err := blkdata.CollectChangesInRange(context.Background(), 0, types.TS{}, p1, common.DefaultAllocator)
	assert.NoError(t, err)
	t.Logf(view.Deletes.String())
	assert.Equal(t, 1, view.Deletes.GetCardinality())

	batch, _, err = blkdata.CollectDeleteInRange(context.Background(), types.TS{}, p2, true, common.DefaultAllocator)
	assert.NoError(t, err)
	t.Logf(logtail.BatchToString("", batch, false))
	for i, vec := range batch.Vecs {
		t.Logf(batch.Attrs[i])
		assert.Equal(t, 4, vec.Length())
	}
	view, err = blkdata.CollectChangesInRange(context.Background(), 0, types.TS{}, p2, common.DefaultAllocator)
	assert.NoError(t, err)
	t.Logf(view.Deletes.String())
	assert.Equal(t, 4, view.Deletes.GetCardinality())

	batch, _, err = blkdata.CollectDeleteInRange(context.Background(), p1.Next(), p2, true, common.DefaultAllocator)
	assert.NoError(t, err)
	t.Logf(logtail.BatchToString("", batch, false))
	for i, vec := range batch.Vecs {
		t.Logf(batch.Attrs[i])
		assert.Equal(t, 3, vec.Length())
	}
	view, err = blkdata.CollectChangesInRange(context.Background(), 0, p1.Next(), p2, common.DefaultAllocator)
	assert.NoError(t, err)
	t.Logf(view.Deletes.String())
	assert.Equal(t, 3, view.Deletes.GetCardinality())

	batch, _, err = blkdata.CollectDeleteInRange(context.Background(), p1.Next(), p3, true, common.DefaultAllocator)
	assert.NoError(t, err)
	t.Logf(logtail.BatchToString("", batch, false))
	for i, vec := range batch.Vecs {
		t.Logf(batch.Attrs[i])
		assert.Equal(t, 5, vec.Length())
	}
	view, err = blkdata.CollectChangesInRange(context.Background(), 0, p1.Next(), p3, common.DefaultAllocator)
	assert.NoError(t, err)
	t.Logf(view.Deletes.String())
	assert.Equal(t, 5, view.Deletes.GetCardinality())

	blk1Name := objectio.BuildObjectNameWithObjectID(objectio.NewObjectid())
	writer, err := blockio.NewBlockWriterNew(tae.Runtime.Fs.Service, blk1Name, 0, nil)
	assert.NoError(t, err)
	writer.SetPrimaryKey(3)
	writer.WriteTombstoneBatch(containers.ToCNBatch(batch))
	blocks, _, err := writer.Sync(context.TODO())
	assert.NoError(t, err)
	assert.Equal(t, 1, len(blocks))

	deltaLoc := blockio.EncodeLocation(
		writer.GetName(),
		blocks[0].GetExtent(),
		uint32(batch.Length()),
		blocks[0].GetID(),
	)

	err = blkhandle.UpdateDeltaLoc(0, deltaLoc)
	assert.NoError(t, err)
	assert.NoError(t, txn.Commit(context.Background()))

	blkdata.GCInMemoryDeletesByTSForTest(p3)

	batch, _, err = blkdata.CollectDeleteInRange(context.Background(), p1.Next(), p3, true, common.DefaultAllocator)
	assert.NoError(t, err)
	t.Logf(logtail.BatchToString("", batch, false))
	for i, vec := range batch.Vecs {
		t.Logf(batch.Attrs[i])
		assert.Equal(t, 5, vec.Length())
	}
	view, err = blkdata.CollectChangesInRange(context.Background(), 0, p1.Next(), p3, common.DefaultAllocator)
	assert.NoError(t, err)
	t.Logf(view.Deletes.String())
	assert.Equal(t, 5, view.Deletes.GetCardinality())

}

func TestAppendnode(t *testing.T) {
	defer testutils.AfterTest(t)()
	ctx := context.Background()

	opts := config.WithLongScanAndCKPOpts(nil)
	tae := testutil.NewTestEngine(ctx, ModuleName, t, opts)
	defer tae.Close()
	schema := catalog.MockSchemaAll(1, 0)
	schema.BlockMaxRows = 10000
	schema.ObjectMaxBlocks = 2
	tae.BindSchema(schema)
	appendCnt := 20
	bat := catalog.MockBatch(schema, appendCnt)
	bats := bat.Split(appendCnt)

	tae.CreateRelAndAppend(bats[0], true)
	tae.CheckRowsByScan(1, false)

	var wg sync.WaitGroup
	pool, _ := ants.NewPool(5)
	defer pool.Release()
	worker := func(i int) func() {
		return func() {
			txn, rel := tae.GetRelation()
			row := testutil.GetColumnRowsByScan(t, rel, 0, true)
			err := tae.DoAppendWithTxn(bats[i], txn, true)
			assert.NoError(t, err)
			row2 := testutil.GetColumnRowsByScan(t, rel, 0, true)
			assert.Equal(t, row+1, row2)
			assert.NoError(t, txn.Commit(context.Background()))
			wg.Done()
		}
	}
	for i := 1; i < appendCnt; i++ {
		wg.Add(1)
		pool.Submit(worker(i))
	}
	wg.Wait()
	tae.CheckRowsByScan(appendCnt, true)

	tae.Restart(ctx)
	tae.CheckRowsByScan(appendCnt, true)
}

func TestTxnIdempotent(t *testing.T) {
	defer testutils.AfterTest(t)()
	ctx := context.Background()

	opts := config.WithLongScanAndCKPOpts(nil)
	tae := testutil.NewTestEngine(ctx, ModuleName, t, opts)
	defer tae.Close()

	schema := catalog.MockSchemaAll(1, 0)
	schema.BlockMaxRows = 10000
	schema.ObjectMaxBlocks = 2
	tae.BindSchema(schema)
	appendCnt := 20
	bat := catalog.MockBatch(schema, appendCnt)
	bats := bat.Split(appendCnt)

	var wg sync.WaitGroup

	tae.CreateRelAndAppend(bats[0], true)
	for i := 0; i < 10; i++ {
		txn, _ := tae.GetRelation()
		wg.Add(1)
		assert.NoError(t, txn.Rollback(context.Background()))
		go func() {
			defer wg.Done()
			assert.True(t, moerr.IsMoErrCode(txn.Commit(context.Background()), moerr.ErrTxnNotFound))
			// txn.Commit(context.Background())
		}()
		wg.Wait()
	}
}

// insert 200 rows and do quick compaction
// expect that there are some dirty tables at first and then zero dirty table found
func TestWatchDirty(t *testing.T) {
	defer testutils.AfterTest(t)()
	ctx := context.Background()

	opts := config.WithQuickScanAndCKPOpts(nil)
	tae := testutil.NewTestEngine(ctx, ModuleName, t, opts)
	defer tae.Close()
	logMgr := tae.LogtailMgr

	visitor := &catalog.LoopProcessor{}
	watcher := logtail.NewDirtyCollector(logMgr, opts.Clock, tae.Catalog, visitor)

	tbl, obj := watcher.DirtyCount()
	assert.Zero(t, obj)
	assert.Zero(t, tbl)

	schema := catalog.MockSchemaAll(1, 0)
	schema.BlockMaxRows = 50
	schema.ObjectMaxBlocks = 2
	tae.BindSchema(schema)
	appendCnt := 200
	bat := catalog.MockBatch(schema, appendCnt)
	bats := bat.Split(appendCnt)

	tae.CreateRelAndAppend(bats[0], true)
	tae.CheckRowsByScan(1, false)

	wg := &sync.WaitGroup{}
	pool, _ := ants.NewPool(3)
	defer pool.Release()
	worker := func(i int) func() {
		return func() {
			txn, _ := tae.GetRelation()
			err := tae.DoAppendWithTxn(bats[i], txn, true)
			assert.NoError(t, err)
			assert.NoError(t, txn.Commit(context.Background()))
			wg.Done()
		}
	}
	for i := 1; i < appendCnt; i++ {
		wg.Add(1)
		pool.Submit(worker(i))
	}
	wg.Wait()

	timer := time.After(20 * time.Second)
	for {
		select {
		case <-timer:
			t.Errorf("timeout to wait zero")
			return
		default:
			watcher.Run(0)
			time.Sleep(5 * time.Millisecond)
			_, objCnt := watcher.DirtyCount()
			// find block zero
			if objCnt == 0 {
				return
			}
		}
	}
}

func TestDirtyWatchRace(t *testing.T) {
	defer testutils.AfterTest(t)()
	ctx := context.Background()

	opts := config.WithQuickScanAndCKPOpts(nil)
	tae := testutil.NewTestEngine(ctx, ModuleName, t, opts)
	defer tae.Close()

	schema := catalog.MockSchemaAll(2, -1)
	schema.Name = "test"
	schema.BlockMaxRows = 5
	schema.ObjectMaxBlocks = 5
	tae.BindSchema(schema)

	tae.CreateRelAndAppend(catalog.MockBatch(schema, 1), true)

	visitor := &catalog.LoopProcessor{}
	watcher := logtail.NewDirtyCollector(tae.LogtailMgr, opts.Clock, tae.Catalog, visitor)

	wg := &sync.WaitGroup{}

	addRow := func() {
		txn, _ := tae.StartTxn(nil)
		db, _ := txn.GetDatabase("db")
		tbl, _ := db.GetRelationByName("test")
		tbl.Append(context.Background(), catalog.MockBatch(schema, 1))
		assert.NoError(t, txn.Commit(context.Background()))
		wg.Done()
	}

	pool, _ := ants.NewPool(5)
	defer pool.Release()

	for i := 0; i < 50; i++ {
		wg.Add(1)
		pool.Submit(addRow)
	}

	// test race
	for i := 0; i < 3; i++ {
		wg.Add(1)
		go func(i int) {
			for j := 0; j < 300; j++ {
				time.Sleep(5 * time.Millisecond)
				watcher.Run(0)
				// tbl, obj, blk := watcher.DirtyCount()
				// t.Logf("t%d: tbl %d, obj %d, blk %d", i, tbl, obj, blk)
				_, _ = watcher.DirtyCount()
			}
			wg.Done()
		}(i)
	}

	wg.Wait()
}

func TestBlockRead(t *testing.T) {
	defer testutils.AfterTest(t)()
	ctx := context.Background()

	opts := config.WithLongScanAndCKPOpts(nil)
	tae := testutil.NewTestEngine(ctx, ModuleName, t, opts)
	tsAlloc := types.NewTsAlloctor(opts.Clock)
	defer tae.Close()
	schema := catalog.MockSchemaAll(2, 1)
	schema.BlockMaxRows = 20
	schema.ObjectMaxBlocks = 2
	tae.BindSchema(schema)
	bat := catalog.MockBatch(schema, 40)

	tae.CreateRelAndAppend(bat, true)

	_, rel := tae.GetRelation()
	blkEntry := testutil.GetOneObject(rel).GetMeta().(*catalog.ObjectEntry)
	blkID := blkEntry.AsCommonID()

	beforeDel := tsAlloc.Alloc()
	txn1, rel := tae.GetRelation()
	assert.NoError(t, rel.RangeDelete(blkID, 0, 0, handle.DT_Normal))
	assert.NoError(t, txn1.Commit(context.Background()))

	afterFirstDel := tsAlloc.Alloc()
	txn2, rel := tae.GetRelation()
	assert.NoError(t, rel.RangeDelete(blkID, 1, 3, handle.DT_Normal))
	assert.NoError(t, txn2.Commit(context.Background()))

	afterSecondDel := tsAlloc.Alloc()

	tae.CompactBlocks(false)

	objStats := blkEntry.GetLatestNode().ObjectMVCCNode
	deltaloc := rel.GetMeta().(*catalog.TableEntry).TryGetTombstone(*blkEntry.ID()).GetLatestDeltaloc(0)
	assert.False(t, objStats.IsEmpty())
	assert.NotEmpty(t, deltaloc)

	bid, sid := blkEntry.ID(), blkEntry.ID()

	info := &objectio.BlockInfo{
		BlockID:    *objectio.NewBlockidWithObjectID(bid, 0),
		SegmentID:  *sid.Segment(),
		EntryState: true,
	}
	metaloc := objStats.ObjectLocation()
	metaloc.SetRows(schema.BlockMaxRows)
	info.SetMetaLocation(metaloc)
	info.SetDeltaLocation(deltaloc)

	columns := make([]string, 0)
	colIdxs := make([]uint16, 0)
	colTyps := make([]types.Type, 0)
	defs := schema.ColDefs[:]
	rand.Shuffle(len(defs), func(i, j int) { defs[i], defs[j] = defs[j], defs[i] })
	for _, col := range defs {
		columns = append(columns, col.Name)
		colIdxs = append(colIdxs, uint16(col.Idx))
		colTyps = append(colTyps, col.Type)
	}
	t.Log("read columns: ", columns)
	fs := tae.DB.Runtime.Fs.Service
	pool, err := mpool.NewMPool("test", 0, mpool.NoFixed)
	assert.NoError(t, err)
	infos := make([][]*objectio.BlockInfo, 0)
	infos = append(infos, []*objectio.BlockInfo{info})
	err = blockio.BlockPrefetch(colIdxs, fs, infos, false)
	assert.NoError(t, err)
	b1, err := blockio.BlockReadInner(
		context.Background(), info, nil, colIdxs, colTyps,
		beforeDel, nil, fs, pool, nil, fileservice.Policy(0),
	)
	assert.NoError(t, err)
	assert.Equal(t, len(columns), len(b1.Vecs))
	assert.Equal(t, 20, b1.Vecs[0].Length())

	b2, err := blockio.BlockReadInner(
		context.Background(), info, nil, colIdxs, colTyps,
		afterFirstDel, nil, fs, pool, nil, fileservice.Policy(0),
	)
	assert.NoError(t, err)
	assert.Equal(t, 19, b2.Vecs[0].Length())
	b3, err := blockio.BlockReadInner(
		context.Background(), info, nil, colIdxs, colTyps,
		afterSecondDel, nil, fs, pool, nil, fileservice.Policy(0),
	)
	assert.NoError(t, err)
	assert.Equal(t, len(columns), len(b2.Vecs))
	assert.Equal(t, 16, b3.Vecs[0].Length())

	// read rowid column only
	b4, err := blockio.BlockReadInner(
		context.Background(), info,
		nil,
		[]uint16{2},
		[]types.Type{types.T_Rowid.ToType()},
		afterSecondDel, nil, fs, pool, nil, fileservice.Policy(0),
	)
	assert.NoError(t, err)
	assert.Equal(t, 1, len(b4.Vecs))
	assert.Equal(t, 16, b4.Vecs[0].Length())

	// read rowid column only
	info.EntryState = false
	b5, err := blockio.BlockReadInner(
		context.Background(), info,
		nil, []uint16{2},
		[]types.Type{types.T_Rowid.ToType()},
		afterSecondDel, nil, fs, pool, nil, fileservice.Policy(0),
	)
	assert.NoError(t, err)
	assert.Equal(t, 1, len(b5.Vecs))
	assert.Equal(t, 16, b5.Vecs[0].Length())
}

func TestCompactDeltaBlk(t *testing.T) {
	defer testutils.AfterTest(t)()
	testutils.EnsureNoLeak(t)
	ctx := context.Background()

	opts := config.WithLongScanAndCKPOpts(nil)
	tae := testutil.NewTestEngine(ctx, ModuleName, t, opts)
	defer tae.Close()
	schema := catalog.MockSchemaAll(3, 1)
	schema.BlockMaxRows = 6
	schema.ObjectMaxBlocks = 2
	tae.BindSchema(schema)
	bat := catalog.MockBatch(schema, 5)

	tae.CreateRelAndAppend(bat, true)

	{
		v := testutil.GetSingleSortKeyValue(bat, schema, 1)
		filter := handle.NewEQFilter(v)
		txn2, rel := tae.GetRelation()
		testutil.CheckAllColRowsByScan(t, rel, 5, true)
		_ = rel.DeleteByFilter(context.Background(), filter)
		assert.Nil(t, txn2.Commit(context.Background()))
	}

	_, rel := tae.GetRelation()
	testutil.CheckAllColRowsByScan(t, rel, 4, true)

	{
		txn, rel := tae.GetRelation()
		blk := testutil.GetOneObject(rel)
		meta := blk.GetMeta().(*catalog.ObjectEntry)
		task, err := jobs.NewFlushTableTailTask(nil, txn, []*catalog.ObjectEntry{meta}, tae.DB.Runtime, txn.GetStartTS())
		assert.NoError(t, err)
		err = task.OnExec(context.Background())
		assert.NoError(t, err)
		assert.False(t, meta.GetLatestNode().ObjectMVCCNode.IsEmpty())
		assert.False(t, rel.GetMeta().(*catalog.TableEntry).TryGetTombstone(*meta.ID()).GetLatestDeltaloc(0).IsEmpty())
		created := task.GetCreatedObjects().GetMeta().(*catalog.ObjectEntry)
		assert.False(t, created.GetLatestNode().ObjectMVCCNode.IsEmpty())
		assert.Nil(t, rel.GetMeta().(*catalog.TableEntry).TryGetTombstone(*created.ID()))
		err = txn.Commit(context.Background())
		assert.Nil(t, err)
		err = meta.GetTable().RemoveEntry(meta)
		assert.Nil(t, err)
	}
	{
		v := testutil.GetSingleSortKeyValue(bat, schema, 2)
		filter := handle.NewEQFilter(v)
		txn2, rel := tae.GetRelation()
		testutil.CheckAllColRowsByScan(t, rel, 4, true)
		_ = rel.DeleteByFilter(context.Background(), filter)
		assert.Nil(t, txn2.Commit(context.Background()))
	}
	{
		txn, rel := tae.GetRelation()
		blk := testutil.GetOneObject(rel)
		meta := blk.GetMeta().(*catalog.ObjectEntry)
		assert.False(t, meta.IsAppendable())
		task2, err := jobs.NewFlushTableTailTask(nil, txn, []*catalog.ObjectEntry{meta}, tae.DB.Runtime, txn.GetStartTS())
		assert.NoError(t, err)
		err = task2.OnExec(context.Background())
		assert.NoError(t, err)
		assert.Nil(t, txn.Commit(context.Background()))
		t.Log(tae.Catalog.SimplePPString(3))

		txn, rel = tae.GetRelation()
		task, err := jobs.NewMergeObjectsTask(nil, txn, []*catalog.ObjectEntry{meta}, tae.DB.Runtime, 0)
		assert.NoError(t, err)
		err = task.OnExec(context.Background())
		assert.NoError(t, err)
		t.Log(tae.Catalog.SimplePPString(3))
		assert.True(t, !meta.ObjectMVCCNode.IsEmpty())
		assert.True(t, !rel.GetMeta().(*catalog.TableEntry).TryGetTombstone(*meta.ID()).GetLatestDeltaloc(0).IsEmpty())
		created := task.GetCreatedObjects()[0]
		assert.False(t, created.GetLatestNode().ObjectMVCCNode.IsEmpty())
		assert.Nil(t, rel.GetMeta().(*catalog.TableEntry).TryGetTombstone(*created.ID()))
		err = txn.Commit(context.Background())
		assert.Nil(t, err)
	}

	_, rel = tae.GetRelation()
	testutil.CheckAllColRowsByScan(t, rel, 3, true)

	tae.Restart(ctx)
	_, rel = tae.GetRelation()
	testutil.CheckAllColRowsByScan(t, rel, 3, true)
}

func TestFlushTable(t *testing.T) {
	defer testutils.AfterTest(t)()
	ctx := context.Background()

	opts := config.WithLongScanAndCKPOpts(nil)
	tae := testutil.NewTestEngine(ctx, ModuleName, t, opts)
	defer tae.Close()

	tae.BGCheckpointRunner.DebugUpdateOptions(
		checkpoint.WithForceFlushCheckInterval(time.Millisecond * 5))

	schema := catalog.MockSchemaAll(3, 1)
	schema.BlockMaxRows = 10
	schema.ObjectMaxBlocks = 2
	tae.BindSchema(schema)
	bat := catalog.MockBatch(schema, 21)
	defer bat.Close()

	tae.CreateRelAndAppend(bat, true)

	_, rel := tae.GetRelation()
	db, err := rel.GetDB()
	assert.Nil(t, err)
	table, err := db.GetRelationByName(schema.Name)
	assert.Nil(t, err)
	err = tae.FlushTable(
		context.Background(),
		0,
		db.GetID(),
		table.ID(),
		types.BuildTS(time.Now().UTC().UnixNano(), 0))
	assert.NoError(t, err)
	t.Log(tae.Catalog.SimplePPString(common.PPL1))

	txn, rel := tae.GetRelation()
	it := rel.MakeObjectIt()
	for it.Next() {
		blk := it.GetObject().GetMeta().(*catalog.ObjectEntry)
		assert.True(t, blk.HasPersistedData())
	}
	it.Close()
	assert.NoError(t, txn.Commit(context.Background()))
}

func TestReadCheckpoint(t *testing.T) {
	defer testutils.AfterTest(t)()
	ctx := context.Background()

	opts := config.WithQuickScanAndCKPOpts(nil)
	tae := testutil.NewTestEngine(ctx, ModuleName, t, opts)
	defer tae.Close()

	schema := catalog.MockSchemaAll(3, 1)
	schema.BlockMaxRows = 10
	schema.ObjectMaxBlocks = 2
	tae.BindSchema(schema)
	bat := catalog.MockBatch(schema, 21)
	defer bat.Close()

	tae.CreateRelAndAppend(bat, true)
	now := time.Now()
	testutils.WaitExpect(10000, func() bool {
		return tae.Runtime.Scheduler.GetPenddingLSNCnt() == 0
	})
	t.Log(time.Since(now))
	t.Logf("Checkpointed: %d", tae.Runtime.Scheduler.GetCheckpointedLSN())
	t.Logf("GetPenddingLSNCnt: %d", tae.Runtime.Scheduler.GetPenddingLSNCnt())
	assert.Equal(t, uint64(0), tae.Runtime.Scheduler.GetPenddingLSNCnt())
	tids := []uint64{
		pkgcatalog.MO_DATABASE_ID,
		pkgcatalog.MO_TABLES_ID,
		pkgcatalog.MO_COLUMNS_ID,
		1000,
	}

	now = time.Now()
	testutils.WaitExpect(10000, func() bool {
		return tae.Runtime.Scheduler.GetPenddingLSNCnt() == 0
	})
	t.Log(time.Since(now))
	assert.Equal(t, uint64(0), tae.Runtime.Scheduler.GetPenddingLSNCnt())

	now = time.Now()
	testutils.WaitExpect(10000, func() bool {
		return tae.BGCheckpointRunner.GetPenddingIncrementalCount() == 0
	})
	t.Log(time.Since(now))
	assert.Equal(t, 0, tae.BGCheckpointRunner.GetPenddingIncrementalCount())

	gcTS := types.BuildTS(time.Now().UTC().UnixNano(), 0)
	err := tae.BGCheckpointRunner.GCByTS(context.Background(), gcTS)
	assert.NoError(t, err)
	now = time.Now()
	assert.Equal(t, uint64(0), tae.Wal.GetPenddingCnt())
	testutils.WaitExpect(10000, func() bool {
		tae.BGCheckpointRunner.ExistPendingEntryToGC()
		return !tae.BGCheckpointRunner.ExistPendingEntryToGC()
	})
	t.Log(time.Since(now))
	assert.False(t, tae.BGCheckpointRunner.ExistPendingEntryToGC())
	entries := tae.BGCheckpointRunner.GetAllGlobalCheckpoints()
	for _, entry := range entries {
		t.Log(entry.String())
	}
	for _, entry := range entries {
		for _, tid := range tids {
			ins, del, _, _, err := entry.GetByTableID(context.Background(), tae.Runtime.Fs, tid)
			assert.NoError(t, err)
			t.Logf("table %d", tid)
			if ins != nil {
				logutil.Infof("ins is %v", ins.Vecs[0].String())
				t.Log(common.ApiBatchToString(ins, 3))
			}
			if del != nil {
				t.Log(common.ApiBatchToString(del, 3))
			}
		}
	}
	tae.Restart(ctx)
	entries = tae.BGCheckpointRunner.GetAllGlobalCheckpoints()
	entry := entries[len(entries)-1]
	for _, tid := range tids {
		ins, del, _, _, err := entry.GetByTableID(context.Background(), tae.Runtime.Fs, tid)
		assert.NoError(t, err)
		t.Logf("table %d", tid)
		if ins != nil {
			t.Log(common.ApiBatchToString(ins, 3))
		}
		if del != nil {
			t.Log(common.ApiBatchToString(del, 3))
		}
	}
}

func TestDelete4(t *testing.T) {
	t.Skip(any("This case crashes occasionally, is being fixed, skip it for now"))
	defer testutils.AfterTest(t)()
	ctx := context.Background()

	opts := config.WithQuickScanAndCKPOpts(nil)
	tae := testutil.NewTestEngine(ctx, ModuleName, t, opts)
	defer tae.Close()
	schema := catalog.NewEmptySchema("xx")
	schema.AppendPKCol("name", types.T_varchar.ToType(), 0)
	schema.AppendCol("offset", types.T_uint32.ToType())
	schema.Finalize(false)
	schema.BlockMaxRows = 50
	schema.ObjectMaxBlocks = 5
	tae.BindSchema(schema)
	bat := catalog.MockBatch(schema, 1)
	bat.Vecs[1].Update(0, uint32(0), false)
	defer bat.Close()
	tae.CreateRelAndAppend(bat, true)

	filter := handle.NewEQFilter(bat.Vecs[0].Get(0))
	var wg sync.WaitGroup
	var count atomic.Uint32

	run := func() {
		defer wg.Done()
		time.Sleep(time.Duration(rand.Intn(20)+1) * time.Millisecond)
		cloneBat := bat.CloneWindow(0, 1)
		defer cloneBat.Close()
		txn, rel := tae.GetRelation()
		id, offset, err := rel.GetByFilter(context.Background(), filter)
		if err != nil {
			txn.Rollback(context.Background())
			return
		}
		v, _, err := rel.GetValue(id, offset, 1)
		if err != nil {
			txn.Rollback(context.Background())
			return
		}
		oldV := v.(uint32)
		newV := oldV + 1
		if err := rel.RangeDelete(id, offset, offset, handle.DT_Normal); err != nil {
			txn.Rollback(context.Background())
			return
		}
		cloneBat.Vecs[1].Update(0, newV, false)
		if err := rel.Append(context.Background(), cloneBat); err != nil {
			txn.Rollback(context.Background())
			return
		}
		if err := txn.Commit(context.Background()); err == nil {
			ok := count.CompareAndSwap(oldV, newV)
			for !ok {
				ok = count.CompareAndSwap(oldV, newV)
			}
			t.Logf("RangeDelete block-%d, offset-%d, old %d newV %d, %s", id.BlockID, offset, oldV, newV, txn.GetCommitTS().ToString())
		}
	}

	p, _ := ants.NewPool(20)
	defer p.Release()
	for i := 0; i < 100; i++ {
		wg.Add(1)
		_ = p.Submit(run)
	}
	wg.Wait()

	t.Logf("count=%v", count.Load())

	getValueFn := func() {
		txn, rel := tae.GetRelation()
		v, _, err := rel.GetValueByFilter(context.Background(), filter, 1)
		assert.NoError(t, err)
		assert.Equal(t, int(count.Load()), int(v.(uint32)))
		assert.NoError(t, txn.Commit(context.Background()))
		t.Logf("GetV=%v, %s", v, txn.GetStartTS().ToString())
	}
	scanFn := func() {
		txn, rel := tae.GetRelation()
		it := rel.MakeObjectIt()
		for it.Next() {
			blk := it.GetObject()
			for j := 0; j < blk.BlkCnt(); j++ {
				view, err := blk.GetColumnDataById(context.Background(), uint16(j), 0, common.DefaultAllocator)
				assert.NoError(t, err)
				defer view.Close()
				view.Compact()
				if view.Length() != 0 {
					t.Logf("block-%d, data=%s", j, logtail.ToStringTemplate(view.Vecs[0], -1))
				}
			}
		}
		it.Close()
		txn.Commit(context.Background())
	}

	for i := 0; i < 20; i++ {
		getValueFn()
		scanFn()

		tae.Restart(ctx)

		getValueFn()
		scanFn()
		for j := 0; j < 100; j++ {
			wg.Add(1)
			p.Submit(run)
		}
		wg.Wait()
	}
	t.Log(tae.Catalog.SimplePPString(common.PPL3))
}

// append, delete, apppend, get start ts, compact, get active row
func TestGetActiveRow(t *testing.T) {
	ctx := context.Background()

	opts := config.WithLongScanAndCKPOpts(nil)
	tae := testutil.NewTestEngine(ctx, ModuleName, t, opts)
	defer tae.Close()

	schema := catalog.MockSchemaAll(3, 1)
	schema.BlockMaxRows = 10
	schema.ObjectMaxBlocks = 2
	tae.BindSchema(schema)
	bat := catalog.MockBatch(schema, 1)
	defer bat.Close()

	tae.CreateRelAndAppend(bat, true)

	txn, rel := tae.GetRelation()
	v := testutil.GetSingleSortKeyValue(bat, schema, 0)
	filter := handle.NewEQFilter(v)
	id, row, err := rel.GetByFilter(context.Background(), filter)
	assert.NoError(t, err)
	err = rel.RangeDelete(id, row, row, handle.DT_Normal)
	assert.NoError(t, err)
	assert.NoError(t, txn.Commit(context.Background()))

	txn, rel = tae.GetRelation()
	assert.NoError(t, rel.Append(context.Background(), bat))
	assert.NoError(t, txn.Commit(context.Background()))

	_, rel = tae.GetRelation()
	{
		txn2, rel2 := tae.GetRelation()
		blk := testutil.GetOneObject(rel2).GetMeta().(*catalog.ObjectEntry)
		task, err := jobs.NewFlushTableTailTask(nil, txn2, []*catalog.ObjectEntry{blk}, tae.Runtime, txn2.GetStartTS())
		assert.NoError(t, err)
		err = task.OnExec(context.Background())
		assert.NoError(t, err)
		assert.NoError(t, txn2.Commit(context.Background()))
	}
	filter = handle.NewEQFilter(v)
	_, _, err = rel.GetByFilter(context.Background(), filter)
	assert.NoError(t, err)
}
func TestTransfer(t *testing.T) {
	ctx := context.Background()

	opts := config.WithLongScanAndCKPOpts(nil)
	tae := testutil.NewTestEngine(ctx, ModuleName, t, opts)
	defer tae.Close()
	schema := catalog.MockSchemaAll(5, 3)
	schema.BlockMaxRows = 100
	schema.ObjectMaxBlocks = 10
	tae.BindSchema(schema)

	bat := catalog.MockBatch(schema, 10)
	defer bat.Close()

	tae.CreateRelAndAppend(bat, true)

	filter := handle.NewEQFilter(bat.Vecs[3].Get(3))

	txn1, rel1 := tae.GetRelation()
	err := rel1.DeleteByFilter(context.Background(), filter)
	assert.NoError(t, err)

	meta := rel1.GetMeta().(*catalog.TableEntry)
	err = tae.FlushTable(context.Background(), 0, meta.GetDB().ID, meta.ID,
		types.BuildTS(time.Now().UTC().UnixNano(), 0))
	assert.NoError(t, err)

	err = txn1.Commit(context.Background())
	// assert.True(t, moerr.IsMoErrCode(err, moerr.ErrTxnRWConflict))
	assert.NoError(t, err)

	txn2, rel2 := tae.GetRelation()
	_, _, err = rel2.GetValueByFilter(context.Background(), filter, 3)
	t.Log(err)
	assert.True(t, moerr.IsMoErrCode(err, moerr.ErrNotFound))
	v, _, err := rel2.GetValueByFilter(context.Background(), handle.NewEQFilter(bat.Vecs[3].Get(4)), 2)
	expectV := bat.Vecs[2].Get(4)
	assert.Equal(t, expectV, v)
	assert.NoError(t, err)
	_ = txn2.Commit(context.Background())
}

func TestTransfer2(t *testing.T) {
	ctx := context.Background()

	opts := config.WithLongScanAndCKPOpts(nil)
	tae := testutil.NewTestEngine(ctx, ModuleName, t, opts)
	defer tae.Close()
	schema := catalog.MockSchemaAll(5, 3)
	schema.BlockMaxRows = 10
	schema.ObjectMaxBlocks = 10
	tae.BindSchema(schema)

	bat := catalog.MockBatch(schema, 200)
	defer bat.Close()

	tae.CreateRelAndAppend(bat, true)

	filter := handle.NewEQFilter(bat.Vecs[3].Get(3))

	txn1, rel1 := tae.GetRelation()
	err := rel1.DeleteByFilter(context.Background(), filter)
	assert.NoError(t, err)

	tae.CompactBlocks(false)
	tae.MergeBlocks(false)

	err = txn1.Commit(context.Background())
	// assert.True(t, moerr.IsMoErrCode(err, moerr.ErrTxnRWConflict))
	assert.NoError(t, err)

	txn2, rel2 := tae.GetRelation()
	_, _, err = rel2.GetValueByFilter(context.Background(), filter, 3)
	t.Log(err)
	assert.True(t, moerr.IsMoErrCode(err, moerr.ErrNotFound))
	v, _, err := rel2.GetValueByFilter(context.Background(), handle.NewEQFilter(bat.Vecs[3].Get(4)), 2)
	expectV := bat.Vecs[2].Get(4)
	assert.Equal(t, expectV, v)
	assert.NoError(t, err)
	_ = txn2.Commit(context.Background())
}

func TestMergeBlocks3(t *testing.T) {
	ctx := context.Background()

	opts := config.WithLongScanAndCKPOpts(nil)
	tae := testutil.NewTestEngine(ctx, ModuleName, t, opts)
	defer tae.Close()
	schema := catalog.MockSchemaAll(5, 3)
	schema.BlockMaxRows = 10
	schema.ObjectMaxBlocks = 5
	tae.BindSchema(schema)
	bat := catalog.MockBatch(schema, 100)
	defer bat.Close()
	tae.CreateRelAndAppend(bat, true)

	// flush to nblk
	{
		txn, rel := tae.GetRelation()
		blkMetas := testutil.GetAllBlockMetas(rel)
		task, err := jobs.NewFlushTableTailTask(tasks.WaitableCtx, txn, blkMetas, tae.DB.Runtime, types.MaxTs())
		require.NoError(t, err)
		require.NoError(t, task.OnExec(context.Background()))
		require.NoError(t, txn.Commit(context.Background()))
	}

	filter15 := handle.NewEQFilter(bat.Vecs[3].Get(15))
	filter19 := handle.NewEQFilter(bat.Vecs[3].Get(19))
	filter18 := handle.NewEQFilter(bat.Vecs[3].Get(18))
	filter17 := handle.NewEQFilter(bat.Vecs[3].Get(17))
	// delete all rows in first blk in obj1 and the 5th,9th rows in blk2
	{
		txn, rel := tae.GetRelation()
		obj1 := testutil.GetOneObject(rel).GetMeta().(*catalog.ObjectEntry)
		objHandle, err := rel.GetObject(obj1.ID())
		require.NoError(t, err)

		view, err := objHandle.GetColumnDataByName(context.Background(), 0, catalog.PhyAddrColumnName, common.DefaultAllocator)
		require.NoError(t, err)
		pkDef := schema.GetPrimaryKey()
		pkView, err := objHandle.GetColumnDataByName(context.Background(), 0, pkDef.Name, common.DefaultAllocator)
		require.NoError(t, err)
		err = rel.DeleteByPhyAddrKeys(view.Vecs[0], pkView.Vecs[0])
		require.NoError(t, err)

		require.NoError(t, rel.DeleteByFilter(context.Background(), filter15))
		require.NoError(t, rel.DeleteByFilter(context.Background(), filter19))
		require.NoError(t, txn.Commit(context.Background()))
	}

	// 1. merge first Object
	// 2. delete 7th row in blk2 during executing merge task
	// 3. delete 8th row in blk2 and commit that after merging, test transfer
	{
		del8txn, rel8 := tae.GetRelation()
		valrow8, null, err := rel8.GetValueByFilter(context.Background(), filter18, schema.GetColIdx(catalog.PhyAddrColumnName))
		require.NoError(t, err)
		require.False(t, null)

		del7txn, rel7 := tae.GetRelation()
		mergetxn, relm := tae.GetRelation()

		// merge first Object
		obj1 := testutil.GetOneObject(relm).GetMeta().(*catalog.ObjectEntry)
		require.NoError(t, err)

		objsToMerge := []*catalog.ObjectEntry{obj1}
		task, err := jobs.NewMergeObjectsTask(nil, mergetxn, objsToMerge, tae.Runtime, 0)
		require.NoError(t, err)
		require.NoError(t, task.OnExec(context.Background()))

		// delete del7 after starting merge txn
		require.NoError(t, rel7.DeleteByFilter(context.Background(), filter17))
		require.NoError(t, del7txn.Commit(context.Background()))

		// commit merge, and it will carry del7 to the new block
		require.NoError(t, mergetxn.Commit(context.Background()))

		// delete 8 row and it is expected to be transfered correctly
		rel8.DeleteByPhyAddrKey(valrow8)
		require.NoError(t, del8txn.Commit(context.Background()))
	}

	// consistency check
	{
		var err error
		txn, rel := tae.GetRelation()
		_, _, err = rel.GetValueByFilter(context.Background(), filter15, 3)
		assert.True(t, moerr.IsMoErrCode(err, moerr.ErrNotFound))
		_, _, err = rel.GetValueByFilter(context.Background(), filter17, 3)
		assert.True(t, moerr.IsMoErrCode(err, moerr.ErrNotFound))
		_, _, err = rel.GetValueByFilter(context.Background(), filter18, 3)
		assert.True(t, moerr.IsMoErrCode(err, moerr.ErrNotFound))
		_, _, err = rel.GetValueByFilter(context.Background(), filter19, 3)
		assert.True(t, moerr.IsMoErrCode(err, moerr.ErrNotFound))

		testutil.CheckAllColRowsByScan(t, rel, 86, true)
		require.NoError(t, txn.Commit(context.Background()))
	}
}

func TestTransfer3(t *testing.T) {
	defer testutils.AfterTest(t)()
	ctx := context.Background()

	opts := config.WithLongScanAndCKPOpts(nil)
	tae := testutil.NewTestEngine(ctx, ModuleName, t, opts)
	defer tae.Close()
	schema := catalog.MockSchemaAll(5, 3)
	schema.BlockMaxRows = 100
	schema.ObjectMaxBlocks = 10
	tae.BindSchema(schema)

	bat := catalog.MockBatch(schema, 10)
	defer bat.Close()

	tae.CreateRelAndAppend(bat, true)

	filter := handle.NewEQFilter(bat.Vecs[3].Get(3))

	txn1, rel1 := tae.GetRelation()

	var err error
	err = rel1.DeleteByFilter(context.Background(), filter)
	assert.NoError(t, err)

	meta := rel1.GetMeta().(*catalog.TableEntry)
	err = tae.FlushTable(context.Background(), 0, meta.GetDB().ID, meta.ID,
		types.BuildTS(time.Now().UTC().UnixNano(), 0))
	assert.NoError(t, err)

	err = rel1.Append(context.Background(), bat.Window(3, 1))
	assert.NoError(t, err)
	err = txn1.Commit(context.Background())
	assert.NoError(t, err)
}

func TestUpdate(t *testing.T) {
	t.Skip(any("This case crashes occasionally, is being fixed, skip it for now"))
	defer testutils.AfterTest(t)()
	ctx := context.Background()

	opts := config.WithQuickScanAndCKPOpts2(nil, 5)
	// opts := config.WithLongScanAndCKPOpts(nil)
	tae := testutil.NewTestEngine(ctx, ModuleName, t, opts)
	defer tae.Close()

	schema := catalog.MockSchemaAll(5, 3)
	schema.BlockMaxRows = 100
	schema.ObjectMaxBlocks = 4
	tae.BindSchema(schema)

	bat := catalog.MockBatch(schema, 1)
	defer bat.Close()
	bat.Vecs[2].Update(0, int32(0), false)

	tae.CreateRelAndAppend(bat, true)

	var wg sync.WaitGroup

	var expectV atomic.Int32
	expectV.Store(bat.Vecs[2].Get(0).(int32))
	filter := handle.NewEQFilter(bat.Vecs[3].Get(0))
	updateFn := func() {
		defer wg.Done()
		txn, rel := tae.GetRelation()
		id, offset, err := rel.GetByFilter(context.Background(), filter)
		assert.NoError(t, err)
		v, _, err := rel.GetValue(id, offset, 2)
		assert.NoError(t, err)
		err = rel.RangeDelete(id, offset, offset, handle.DT_Normal)
		if err != nil {
			t.Logf("range delete %v, rollbacking", err)
			_ = txn.Rollback(context.Background())
			return
		}
		tuples := bat.CloneWindow(0, 1)
		defer tuples.Close()
		updatedV := v.(int32) + 1
		tuples.Vecs[2].Update(0, updatedV, false)
		err = rel.Append(context.Background(), tuples)
		assert.NoError(t, err)

		err = txn.Commit(context.Background())
		if err != nil {
			t.Logf("commit update %v", err)
		} else {
			expectV.CompareAndSwap(v.(int32), updatedV)
			t.Logf("%v committed", updatedV)
		}
	}
	p, _ := ants.NewPool(5)
	defer p.Release()
	loop := 1000
	for i := 0; i < loop; i++ {
		wg.Add(1)
		// updateFn()
		_ = p.Submit(updateFn)
	}
	wg.Wait()
	t.Logf("Final: %v", expectV.Load())
	{
		txn, rel := tae.GetRelation()
		v, _, err := rel.GetValueByFilter(context.Background(), filter, 2)
		assert.NoError(t, err)
		assert.Equal(t, v.(int32), expectV.Load())
		testutil.CheckAllColRowsByScan(t, rel, 1, true)
		assert.NoError(t, txn.Commit(context.Background()))
	}
}

func TestMergeMemsize(t *testing.T) {
	t.Skip("run it manully to observe memory heap")
	ctx := context.Background()
	opts := config.WithLongScanAndCKPOpts(nil)
	tae := testutil.NewTestEngine(ctx, ModuleName, t, opts)
	defer tae.Close()

	schema := catalog.MockSchemaAll(18, 3)
	schema.Name = "testupdate"
	schema.BlockMaxRows = 8192
	schema.ObjectMaxBlocks = 200
	tae.BindSchema(schema)

	wholebat := catalog.MockBatch(schema, 8192*80)
	for _, col := range schema.ColDefs {
		t.Log(col.Type.DescString(), col.Type.Size)
	}
	t.Log(wholebat.ApproxSize())
	batCnt := 40
	bats := wholebat.Split(batCnt)
	// write only one block by apply metaloc
	objName1 := objectio.BuildObjectNameWithObjectID(objectio.NewObjectid())
	writer, err := blockio.NewBlockWriterNew(tae.Runtime.Fs.Service, objName1, 0, nil)
	require.Nil(t, err)
	writer.SetPrimaryKey(3)
	for _, b := range bats {
		_, err = writer.WriteBatch(containers.ToCNBatch(b))
		require.Nil(t, err)
	}
	blocks, _, err := writer.Sync(context.Background())
	assert.Nil(t, err)
	assert.Equal(t, batCnt, len(blocks))
	statsVec := containers.MakeVector(types.T_varchar.ToType(), common.DefaultAllocator)
	statsVec.Append(writer.GetObjectStats()[objectio.SchemaData][:], false)
	{
		txn, _ := tae.StartTxn(nil)
		txn.SetDedupType(txnif.IncrementalDedup)
		db, err := txn.CreateDatabase("db", "", "")
		assert.NoError(t, err)
		tbl, err := db.CreateRelation(schema)
		assert.NoError(t, err)
		assert.NoError(t, tbl.AddObjsWithMetaLoc(context.Background(), statsVec))
		assert.NoError(t, txn.Commit(context.Background()))
	}
	statsVec.Close()

	t.Log(tae.Catalog.SimplePPString(common.PPL1))
	var metas []*catalog.ObjectEntry
	{
		txn, rel := tae.GetRelation()
		it := rel.MakeObjectIt()
		blkcnt := 0
		for it.Next() {
			obj := it.GetObject()
			defer obj.Close()
			meta := it.GetObject().GetMeta().(*catalog.ObjectEntry)
			stat := meta.GetObjectStats()
			blkcnt += int(stat.BlkCnt())
			metas = append(metas, meta)

		}
		it.Next()
		txn.Commit(ctx)
		require.Equal(t, batCnt, blkcnt)
	}

	{
		txn, _ := tae.StartTxn(nil)
		task, err := jobs.NewMergeObjectsTask(nil, txn, metas, tae.Runtime, 0)
		require.NoError(t, err)

		dbutils.PrintMemStats()
		err = task.OnExec(context.Background())
		require.NoError(t, err)
		require.NoError(t, txn.Commit(ctx))
		dbutils.PrintMemStats()
	}
}

func TestCollectDeletesAfterCKP(t *testing.T) {
	ctx := context.Background()
	opts := config.WithLongScanAndCKPOpts(nil)
	tae := testutil.NewTestEngine(ctx, ModuleName, t, opts)
	defer tae.Close()

	schema := catalog.MockSchemaAll(5, 3)
	schema.Name = "testupdate"
	schema.BlockMaxRows = 8192
	schema.ObjectMaxBlocks = 20
	tae.BindSchema(schema)

	bat := catalog.MockBatch(schema, 400)
	// write only one block by apply metaloc
	objName1 := objectio.BuildObjectNameWithObjectID(objectio.NewObjectid())
	writer, err := blockio.NewBlockWriterNew(tae.Runtime.Fs.Service, objName1, 0, nil)
	assert.Nil(t, err)
	writer.SetPrimaryKey(3)
	_, err = writer.WriteBatch(containers.ToCNBatch(bat))
	assert.Nil(t, err)
	blocks, _, err := writer.Sync(context.Background())
	assert.Nil(t, err)
	assert.Equal(t, 1, len(blocks))
	statsVec := containers.MakeVector(types.T_varchar.ToType(), common.DefaultAllocator)
	statsVec.Append(writer.GetObjectStats()[objectio.SchemaData][:], false)
	defer statsVec.Close()
	{
		txn, _ := tae.StartTxn(nil)
		txn.SetDedupType(txnif.IncrementalDedup)
		db, err := txn.CreateDatabase("db", "", "")
		assert.NoError(t, err)
		tbl, err := db.CreateRelation(schema)
		assert.NoError(t, err)
		assert.NoError(t, tbl.AddObjsWithMetaLoc(context.Background(), statsVec))
		assert.NoError(t, txn.Commit(context.Background()))
	}

	updateFn := func(round, i, j int) {
		tuples := bat.CloneWindow(0, 1)
		defer tuples.Close()
		for x := i; x < j; x++ {
			txn, rel := tae.GetRelation()
			filter := handle.NewEQFilter(int64(x))
			id, offset, err := rel.GetByFilter(context.Background(), filter)
			assert.NoError(t, err)
			_, _, err = rel.GetValue(id, offset, 2)
			assert.NoError(t, err)
			err = rel.RangeDelete(id, offset, offset, handle.DT_Normal)
			if err != nil {
				t.Logf("range delete %v, rollbacking", err)
				_ = txn.Rollback(context.Background())
				return
			}
			tuples.Vecs[3].Update(0, int64(x), false)
			err = rel.Append(context.Background(), tuples)
			assert.NoError(t, err)
			assert.NoError(t, txn.Commit(context.Background()))
		}
		t.Logf("(%d, %d, %d) done", round, i, j)
	}
	updateFn(1, 100, 110)
	{
		txn, rel := tae.GetRelation()
		meta := testutil.GetOneBlockMeta(rel)
		bat, _, err := meta.GetObjectData().CollectDeleteInRange(ctx, types.TS{}, types.MaxTs(), true, common.DefaultAllocator)
		require.NoError(t, err)
		require.Equal(t, 10, bat.Length())
		require.NoError(t, txn.Commit(ctx))
	}
	logutil.Infof(tae.Catalog.SimplePPString(3))
	tae.ForceLongCheckpoint()
	{
		txn, rel := tae.GetRelation()
		meta := testutil.GetOneBlockMeta(rel)
		bat, _, err := meta.GetObjectData().CollectDeleteInRange(ctx, types.TS{}, types.MaxTs(), true, common.DefaultAllocator)
		require.NoError(t, err)
		require.Equal(t, 10, bat.Length())
		require.NoError(t, txn.Commit(ctx))
	}
	logutil.Infof(tae.Catalog.SimplePPString(3))
	tae.Restart(ctx)
	logutil.Infof(tae.Catalog.SimplePPString(3))
	{
		txn, rel := tae.GetRelation()
		meta := testutil.GetOneBlockMeta(rel)
		bat, _, err := meta.GetObjectData().CollectDeleteInRange(ctx, types.TS{}, types.MaxTs(), true, common.DefaultAllocator)
		require.NoError(t, err)
		require.Equal(t, 10, bat.Length())
		require.NoError(t, txn.Commit(ctx))
	}
}

// This is used to observe a lot of compactions to overflow a Object, it is not compulsory
func TestAlwaysUpdate(t *testing.T) {
	t.Skip("This is a long test, run it manully to observe what you want")
	defer testutils.AfterTest(t)()
	ctx := context.Background()

	// opts := config.WithQuickScanAndCKPOpts2(nil, 10)
	// opts.GCCfg.ScanGCInterval = 3600 * time.Second
	// opts.CatalogCfg.GCInterval = 3600 * time.Second
	opts := config.WithQuickScanAndCKPAndGCOpts(nil)
	tae := testutil.NewTestEngine(ctx, ModuleName, t, opts)
	defer tae.Close()

	schema := catalog.MockSchemaAll(5, 3)
	schema.Name = "testupdate"
	schema.BlockMaxRows = 8192
	schema.ObjectMaxBlocks = 200
	tae.BindSchema(schema)

	bats := catalog.MockBatch(schema, 400*100).Split(100)
	statsVec := containers.MakeVector(types.T_varchar.ToType(), common.DefaultAllocator)
	defer statsVec.Close()
	// write only one Object
	for i := 0; i < 1; i++ {
		objName1 := objectio.BuildObjectNameWithObjectID(objectio.NewObjectid())
		writer, err := blockio.NewBlockWriterNew(tae.Runtime.Fs.Service, objName1, 0, nil)
		assert.Nil(t, err)
		writer.SetPrimaryKey(3)
		for _, bat := range bats[i*25 : (i+1)*25] {
			_, err := writer.WriteBatch(containers.ToCNBatch(bat))
			assert.Nil(t, err)
		}
		blocks, _, err := writer.Sync(context.Background())
		assert.Nil(t, err)
		assert.Equal(t, 25, len(blocks))
		statsVec.Append(writer.GetObjectStats()[objectio.SchemaData][:], false)
	}

	// var did, tid uint64
	txn, _ := tae.StartTxn(nil)
	txn.SetDedupType(txnif.IncrementalDedup)
	db, err := txn.CreateDatabase("db", "", "")
	// did = db.GetID()
	assert.NoError(t, err)
	tbl, err := db.CreateRelation(schema)
	// tid = tbl.ID()
	assert.NoError(t, err)
	assert.NoError(t, tbl.AddObjsWithMetaLoc(context.Background(), statsVec))
	assert.NoError(t, txn.Commit(context.Background()))

	t.Log(tae.Catalog.SimplePPString(common.PPL1))

	wg := &sync.WaitGroup{}

	updateFn := func(round, i, j int) {
		defer wg.Done()
		tuples := bats[0].CloneWindow(0, 1)
		defer tuples.Close()
		for x := i; x < j; x++ {
			txn, rel := tae.GetRelation()
			filter := handle.NewEQFilter(int64(x))
			id, offset, err := rel.GetByFilter(context.Background(), filter)
			assert.NoError(t, err)
			_, _, err = rel.GetValue(id, offset, 2)
			assert.NoError(t, err)
			err = rel.RangeDelete(id, offset, offset, handle.DT_Normal)
			if err != nil {
				t.Logf("range delete %v, rollbacking", err)
				_ = txn.Rollback(context.Background())
				return
			}
			tuples.Vecs[3].Update(0, int64(x), false)
			err = rel.Append(context.Background(), tuples)
			assert.NoError(t, err)
			assert.NoError(t, txn.Commit(context.Background()))
		}
		t.Logf("(%d, %d, %d) done", round, i, j)
	}

	p, _ := ants.NewPool(20)
	defer p.Release()

	// ch := make(chan int, 1)
	// ticker := time.NewTicker(1 * time.Second)
	// ticker2 := time.NewTicker(100 * time.Millisecond)
	// go func() {
	// 	for {
	// 		select {
	// 		case <-ticker.C:
	// 			t.Log(tbl.SimplePPString(common.PPL1))
	// 		case <-ticker2.C:
	// 			_, _, _ = logtail.HandleSyncLogTailReq(ctx, new(dummyCpkGetter), tae.LogtailMgr, tae.Catalog, api.SyncLogTailReq{
	// 				CnHave: tots(types.BuildTS(0, 0)),
	// 				CnWant: tots(types.MaxTs()),
	// 				Table:  &api.TableID{DbId: did, TbId: tid},
	// 			}, true)
	// 		case <-ch:
	// 		}
	// 	}
	// }()

	for r := 0; r < 10; r++ {
		for i := 0; i < 40; i++ {
			wg.Add(1)
			start, end := i*200, (i+1)*200
			f := func() { updateFn(r, start, end) }
			p.Submit(f)
		}
		wg.Wait()
		tae.CheckRowsByScan(100*100, true)
	}
}

func TestInsertPerf(t *testing.T) {
	t.Skip(any("for debug"))
	ctx := context.Background()

	opts := new(options.Options)
	options.WithCheckpointScanInterval(time.Second * 10)(opts)
	options.WithFlushInterval(time.Second * 10)(opts)
	tae := testutil.NewTestEngine(ctx, ModuleName, t, opts)
	defer tae.Close()
	schema := catalog.MockSchemaAll(10, 2)
	schema.BlockMaxRows = 1000
	schema.ObjectMaxBlocks = 5
	tae.BindSchema(schema)

	cnt := 1000
	iBat := 1
	poolSize := 20

	bat := catalog.MockBatch(schema, cnt*iBat*poolSize*2)
	defer bat.Close()

	tae.CreateRelAndAppend(bat.Window(0, 1), true)
	var wg sync.WaitGroup
	run := func(start int) func() {
		return func() {
			defer wg.Done()
			for i := start; i < start+cnt*iBat; i += iBat {
				txn, rel := tae.GetRelation()
				_ = rel.Append(context.Background(), bat.Window(i, iBat))
				_ = txn.Commit(context.Background())
			}
		}
	}

	p, _ := ants.NewPool(poolSize)
	defer p.Release()
	now := time.Now()
	for i := 1; i <= poolSize; i++ {
		wg.Add(1)
		_ = p.Submit(run(i * cnt * iBat))
	}
	wg.Wait()
	t.Log(time.Since(now))
}

func TestAppendBat(t *testing.T) {
	p, _ := ants.NewPool(100)
	defer p.Release()
	var wg sync.WaitGroup

	schema := catalog.MockSchema(7, 2)
	bat := catalog.MockBatch(schema, 1000)
	defer bat.Close()

	run := func() {
		defer wg.Done()
		b := containers.BuildBatch(schema.Attrs(), schema.Types(), containers.Options{
			Allocator: common.DefaultAllocator})
		defer b.Close()
		for i := 0; i < bat.Length(); i++ {
			w := bat.Window(i, 1)
			b.Extend(w)
		}
	}

	for i := 0; i < 200; i++ {
		wg.Add(1)
		_ = p.Submit(run)
	}
	wg.Wait()
}

func TestGCWithCheckpoint(t *testing.T) {
	defer testutils.AfterTest(t)()
	ctx := context.Background()

	opts := config.WithQuickScanAndCKPAndGCOpts(nil)
	tae := testutil.NewTestEngine(ctx, ModuleName, t, opts)
	defer tae.Close()
	cleaner := gc.NewCheckpointCleaner(context.Background(), tae.Runtime.Fs, tae.BGCheckpointRunner, false)
	manager := gc.NewDiskCleaner(cleaner)
	manager.Start()
	defer manager.Stop()

	schema := catalog.MockSchemaAll(3, 1)
	schema.BlockMaxRows = 10
	schema.ObjectMaxBlocks = 2
	tae.BindSchema(schema)
	bat := catalog.MockBatch(schema, 21)
	defer bat.Close()

	tae.CreateRelAndAppend(bat, true)
	now := time.Now()
	testutils.WaitExpect(10000, func() bool {
		return tae.Runtime.Scheduler.GetPenddingLSNCnt() == 0
	})
	t.Log(time.Since(now))
	t.Logf("Checkpointed: %d", tae.Runtime.Scheduler.GetCheckpointedLSN())
	t.Logf("GetPenddingLSNCnt: %d", tae.Runtime.Scheduler.GetPenddingLSNCnt())
	assert.Equal(t, uint64(0), tae.Runtime.Scheduler.GetPenddingLSNCnt())
	err := manager.GC(context.Background())
	assert.Nil(t, err)
	entries := tae.BGCheckpointRunner.GetAllIncrementalCheckpoints()
	num := len(entries)
	assert.Greater(t, num, 0)
	testutils.WaitExpect(5000, func() bool {
		if manager.GetCleaner().GetMaxConsumed() == nil {
			return false
		}
		end := entries[num-1].GetEnd()
		maxEnd := manager.GetCleaner().GetMaxConsumed().GetEnd()
		return end.Equal(&maxEnd)
	})
	end := entries[num-1].GetEnd()
	maxEnd := manager.GetCleaner().GetMaxConsumed().GetEnd()
	assert.True(t, end.Equal(&maxEnd))
	cleaner2 := gc.NewCheckpointCleaner(context.Background(), tae.Runtime.Fs, tae.BGCheckpointRunner, false)
	manager2 := gc.NewDiskCleaner(cleaner2)
	manager2.Start()
	defer manager2.Stop()
	testutils.WaitExpect(5000, func() bool {
		if manager2.GetCleaner().GetMaxConsumed() == nil {
			return false
		}
		end := entries[num-1].GetEnd()
		maxEnd := manager2.GetCleaner().GetMaxConsumed().GetEnd()
		return end.Equal(&maxEnd)
	})
	end = entries[num-1].GetEnd()
	maxEnd = manager2.GetCleaner().GetMaxConsumed().GetEnd()
	assert.True(t, end.Equal(&maxEnd))
	tables1 := manager.GetCleaner().GetInputs()
	tables2 := manager2.GetCleaner().GetInputs()
	assert.True(t, tables1.Compare(tables2))
}

func TestGCDropDB(t *testing.T) {
	defer testutils.AfterTest(t)()
	ctx := context.Background()

	opts := config.WithQuickScanAndCKPAndGCOpts(nil)
	tae := testutil.NewTestEngine(ctx, ModuleName, t, opts)
	defer tae.Close()
	cleaner := gc.NewCheckpointCleaner(context.Background(), tae.Runtime.Fs, tae.BGCheckpointRunner, false)
	manager := gc.NewDiskCleaner(cleaner)
	manager.Start()
	defer manager.Stop()
	schema := catalog.MockSchemaAll(3, 1)
	schema.BlockMaxRows = 10
	schema.ObjectMaxBlocks = 2
	tae.BindSchema(schema)
	bat := catalog.MockBatch(schema, 210)
	defer bat.Close()

	tae.CreateRelAndAppend(bat, true)
	txn, err := tae.StartTxn(nil)
	assert.Nil(t, err)
	db, err := txn.DropDatabase(testutil.DefaultTestDB)
	assert.Nil(t, err)
	assert.Nil(t, txn.Commit(context.Background()))

	assert.Equal(t, txn.GetCommitTS(), db.GetMeta().(*catalog.DBEntry).GetDeleteAtLocked())
	now := time.Now()
	testutils.WaitExpect(10000, func() bool {
		return tae.Runtime.Scheduler.GetPenddingLSNCnt() == 0
	})
	t.Log(time.Since(now))
	err = manager.GC(context.Background())
	assert.Nil(t, err)
	entries := tae.BGCheckpointRunner.GetAllIncrementalCheckpoints()
	num := len(entries)
	assert.Greater(t, num, 0)
	testutils.WaitExpect(5000, func() bool {
		if manager.GetCleaner().GetMaxConsumed() == nil {
			return false
		}
		end := entries[num-1].GetEnd()
		maxEnd := manager.GetCleaner().GetMaxConsumed().GetEnd()
		return end.Equal(&maxEnd)
	})
	end := entries[num-1].GetEnd()
	maxEnd := manager.GetCleaner().GetMaxConsumed().GetEnd()
	assert.True(t, end.Equal(&maxEnd))
	cleaner2 := gc.NewCheckpointCleaner(context.Background(), tae.Runtime.Fs, tae.BGCheckpointRunner, false)
	manager2 := gc.NewDiskCleaner(cleaner2)
	manager2.Start()
	defer manager2.Stop()
	testutils.WaitExpect(5000, func() bool {
		if manager2.GetCleaner().GetMaxConsumed() == nil {
			return false
		}
		end := entries[num-1].GetEnd()
		maxEnd := manager2.GetCleaner().GetMaxConsumed().GetEnd()
		return end.Equal(&maxEnd)
	})
	end = entries[num-1].GetEnd()
	maxEnd = manager2.GetCleaner().GetMaxConsumed().GetEnd()
	assert.True(t, end.Equal(&maxEnd))
	tables1 := manager.GetCleaner().GetInputs()
	tables2 := manager2.GetCleaner().GetInputs()
	assert.True(t, tables1.Compare(tables2))
	tae.Restart(ctx)
}

func TestGCDropTable(t *testing.T) {
	defer testutils.AfterTest(t)()
	ctx := context.Background()

	opts := config.WithQuickScanAndCKPAndGCOpts(nil)
	tae := testutil.NewTestEngine(ctx, ModuleName, t, opts)
	defer tae.Close()
	cleaner := gc.NewCheckpointCleaner(context.Background(), tae.Runtime.Fs, tae.BGCheckpointRunner, false)
	manager := gc.NewDiskCleaner(cleaner)
	manager.Start()
	defer manager.Stop()
	schema := catalog.MockSchemaAll(3, 1)
	schema.BlockMaxRows = 10
	schema.ObjectMaxBlocks = 2
	tae.BindSchema(schema)
	bat := catalog.MockBatch(schema, 210)
	defer bat.Close()
	schema2 := catalog.MockSchemaAll(3, 1)
	schema2.BlockMaxRows = 10
	schema2.ObjectMaxBlocks = 2
	bat2 := catalog.MockBatch(schema2, 210)
	defer bat.Close()

	tae.CreateRelAndAppend(bat, true)
	txn, _ := tae.StartTxn(nil)
	db, err := txn.GetDatabase(testutil.DefaultTestDB)
	assert.Nil(t, err)
	rel, _ := db.CreateRelation(schema2)
	rel.Append(context.Background(), bat2)
	assert.Nil(t, txn.Commit(context.Background()))

	txn, err = tae.StartTxn(nil)
	assert.Nil(t, err)
	db, err = txn.GetDatabase(testutil.DefaultTestDB)
	assert.Nil(t, err)
	_, err = db.DropRelationByName(schema2.Name)
	assert.Nil(t, err)
	assert.Nil(t, txn.Commit(context.Background()))

	now := time.Now()
	testutils.WaitExpect(10000, func() bool {
		return tae.Runtime.Scheduler.GetPenddingLSNCnt() == 0
	})
	assert.Equal(t, uint64(0), tae.Runtime.Scheduler.GetPenddingLSNCnt())
	assert.Equal(t, txn.GetCommitTS(), rel.GetMeta().(*catalog.TableEntry).GetDeleteAtLocked())
	t.Log(time.Since(now))
	err = manager.GC(context.Background())
	assert.Nil(t, err)
	entries := tae.BGCheckpointRunner.GetAllIncrementalCheckpoints()
	num := len(entries)
	assert.Greater(t, num, 0)
	testutils.WaitExpect(10000, func() bool {
		if manager.GetCleaner().GetMaxConsumed() == nil {
			return false
		}
		end := entries[num-1].GetEnd()
		maxEnd := manager.GetCleaner().GetMaxConsumed().GetEnd()
		return end.Equal(&maxEnd)
	})
	end := entries[num-1].GetEnd()
	maxEnd := manager.GetCleaner().GetMaxConsumed().GetEnd()
	assert.True(t, end.Equal(&maxEnd))
	cleaner2 := gc.NewCheckpointCleaner(context.Background(), tae.Runtime.Fs, tae.BGCheckpointRunner, false)
	manager2 := gc.NewDiskCleaner(cleaner2)
	manager2.Start()
	defer manager2.Stop()
	testutils.WaitExpect(5000, func() bool {
		if manager2.GetCleaner().GetMaxConsumed() == nil {
			return false
		}
		end := entries[num-1].GetEnd()
		maxEnd := manager2.GetCleaner().GetMaxConsumed().GetEnd()
		return end.Equal(&maxEnd)
	})
	end = entries[num-1].GetEnd()
	maxEnd = manager2.GetCleaner().GetMaxConsumed().GetEnd()
	assert.True(t, end.Equal(&maxEnd))
	tables1 := manager.GetCleaner().GetInputs()
	tables2 := manager2.GetCleaner().GetInputs()
	assert.True(t, tables1.Compare(tables2))
	tae.Restart(ctx)
}

func TestAlterRenameTbl(t *testing.T) {
	defer testutils.AfterTest(t)()
	ctx := context.Background()

	opts := config.WithLongScanAndCKPOpts(nil)
	tae := testutil.NewTestEngine(ctx, ModuleName, t, opts)
	defer tae.Close()

	schema := catalog.MockSchemaAll(2, -1)
	schema.Name = "test"
	schema.BlockMaxRows = 10
	schema.ObjectMaxBlocks = 2
	schema.Constraint = []byte("start version")
	schema.Comment = "comment version"

	{
		var err error
		txn, _ := tae.StartTxn(nil)
		txn.CreateDatabase("xx", "", "")
		require.NoError(t, txn.Commit(context.Background()))
		txn1, _ := tae.StartTxn(nil)
		txn2, _ := tae.StartTxn(nil)

		db, _ := txn1.GetDatabase("xx")
		_, err = db.CreateRelation(schema)
		require.NoError(t, err)

		db1, _ := txn2.GetDatabase("xx")
		_, err = db1.CreateRelation(schema)
		require.True(t, moerr.IsMoErrCode(err, moerr.ErrTxnWWConflict))
		require.NoError(t, txn1.Rollback(context.Background()))
		require.NoError(t, txn2.Rollback(context.Background()))
	}

	txn, _ := tae.StartTxn(nil)
	db, _ := txn.CreateDatabase("db", "", "")
	created, _ := db.CreateRelation(schema)
	tid := created.ID()
	txn.Commit(context.Background())

	// concurrent create and in txn alter check
	txn0, _ := tae.StartTxn(nil)
	txn, _ = tae.StartTxn(nil)
	db, _ = txn.GetDatabase("db")
	tbl, _ := db.GetRelationByName("test") // 1002
	require.NoError(t, tbl.AlterTable(context.TODO(), api.NewRenameTableReq(0, 0, "test", "ultra-test")))
	_, err := db.GetRelationByName("test")
	require.True(t, moerr.IsMoErrCode(err, moerr.OkExpectedEOB))
	tbl, err = db.GetRelationByName("ultra-test")
	require.NoError(t, err)
	require.Equal(t, tid, tbl.ID())

	require.NoError(t, tbl.AlterTable(context.TODO(), api.NewRenameTableReq(0, 0, "ultra-test", "ultraman-test")))
	_, err = db.GetRelationByName("test")
	require.True(t, moerr.IsMoErrCode(err, moerr.OkExpectedEOB))
	_, err = db.GetRelationByName("ultra-test")
	require.True(t, moerr.IsMoErrCode(err, moerr.OkExpectedEOB))
	tbl, err = db.GetRelationByName("ultraman-test")
	require.NoError(t, err)
	require.Equal(t, tid, tbl.ID())

	// concurrent txn should see test
	txn1, _ := tae.StartTxn(nil)
	db, err = txn1.GetDatabase("db")
	require.NoError(t, err)
	tbl, err = db.GetRelationByName("test")
	require.NoError(t, err)
	require.Equal(t, tid, tbl.ID())
	_, err = db.GetRelationByName("ultraman-test")
	require.True(t, moerr.IsMoErrCode(err, moerr.OkExpectedEOB))
	require.NoError(t, txn1.Commit(context.Background()))

	require.NoError(t, txn.Commit(context.Background()))

	txn2, _ := tae.StartTxn(nil)
	db, err = txn2.GetDatabase("db")
	require.NoError(t, err)
	_, err = db.GetRelationByName("test")
	require.True(t, moerr.IsMoErrCode(err, moerr.OkExpectedEOB))
	_, err = db.GetRelationByName("ultra-test")
	require.True(t, moerr.IsMoErrCode(err, moerr.OkExpectedEOB))
	tbl, err = db.GetRelationByName("ultraman-test")
	require.NoError(t, err)
	require.Equal(t, tid, tbl.ID())

	require.NoError(t, txn2.Commit(context.Background()))

	// should see test, not newest name
	db, err = txn0.GetDatabase("db")
	require.NoError(t, err)
	_, err = db.GetRelationByName("ultraman-test")
	require.True(t, moerr.IsMoErrCode(err, moerr.OkExpectedEOB))
	_, err = db.GetRelationByName("ultra-test")
	require.True(t, moerr.IsMoErrCode(err, moerr.OkExpectedEOB))
	tbl, err = db.GetRelationByName("test")
	require.NoError(t, err)
	require.Equal(t, tid, tbl.ID())

	txn3, _ := tae.StartTxn(nil)
	db, _ = txn3.GetDatabase("db")
	rel, err := db.CreateRelation(schema)
	require.NoError(t, err)
	require.NotEqual(t, rel.ID(), tid)
	require.NoError(t, txn3.Commit(context.Background()))

	t.Log(1, db.GetMeta().(*catalog.DBEntry).PrettyNameIndex())
	{
		txn, _ := tae.StartTxn(nil)
		db, _ := txn.GetDatabase("db")
		tbl, _ := db.GetRelationByName("test")
		require.Error(t, tbl.AlterTable(context.TODO(), api.NewRenameTableReq(0, 0, "unmatch", "yyyy")))
		require.NoError(t, txn.Rollback(context.Background()))
	}
	// alter back to original schema
	{
		txn, _ := tae.StartTxn(nil)
		db, _ := txn.GetDatabase("db")
		tbl, _ := db.GetRelationByName("test")
		require.NoError(t, tbl.AlterTable(context.TODO(), api.NewRenameTableReq(0, 0, "test", "xx")))
		require.NoError(t, txn.Commit(context.Background()))

		t.Log(2, db.GetMeta().(*catalog.DBEntry).PrettyNameIndex())
		txn, _ = tae.StartTxn(nil)
		db, _ = txn.GetDatabase("db")
		tbl, _ = db.GetRelationByName("xx")
		require.NoError(t, tbl.AlterTable(context.TODO(), api.NewRenameTableReq(0, 0, "xx", "test")))
		require.NoError(t, txn.Commit(context.Background()))

		t.Log(3, db.GetMeta().(*catalog.DBEntry).PrettyNameIndex())
	}

	// rename duplicate and rollback
	{
		txn, _ := tae.StartTxn(nil)
		db, _ := txn.GetDatabase("db")
		schema.Name = "other"
		_, err := db.CreateRelation(schema)
		require.NoError(t, err)
		require.NoError(t, txn.Commit(context.Background()))

		t.Log(4, db.GetMeta().(*catalog.DBEntry).PrettyNameIndex())
		txn, _ = tae.StartTxn(nil)
		db, _ = txn.GetDatabase("db")
		tbl, _ = db.GetRelationByName("test")
		require.NoError(t, tbl.AlterTable(context.TODO(), api.NewRenameTableReq(0, 0, "test", "toBeRollback1")))
		require.NoError(t, tbl.AlterTable(context.TODO(), api.NewRenameTableReq(0, 0, "toBeRollback1", "toBeRollback2")))
		require.Error(t, tbl.AlterTable(context.TODO(), api.NewRenameTableReq(0, 0, "toBeRollback2", "other"))) // duplicate
		require.NoError(t, txn.Rollback(context.Background()))

		t.Log(5, db.GetMeta().(*catalog.DBEntry).PrettyNameIndex())
	}

	// test checkpoint replay with txn nil
	{
		txn, _ := tae.StartTxn(nil)
		db, _ := txn.GetDatabase("db")
		tbl, _ := db.GetRelationByName("test")
		require.NoError(t, tbl.AlterTable(context.TODO(), api.NewRenameTableReq(0, 0, "test", "newtest"))) // make test nodelist has no active node
		require.NoError(t, txn.Commit(context.Background()))

		txn, _ = tae.StartTxn(nil)
		db, _ = txn.GetDatabase("db")
		tbl, _ = db.GetRelationByName("other")
		require.NoError(t, tbl.AlterTable(context.TODO(), api.NewRenameTableReq(0, 0, "other", "test"))) // rename other to test, success
		require.NoError(t, txn.Commit(context.Background()))
	}

	tae.Restart(ctx)

	txn, _ = tae.StartTxn(nil)
	db, _ = txn.GetDatabase("db")
	dbentry := db.GetMeta().(*catalog.DBEntry)
	t.Log(dbentry.PrettyNameIndex())
	require.NoError(t, txn.Commit(context.Background()))

	require.NoError(t, tae.BGCheckpointRunner.ForceIncrementalCheckpoint(tae.TxnMgr.Now(), false))
	tae.Restart(ctx)

	txn, _ = tae.StartTxn(nil)
	db, _ = txn.GetDatabase("db")
	dbentry = db.GetMeta().(*catalog.DBEntry)
	t.Log(dbentry.PrettyNameIndex())
	require.NoError(t, txn.Commit(context.Background()))
}

func TestDeltaLocation(t *testing.T) {
	defer testutils.AfterTest(t)()
	ctx := context.Background()

	opts := config.WithLongScanAndCKPOpts(nil)
	tae := testutil.NewTestEngine(ctx, ModuleName, t, opts)
	defer tae.Close()

	schema := catalog.MockSchemaAll(2, 0)
	schema.Name = "t1"
	schema.BlockMaxRows = 10
	schema.ObjectMaxBlocks = 2
	tae.BindSchema(schema)
	bat := catalog.MockBatch(schema, 10)
	defer bat.Close()
	tae.CreateRelAndAppend(bat, true)

	tae.CompactBlocks(false)

	txn, rel := tae.GetRelation()

	v0 := bat.Vecs[schema.GetSingleSortKeyIdx()].Get(0)
	filter := handle.NewEQFilter(v0)
	id, offset, err := rel.GetByFilter(context.Background(), filter)
	assert.NoError(t, err)
	obj, err := rel.GetMeta().(*catalog.TableEntry).GetObjectByID(id.ObjectID())
	assert.NoError(t, err)
	_, blkOffset := id.BlockID.Offsets()
	deltaLoc, err := testutil.MockCNDeleteInS3(tae.Runtime.Fs, obj.GetObjectData(), blkOffset, schema, txn, []uint32{offset})
	assert.NoError(t, err)
	ok, err := rel.TryDeleteByDeltaloc(id, deltaLoc)
	assert.NoError(t, err)
	assert.True(t, ok)

	{
		txn, rel := tae.GetRelation()
		objID := testutil.GetOneObject(rel).GetID()
		rel.SoftDeleteObject(objID)
		txn.Commit(ctx)
		t.Log(tae.Catalog.SimplePPString(3))
	}

	assert.NoError(t, err)
	err = txn.Commit(ctx)
	assert.Error(t, err)
}

func TestAlterRenameTbl2(t *testing.T) {
	defer testutils.AfterTest(t)()
	ctx := context.Background()

	opts := config.WithLongScanAndCKPOpts(nil)
	tae := testutil.NewTestEngine(ctx, ModuleName, t, opts)
	defer tae.Close()

	schema := catalog.MockSchemaAll(2, -1)
	schema.Name = "t1"
	schema.BlockMaxRows = 10
	schema.ObjectMaxBlocks = 2
	schema.Constraint = []byte("start version")
	schema.Comment = "comment version"

	schema2 := schema.Clone()
	schema2.Name = "t1-copy-fefsfwafe"

	schema3 := schema.Clone()
	schema3.Name = "t1-copy-igmgibjtm"

	var oldId, newId uint64
	{
		var err error
		txn, _ := tae.StartTxn(nil)
		txn.CreateDatabase("xx", "", "")

		db, _ := txn.GetDatabase("xx")

		hdl, err := db.CreateRelation(schema)
		require.NoError(t, err)
		oldId = hdl.ID()
		require.NoError(t, txn.Commit(context.Background()))
	}

	{
		txn, _ := tae.StartTxn(nil)
		db, _ := txn.GetDatabase("xx")
		hdl, err := db.CreateRelation(schema2)
		require.NoError(t, err)
		newId = hdl.ID()

		_, err = db.DropRelationByID(oldId)
		require.NoError(t, err)

		newhdl, _ := db.GetRelationByID(newId)
		require.NoError(t, newhdl.AlterTable(ctx, api.NewRenameTableReq(0, 0, "t1-copy-fefsfwafe", "t1")))
		require.NoError(t, txn.Commit(context.Background()))

		dbentry := db.GetMeta().(*catalog.DBEntry)
		t.Log(dbentry.PrettyNameIndex())
	}

	{
		txn, _ := tae.StartTxn(nil)
		db, _ := txn.GetDatabase("xx")
		hdl, err := db.CreateRelation(schema3)
		require.NoError(t, err)
		newId2 := hdl.ID()

		_, err = db.DropRelationByID(newId)
		require.NoError(t, err)

		newhdl, _ := db.GetRelationByID(newId2)
		require.NoError(t, newhdl.AlterTable(ctx, api.NewRenameTableReq(0, 0, "t1-copy-igmgibjtm", "t1")))
		require.NoError(t, txn.Commit(context.Background()))

		dbentry := db.GetMeta().(*catalog.DBEntry)
		t.Log(dbentry.PrettyNameIndex())
		newId = newId2
	}

	tae.Restart(ctx)
	{
		txn, _ := tae.StartTxn(nil)
		db, _ := txn.GetDatabase("xx")
		dbentry := db.GetMeta().(*catalog.DBEntry)
		t.Log(dbentry.PrettyNameIndex())
		require.NoError(t, txn.Commit(context.Background()))
	}

	{
		txn, _ := tae.StartTxn(nil)
		db, _ := txn.GetDatabase("xx")

		newhdl, _ := db.GetRelationByID(newId)
		require.NoError(t, newhdl.AlterTable(ctx, api.NewRenameTableReq(0, 0, "t1", "t2")))
		require.NoError(t, txn.Commit(context.Background()))

		dbentry := db.GetMeta().(*catalog.DBEntry)
		t.Log(dbentry.PrettyNameIndex())
	}

	require.NoError(t, tae.BGCheckpointRunner.ForceIncrementalCheckpoint(tae.TxnMgr.Now(), false))

	tae.Restart(ctx)
	{
		txn, _ := tae.StartTxn(nil)
		db, _ := txn.GetDatabase("xx")
		dbentry := db.GetMeta().(*catalog.DBEntry)
		t.Log(dbentry.PrettyNameIndex())
		require.NoError(t, txn.Commit(context.Background()))
	}

}

func TestAlterTableBasic(t *testing.T) {
	defer testutils.AfterTest(t)()
	ctx := context.Background()

	opts := config.WithLongScanAndCKPOpts(nil)
	tae := testutil.NewTestEngine(ctx, ModuleName, t, opts)
	defer tae.Close()

	schema := catalog.MockSchemaAll(2, -1)
	schema.Name = "test"
	schema.BlockMaxRows = 10
	schema.ObjectMaxBlocks = 2
	schema.Constraint = []byte("start version")
	schema.Comment = "comment version"

	txn, _ := tae.StartTxn(nil)
	db, _ := txn.CreateDatabase("db", "", "")
	db.CreateRelation(schema)
	txn.Commit(context.Background())

	txn, _ = tae.StartTxn(nil)
	db, _ = txn.GetDatabase("db")
	tbl, _ := db.GetRelationByName("test")
	err := tbl.AlterTable(context.Background(), api.NewUpdateConstraintReq(0, 0, "version 1"))
	require.NoError(t, err)
	err = tbl.AlterTable(context.Background(), api.NewUpdateCommentReq(0, 0, "comment version 1"))
	require.NoError(t, err)
	err = txn.Commit(context.Background())
	require.NoError(t, err)

	txn, _ = tae.StartTxn(nil)
	db, _ = txn.GetDatabase("db")
	tbl, _ = db.GetRelationByName("test")
	err = tbl.AlterTable(context.Background(), api.NewUpdateConstraintReq(0, 0, "version 2"))
	require.NoError(t, err)
	txn.Commit(context.Background())

	tots := func(ts types.TS) *timestamp.Timestamp {
		return &timestamp.Timestamp{PhysicalTime: types.DecodeInt64(ts[4:12]), LogicalTime: types.DecodeUint32(ts[:4])}
	}

	resp, close, _ := logtail.HandleSyncLogTailReq(ctx, new(dummyCpkGetter), tae.LogtailMgr, tae.Catalog, api.SyncLogTailReq{
		CnHave: tots(types.BuildTS(0, 0)),
		CnWant: tots(types.MaxTs()),
		Table:  &api.TableID{DbId: pkgcatalog.MO_CATALOG_ID, TbId: pkgcatalog.MO_TABLES_ID},
	}, true)

	bat, _ := batch.ProtoBatchToBatch(resp.Commands[0].Bat)
	cstrCol := containers.NewNonNullBatchWithSharedMemory(bat, common.DefaultAllocator).GetVectorByName(pkgcatalog.SystemRelAttr_Constraint)
	require.Equal(t, 3, cstrCol.Length())
	require.Equal(t, []byte("start version"), cstrCol.Get(0).([]byte))
	require.Equal(t, []byte("version 1"), cstrCol.Get(1).([]byte))
	require.Equal(t, []byte("version 2"), cstrCol.Get(2).([]byte))

	commetCol := containers.NewNonNullBatchWithSharedMemory(bat, common.DefaultAllocator).GetVectorByName(pkgcatalog.SystemRelAttr_Comment)
	require.Equal(t, 3, cstrCol.Length())
	require.Equal(t, []byte("comment version"), commetCol.Get(0).([]byte))
	require.Equal(t, []byte("comment version 1"), commetCol.Get(1).([]byte))
	require.Equal(t, []byte("comment version 1"), commetCol.Get(2).([]byte))

	close()

	tae.Restart(ctx)

	resp, close, _ = logtail.HandleSyncLogTailReq(ctx, new(dummyCpkGetter), tae.LogtailMgr, tae.Catalog, api.SyncLogTailReq{
		CnHave: tots(types.BuildTS(0, 0)),
		CnWant: tots(types.MaxTs()),
		Table:  &api.TableID{DbId: pkgcatalog.MO_CATALOG_ID, TbId: pkgcatalog.MO_TABLES_ID},
	}, true)

	bat, _ = batch.ProtoBatchToBatch(resp.Commands[0].Bat)
	cstrCol = containers.NewNonNullBatchWithSharedMemory(bat, common.DefaultAllocator).GetVectorByName(pkgcatalog.SystemRelAttr_Constraint)
	require.Equal(t, 3, cstrCol.Length())
	require.Equal(t, []byte("start version"), cstrCol.Get(0).([]byte))
	require.Equal(t, []byte("version 1"), cstrCol.Get(1).([]byte))
	require.Equal(t, []byte("version 2"), cstrCol.Get(2).([]byte))

	commetCol = containers.NewNonNullBatchWithSharedMemory(bat, common.DefaultAllocator).GetVectorByName(pkgcatalog.SystemRelAttr_Comment)
	require.Equal(t, 3, cstrCol.Length())
	require.Equal(t, []byte("comment version"), commetCol.Get(0).([]byte))
	require.Equal(t, []byte("comment version 1"), commetCol.Get(1).([]byte))
	require.Equal(t, []byte("comment version 1"), commetCol.Get(2).([]byte))
	close()

	logutil.Info(tae.Catalog.SimplePPString(common.PPL2))

	txn, _ = tae.StartTxn(nil)
	db, _ = txn.GetDatabase("db")
	_, err = db.DropRelationByName("test")
	require.NoError(t, err)
	txn.Commit(context.Background())

	resp, close, _ = logtail.HandleSyncLogTailReq(ctx, new(dummyCpkGetter), tae.LogtailMgr, tae.Catalog, api.SyncLogTailReq{
		CnHave: tots(types.BuildTS(0, 0)),
		CnWant: tots(types.MaxTs()),
		Table:  &api.TableID{DbId: pkgcatalog.MO_CATALOG_ID, TbId: pkgcatalog.MO_COLUMNS_ID},
	}, true)

	require.Equal(t, 2, len(resp.Commands)) // create and drop
	require.Equal(t, api.Entry_Insert, resp.Commands[0].EntryType)
	require.Equal(t, api.Entry_Delete, resp.Commands[1].EntryType)
	close()
}

func TestAlterFakePk(t *testing.T) {
	defer testutils.AfterTest(t)()
	testutils.EnsureNoLeak(t)
	ctx := context.Background()

	opts := config.WithLongScanAndCKPOpts(nil)
	tae := testutil.NewTestEngine(ctx, ModuleName, t, opts)
	defer tae.Close()
	schema := catalog.MockSchemaAll(3, -1)
	schema.BlockMaxRows = 10
	schema.ObjectMaxBlocks = 2
	tae.BindSchema(schema)
	bats := catalog.MockBatch(schema, 12).Split(3)
	tae.CreateRelAndAppend(bats[0], true)

	var did, tid uint64
	var blkFp *common.ID
	{
		// add two cloumns
		txn, rel := tae.GetRelation()
		tid = rel.ID()
		d, _ := rel.GetDB()
		did = d.GetID()
		blkFp = testutil.GetOneObject(rel).Fingerprint()
		tblEntry := rel.GetMeta().(*catalog.TableEntry)
		err := rel.AlterTable(context.TODO(), api.NewAddColumnReq(0, 0, "add1", types.NewProtoType(types.T_int32), 1))
		require.NoError(t, err)
		err = rel.AlterTable(context.TODO(), api.NewAddColumnReq(0, 0, "add2", types.NewProtoType(types.T_int64), 2))
		require.NoError(t, err)
		t.Log(tblEntry.StringWithLevel(common.PPL2))
		require.NoError(t, txn.Commit(context.Background()))
		require.Equal(t, 2, tblEntry.MVCC.Depth())
	}

	{
		txn, rel := tae.GetRelation()
		obj, err := rel.GetObject(blkFp.ObjectID())
		require.NoError(t, err)
		err = obj.RangeDelete(0, 1, 1, handle.DT_Normal, common.DefaultAllocator)
		require.NoError(t, err)
		err = obj.RangeDelete(0, 3, 3, handle.DT_Normal, common.DefaultAllocator)
		require.NoError(t, err)
		require.NoError(t, txn.Commit(context.Background()))
	}

	{
		txn, rel := tae.GetRelation()
		obj, err := rel.GetObject(blkFp.ObjectID())
		require.NoError(t, err)
		// check non-exist column foreach
		newSchema := obj.GetRelation().Schema()
		blkdata := obj.GetMeta().(*catalog.ObjectEntry).GetObjectData()
		sels := []uint32{1, 3}
		rows := make([]int, 0, 4)
		blkdata.Foreach(context.Background(), newSchema, 0, 1 /*"add1" column*/, func(v any, isnull bool, row int) error {
			require.True(t, true)
			rows = append(rows, row)
			return nil
		}, sels, common.DefaultAllocator)
		require.Equal(t, []int{1, 3}, rows)
		require.NoError(t, err)
		require.NoError(t, txn.Commit(context.Background()))
	}

	resp, close, _ := logtail.HandleSyncLogTailReq(context.TODO(), new(dummyCpkGetter), tae.LogtailMgr, tae.Catalog, api.SyncLogTailReq{
		CnHave: tots(types.BuildTS(0, 0)),
		CnWant: tots(types.MaxTs()),
		Table:  &api.TableID{DbId: did, TbId: tid},
	}, true)

	defer close()
	require.Equal(t, 2, len(resp.Commands)) // first blk 4 insert; first blk 2 dels
	for i, cmd := range resp.Commands {
		t.Logf("command %d, table name %v, type %d", i, cmd.TableName, cmd.EntryType)
	}
	require.Equal(t, api.Entry_Insert, resp.Commands[0].EntryType) // data insert
	require.Equal(t, api.Entry_Delete, resp.Commands[1].EntryType) // data delete

	insBat, err := batch.ProtoBatchToBatch(resp.Commands[0].Bat)
	require.NoError(t, err)
	tnInsBat := containers.NewNonNullBatchWithSharedMemory(insBat, common.DefaultAllocator)
	t.Log(tnInsBat.Attrs)
	require.Equal(t, 6, len(tnInsBat.Vecs)) // 3 col + 1 fake pk + 1 rowid + 1 committs
	for _, v := range tnInsBat.Vecs {
		require.Equal(t, 4, v.Length())
	}
	t.Log(tnInsBat.GetVectorByName(pkgcatalog.FakePrimaryKeyColName).PPString(10))

	delBat, err := batch.ProtoBatchToBatch(resp.Commands[1].Bat)
	require.NoError(t, err)
	tnDelBat := containers.NewNonNullBatchWithSharedMemory(delBat, common.DefaultAllocator)
	t.Log(tnDelBat.Attrs)
	require.Equal(t, 3, len(tnDelBat.Vecs)) // 1 fake pk + 1 rowid + 1 committs
	for _, v := range tnDelBat.Vecs {
		require.Equal(t, 2, v.Length())
	}
	t.Log(tnDelBat.GetVectorByName(catalog.AttrPKVal).PPString(10))

}

func TestAlterColumnAndFreeze(t *testing.T) {
	defer testutils.AfterTest(t)()
	testutils.EnsureNoLeak(t)
	ctx := context.Background()

	opts := config.WithLongScanAndCKPOpts(nil)
	tae := testutil.NewTestEngine(ctx, ModuleName, t, opts)
	defer tae.Close()
	schema := catalog.MockSchemaAll(10, 5)
	schema.BlockMaxRows = 10
	schema.ObjectMaxBlocks = 2
	tae.BindSchema(schema)
	bats := catalog.MockBatch(schema, 8).Split(2)
	tae.CreateRelAndAppend(bats[0], true)

	{
		// test error in alter
		txn, rel := tae.GetRelation()
		tblEntry := rel.GetMeta().(*catalog.TableEntry)
		err := rel.AlterTable(context.TODO(), api.NewRemoveColumnReq(0, 0, 1, 10))
		require.True(t, moerr.IsMoErrCode(err, moerr.ErrInternal))
		require.Equal(t, 2, tblEntry.MVCC.Depth())
		t.Log(tblEntry.StringWithLevel(common.PPL2))
		require.NoError(t, txn.Rollback(context.Background()))
		// new node is clean
		require.Equal(t, 1, tblEntry.MVCC.Depth())
	}

	txn0, rel0 := tae.GetRelation()
	db, err := rel0.GetDB()
	require.NoError(t, err)
	did, tid := db.GetID(), rel0.ID()

	require.NoError(t, rel0.Append(context.Background(), bats[1])) // in localObject

	txn, rel := tae.GetRelation()
	require.NoError(t, rel.AlterTable(context.TODO(), api.NewAddColumnReq(0, 0, "xyz", types.NewProtoType(types.T_int32), 0)))
	require.NoError(t, txn.Commit(context.Background()))

	require.Error(t, rel0.Append(context.Background(), nil)) // schema changed, error
	// Test variaous read on old schema
	testutil.CheckAllColRowsByScan(t, rel0, 8, false)

	filter := handle.NewEQFilter(uint16(3))
	id, row, err := rel0.GetByFilter(context.Background(), filter)
	filen, blkn := id.BlockID.Offsets() // first block
	require.Equal(t, uint16(0), filen)
	require.Equal(t, uint16(0), blkn)
	require.Equal(t, uint32(3), row)
	require.NoError(t, err)

	for _, col := range rel0.Schema().(*catalog.Schema).ColDefs {
		val, null, err := rel0.GetValue(id, 2, uint16(col.Idx))
		require.NoError(t, err)
		require.False(t, null)
		if col.IsPrimary() {
			require.Equal(t, uint16(2), val.(uint16))
		}
	}
	require.Error(t, txn0.Commit(context.Background())) // scheam change, commit failed

	// GetValueByFilter() is combination of GetByFilter and GetValue
	// GetValueByPhyAddrKey is GetValue

	tae.Restart(ctx)

	txn, rel = tae.GetRelation()
	schema1 := rel.Schema().(*catalog.Schema)
	bats = catalog.MockBatch(schema1, 16).Split(4)
	require.Error(t, rel.Append(context.Background(), bats[0])) // dup error
	require.NoError(t, rel.Append(context.Background(), bats[1]))
	require.NoError(t, txn.Commit(context.Background()))

	txn, rel = tae.GetRelation()
	testutil.CheckAllColRowsByScan(t, rel, 8, false)
	it := rel.MakeObjectIt()
	cnt := 0
	var id2 *common.ID
	for it.Next() {
		cnt++
		id2 = it.GetObject().Fingerprint()
	}
	it.Close()
	require.Equal(t, 2, cnt) // 2 blocks because the first is freezed

	for _, col := range rel.Schema().(*catalog.Schema).ColDefs {
		val, null, err := rel.GetValue(id, 3, uint16(col.Idx)) // get first blk
		require.NoError(t, err)
		if col.Name == "xyz" {
			require.True(t, null) // fill null for the new column
		} else {
			require.False(t, null)
		}
		if col.IsPrimary() {
			require.Equal(t, uint16(3), val.(uint16))
		}

		val, null, err = rel.GetValue(id2, 3, uint16(col.Idx)) // get second blk
		require.NoError(t, err)
		require.False(t, null)
		if col.IsPrimary() {
			require.Equal(t, uint16(7), val.(uint16))
		}
	}
	txn.Commit(context.Background())

	// append to the second block
	txn, rel = tae.GetRelation()
	require.NoError(t, rel.Append(context.Background(), bats[2]))
	require.NoError(t, rel.Append(context.Background(), bats[3])) // new block and append 2 rows
	require.NoError(t, txn.Commit(context.Background()))

	// remove and freeze
	txn, rel = tae.GetRelation()
	require.NoError(t, rel.AlterTable(context.TODO(), api.NewRemoveColumnReq(0, 0, 9, 8))) // remove float mock_8
	require.NoError(t, txn.Commit(context.Background()))

	txn, rel = tae.GetRelation()
	schema2 := rel.Schema().(*catalog.Schema)
	bats = catalog.MockBatch(schema2, 20).Split(5)
	require.NoError(t, rel.Append(context.Background(), bats[4])) // new 4th block and append 4 blocks

	testutil.CheckAllColRowsByScan(t, rel, 20, true)
	require.NoError(t, txn.Commit(context.Background()))

	resp, close, _ := logtail.HandleSyncLogTailReq(context.TODO(), new(dummyCpkGetter), tae.LogtailMgr, tae.Catalog, api.SyncLogTailReq{
		CnHave: tots(types.BuildTS(0, 0)),
		CnWant: tots(types.MaxTs()),
		Table:  &api.TableID{DbId: did, TbId: tid},
	}, true)

	require.Equal(t, 3, len(resp.Commands)) // 3 version insert
	bat0 := resp.Commands[0].Bat
	require.Equal(t, 12, len(bat0.Attrs))
	require.Equal(t, "mock_9", bat0.Attrs[2+schema.GetSeqnum("mock_9")])
	bat1 := resp.Commands[1].Bat
	require.Equal(t, 13, len(bat1.Attrs))
	require.Equal(t, "mock_9", bat1.Attrs[2+schema1.GetSeqnum("mock_9")])
	require.Equal(t, "xyz", bat1.Attrs[2+schema1.GetSeqnum("xyz")])
	bat2 := resp.Commands[2].Bat
	require.Equal(t, 13, len(bat2.Attrs))
	require.Equal(t, "mock_9", bat2.Attrs[2+schema1.GetSeqnum("mock_9")])
	require.Equal(t, "mock_9", bat2.Attrs[2+schema2.GetSeqnum("mock_9")])
	require.Equal(t, "xyz", bat2.Attrs[2+schema1.GetSeqnum("xyz")])
	require.Equal(t, "xyz", bat2.Attrs[2+schema2.GetSeqnum("xyz")])
	close()
	logutil.Infof(tae.Catalog.SimplePPString(common.PPL1))
}

func TestGlobalCheckpoint1(t *testing.T) {
	defer testutils.AfterTest(t)()
	testutils.EnsureNoLeak(t)
	ctx := context.Background()

	opts := config.WithQuickScanAndCKPOpts(nil)
	options.WithCheckpointGlobalMinCount(1)(opts)
	options.WithGlobalVersionInterval(time.Millisecond * 10)(opts)
	tae := testutil.NewTestEngine(ctx, ModuleName, t, opts)
	defer tae.Close()
	schema := catalog.MockSchemaAll(10, 2)
	schema.BlockMaxRows = 10
	schema.ObjectMaxBlocks = 2
	tae.BindSchema(schema)
	bat := catalog.MockBatch(schema, 400)

	tae.CreateRelAndAppend(bat, true)

	t.Log(tae.Catalog.SimplePPString(common.PPL1))
	tae.Restart(ctx)
	t.Log(tae.Catalog.SimplePPString(common.PPL1))
	tae.CheckRowsByScan(400, true)

	testutils.WaitExpect(4000, func() bool {
		return tae.Wal.GetPenddingCnt() == 0
	})

	tae.Restart(ctx)
	tae.CheckRowsByScan(400, true)
}

func TestAppendAndGC(t *testing.T) {
	defer testutils.AfterTest(t)()
	testutils.EnsureNoLeak(t)
	ctx := context.Background()

	opts := new(options.Options)
	opts = config.WithQuickScanAndCKPOpts(opts)
	options.WithDisableGCCheckpoint()(opts)
	tae := testutil.NewTestEngine(ctx, ModuleName, t, opts)
	defer tae.Close()
	db := tae.DB
	db.DiskCleaner.GetCleaner().SetMinMergeCountForTest(2)

	schema1 := catalog.MockSchemaAll(13, 2)
	schema1.BlockMaxRows = 10
	schema1.ObjectMaxBlocks = 2

	schema2 := catalog.MockSchemaAll(13, 2)
	schema2.BlockMaxRows = 10
	schema2.ObjectMaxBlocks = 2
	{
		txn, _ := db.StartTxn(nil)
		database, err := txn.CreateDatabase("db", "", "")
		assert.Nil(t, err)
		_, err = database.CreateRelation(schema1)
		assert.Nil(t, err)
		_, err = database.CreateRelation(schema2)
		assert.Nil(t, err)
		assert.Nil(t, txn.Commit(context.Background()))
	}
	bat := catalog.MockBatch(schema1, int(schema1.BlockMaxRows*10-1))
	defer bat.Close()
	bats := bat.Split(bat.Length())

	pool, err := ants.NewPool(20)
	assert.Nil(t, err)
	defer pool.Release()
	var wg sync.WaitGroup

	for _, data := range bats {
		wg.Add(2)
		err = pool.Submit(testutil.AppendClosure(t, data, schema1.Name, db, &wg))
		assert.Nil(t, err)
		err = pool.Submit(testutil.AppendClosure(t, data, schema2.Name, db, &wg))
		assert.Nil(t, err)
	}
	wg.Wait()
	testutils.WaitExpect(10000, func() bool {
		return db.Runtime.Scheduler.GetPenddingLSNCnt() == 0
	})
	t.Log(tae.Catalog.SimplePPString(common.PPL1))
	if db.Runtime.Scheduler.GetPenddingLSNCnt() != 0 {
		return
	}
	assert.Equal(t, uint64(0), db.Runtime.Scheduler.GetPenddingLSNCnt())
	err = db.DiskCleaner.GetCleaner().CheckGC()
	assert.Nil(t, err)
	testutils.WaitExpect(5000, func() bool {
		return db.DiskCleaner.GetCleaner().GetMinMerged() != nil
	})
	testutils.WaitExpect(10000, func() bool {
		return db.DiskCleaner.GetCleaner().GetMinMerged() != nil
	})
	minMerged := db.DiskCleaner.GetCleaner().GetMinMerged()
	if minMerged == nil {
		return
	}
	assert.NotNil(t, minMerged)
	tae.Restart(ctx)
	db = tae.DB
	db.DiskCleaner.GetCleaner().SetMinMergeCountForTest(2)
	testutils.WaitExpect(5000, func() bool {
		if db.DiskCleaner.GetCleaner().GetMaxConsumed() == nil {
			return false
		}
		end := db.DiskCleaner.GetCleaner().GetMaxConsumed().GetEnd()
		minEnd := minMerged.GetEnd()
		return end.GreaterEq(&minEnd)
	})
	end := db.DiskCleaner.GetCleaner().GetMaxConsumed().GetEnd()
	minEnd := minMerged.GetEnd()
	assert.True(t, end.GreaterEq(&minEnd))
	err = db.DiskCleaner.GetCleaner().CheckGC()
	assert.Nil(t, err)

}

func TestSnapshotGC(t *testing.T) {
	defer testutils.AfterTest(t)()
	testutils.EnsureNoLeak(t)
	ctx := context.Background()

	opts := new(options.Options)
	opts = config.WithQuickScanAndCKPOpts(opts)
	options.WithDisableGCCheckpoint()(opts)
	tae := testutil.NewTestEngine(ctx, ModuleName, t, opts)
	defer tae.Close()
	db := tae.DB
	db.DiskCleaner.GetCleaner().SetMinMergeCountForTest(1)

	snapshotSchema := catalog.MockSnapShotSchema()
	snapshotSchema.BlockMaxRows = 2
	snapshotSchema.ObjectMaxBlocks = 1
	schema1 := catalog.MockSchemaAll(13, 2)
	schema1.BlockMaxRows = 10
	schema1.ObjectMaxBlocks = 2

	schema2 := catalog.MockSchemaAll(13, 2)
	schema2.BlockMaxRows = 10
	schema2.ObjectMaxBlocks = 2
	var rel3 handle.Relation
	{
		txn, _ := db.StartTxn(nil)
		database, err := txn.CreateDatabase("db", "", "")
		assert.Nil(t, err)
		_, err = database.CreateRelation(schema1)
		assert.Nil(t, err)
		_, err = database.CreateRelation(schema2)
		assert.Nil(t, err)
		rel3, err = database.CreateRelation(snapshotSchema)
		assert.Nil(t, err)
		assert.Nil(t, txn.Commit(context.Background()))
	}
	db.DiskCleaner.GetCleaner().SetTid(rel3.ID())
	db.DiskCleaner.GetCleaner().DisableGCForTest()
	bat := catalog.MockBatch(schema1, int(schema1.BlockMaxRows*10-1))
	defer bat.Close()
	bats := bat.Split(bat.Length())

	pool, err := ants.NewPool(20)
	assert.Nil(t, err)
	defer pool.Release()
	snapshots := make([]int64, 0)
	var wg sync.WaitGroup
	var snapWG sync.WaitGroup
	snapWG.Add(1)
	go func() {
		i := 0
		for {
			if i > 3 {
				snapWG.Done()
				break
			}
			i++
			time.Sleep(200 * time.Millisecond)
			snapshot := time.Now().UTC().Unix()
			snapshots = append(snapshots, snapshot)
		}
	}()
	for _, data := range bats {
		wg.Add(2)
		err = pool.Submit(testutil.AppendClosure(t, data, schema1.Name, db, &wg))
		assert.Nil(t, err)

		err = pool.Submit(testutil.AppendClosure(t, data, schema2.Name, db, &wg))
		assert.Nil(t, err)
	}
	snapWG.Wait()
	for _, snapshot := range snapshots {
		attrs := []string{"col0", "col1", "ts", "col3", "col4", "col5", "col6", "id"}
		vecTypes := []types.Type{types.T_uint64.ToType(),
			types.T_uint64.ToType(), types.T_int64.ToType(),
			types.T_enum.ToType(), types.T_uint64.ToType(), types.T_uint64.ToType(),
			types.T_uint64.ToType(), types.T_uint64.ToType()}
		opt := containers.Options{}
		opt.Capacity = 0
		data1 := containers.BuildBatch(attrs, vecTypes, opt)
		data1.Vecs[0].Append(uint64(0), false)
		data1.Vecs[1].Append(uint64(0), false)
		data1.Vecs[2].Append(snapshot, false)
		data1.Vecs[3].Append(types.Enum(1), false)
		data1.Vecs[4].Append(uint64(0), false)
		data1.Vecs[5].Append(uint64(0), false)
		data1.Vecs[6].Append(uint64(0), false)
		data1.Vecs[7].Append(uint64(0), false)
		txn1, _ := db.StartTxn(nil)
		database, _ := txn1.GetDatabase("db")
		rel, _ := database.GetRelationByName(snapshotSchema.Name)
		err = rel.Append(context.Background(), data1)
		data1.Close()
		assert.Nil(t, err)
		assert.Nil(t, txn1.Commit(context.Background()))
	}
	wg.Wait()
	testutils.WaitExpect(10000, func() bool {
		return db.Runtime.Scheduler.GetPenddingLSNCnt() == 0
	})
	if db.Runtime.Scheduler.GetPenddingLSNCnt() != 0 {
		return
	}
	db.DiskCleaner.GetCleaner().EnableGCForTest()
	t.Log(tae.Catalog.SimplePPString(common.PPL1))
	assert.Equal(t, uint64(0), db.Runtime.Scheduler.GetPenddingLSNCnt())
	testutils.WaitExpect(5000, func() bool {
		return db.DiskCleaner.GetCleaner().GetMinMerged() != nil
	})
	minMerged := db.DiskCleaner.GetCleaner().GetMinMerged()
	testutils.WaitExpect(5000, func() bool {
		return db.DiskCleaner.GetCleaner().GetMinMerged() != nil
	})
	if db.DiskCleaner.GetCleaner().GetMinMerged() == nil {
		return
	}
	assert.NotNil(t, minMerged)
	err = db.DiskCleaner.GetCleaner().CheckGC()
	assert.Nil(t, err)
	tae.RestartDisableGC(ctx)
	db = tae.DB
	db.DiskCleaner.GetCleaner().SetMinMergeCountForTest(1)
	testutils.WaitExpect(5000, func() bool {
		if db.DiskCleaner.GetCleaner().GetMaxConsumed() == nil {
			return false
		}
		end := db.DiskCleaner.GetCleaner().GetMaxConsumed().GetEnd()
		minEnd := minMerged.GetEnd()
		return end.GreaterEq(&minEnd)
	})
	end := db.DiskCleaner.GetCleaner().GetMaxConsumed().GetEnd()
	minEnd := minMerged.GetEnd()
	assert.True(t, end.GreaterEq(&minEnd))
	err = db.DiskCleaner.GetCleaner().CheckGC()
	assert.Nil(t, err)

}

func TestSnapshotMeta(t *testing.T) {
	defer testutils.AfterTest(t)()
	testutils.EnsureNoLeak(t)
	ctx := context.Background()

	opts := new(options.Options)
	opts = config.WithQuickScanAndCKPOpts(opts)
	options.WithDisableGCCheckpoint()(opts)
	tae := testutil.NewTestEngine(ctx, ModuleName, t, opts)
	defer tae.Close()
	db := tae.DB
	db.DiskCleaner.GetCleaner().SetMinMergeCountForTest(1)

	snapshotSchema := catalog.MockSnapShotSchema()
	snapshotSchema.BlockMaxRows = 2
	snapshotSchema.ObjectMaxBlocks = 1
	snapshotSchema1 := catalog.MockSnapShotSchema()
	snapshotSchema1.BlockMaxRows = 2
	snapshotSchema1.ObjectMaxBlocks = 1
	snapshotSchema2 := catalog.MockSnapShotSchema()
	snapshotSchema2.BlockMaxRows = 2
	snapshotSchema2.ObjectMaxBlocks = 1
	var rel3, rel4, rel5 handle.Relation
	{
		txn, _ := db.StartTxn(nil)
		database, err := txn.CreateDatabase("db", "", "")
		assert.Nil(t, err)
		database2, err := txn.CreateDatabase("db2", "", "")
		assert.Nil(t, err)
		database3, err := txn.CreateDatabase("db3", "", "")
		assert.Nil(t, err)
		rel3, err = database.CreateRelation(snapshotSchema)
		assert.Nil(t, err)
		rel4, err = database2.CreateRelation(snapshotSchema1)
		assert.Nil(t, err)
		rel5, err = database3.CreateRelation(snapshotSchema2)
		assert.Nil(t, err)
		assert.Nil(t, txn.Commit(context.Background()))
	}
	//db.DiskCleaner.GetCleaner().DisableGCForTest()

	snapshots := make([]int64, 0)
	for i := 0; i < 10; i++ {
		time.Sleep(20 * time.Millisecond)
		snapshot := time.Now().UTC().Unix()
		snapshots = append(snapshots, snapshot)
	}
	testutils.WaitExpect(10000, func() bool {
		return db.Runtime.Scheduler.GetPenddingLSNCnt() == 0
	})
	if db.Runtime.Scheduler.GetPenddingLSNCnt() != 0 {
		return
	}
	tae.Restart(ctx)
	db = tae.DB
	db.DiskCleaner.GetCleaner().DisableGCForTest()
	db.DiskCleaner.GetCleaner().SetMinMergeCountForTest(1)
	for i, snapshot := range snapshots {
		attrs := []string{"col0", "col1", "ts", "col3", "col4", "col5", "col6", "id"}
		vecTypes := []types.Type{types.T_uint64.ToType(),
			types.T_uint64.ToType(), types.T_int64.ToType(),
			types.T_enum.ToType(), types.T_uint64.ToType(), types.T_uint64.ToType(),
			types.T_uint64.ToType(), types.T_uint64.ToType()}
		opt := containers.Options{}
		opt.Capacity = 0
		data1 := containers.BuildBatch(attrs, vecTypes, opt)
		data1.Vecs[0].Append(uint64(0), false)
		data1.Vecs[1].Append(uint64(0), false)
		data1.Vecs[2].Append(snapshot, false)
		data1.Vecs[3].Append(types.Enum(1), false)
		data1.Vecs[4].Append(uint64(0), false)
		data1.Vecs[5].Append(uint64(0), false)
		data1.Vecs[6].Append(uint64(0), false)
		data1.Vecs[7].Append(uint64(0), false)
		txn1, _ := db.StartTxn(nil)
		var database handle.Database
		var id uint64
		if i%3 == 0 {
			id = rel3.ID()
			database, _ = txn1.GetDatabase("db")
		} else if i%3 == 1 {
			id = rel4.ID()
			database, _ = txn1.GetDatabase("db2")
		} else {
			id = rel5.ID()
			database, _ = txn1.GetDatabase("db3")
		}
		rel, _ := database.GetRelationByID(id)
		err := rel.Append(context.Background(), data1)
		data1.Close()
		assert.Nil(t, err)
		assert.Nil(t, txn1.Commit(context.Background()))
	}
	testutils.WaitExpect(10000, func() bool {
		return db.Runtime.Scheduler.GetPenddingLSNCnt() == 0
	})
	if db.Runtime.Scheduler.GetPenddingLSNCnt() != 0 {
		return
	}
	initMinMerged := db.DiskCleaner.GetCleaner().GetMinMerged()
	db.DiskCleaner.GetCleaner().EnableGCForTest()
	t.Log(tae.Catalog.SimplePPString(common.PPL1))
	assert.Equal(t, uint64(0), db.Runtime.Scheduler.GetPenddingLSNCnt())
	testutils.WaitExpect(3000, func() bool {
		if db.DiskCleaner.GetCleaner().GetMinMerged() == nil {
			return false
		}
		minEnd := db.DiskCleaner.GetCleaner().GetMinMerged().GetEnd()
		if minEnd.IsEmpty() {
			return false
		}
		if initMinMerged == nil {
			return true
		}
		initMinEnd := initMinMerged.GetEnd()
		return minEnd.Greater(&initMinEnd)
	})
	minMerged := db.DiskCleaner.GetCleaner().GetMinMerged()
	if minMerged == nil {
		return
	}
	minEnd := minMerged.GetEnd()
	if minEnd.IsEmpty() {
		return
	}
	if initMinMerged != nil {
		initMinEnd := initMinMerged.GetEnd()
		if !minEnd.Greater(&initMinEnd) {
			return
		}
	}

	assert.NotNil(t, minMerged)
	snaps, err := db.DiskCleaner.GetCleaner().GetSnapshots()
	assert.Nil(t, err)
	defer logtail.CloseSnapshotList(snaps)
	assert.Equal(t, 1, len(snaps))
	for _, snap := range snaps {
		assert.Equal(t, len(snapshots), snap.Length())
	}
	err = db.DiskCleaner.GetCleaner().CheckGC()
	assert.Nil(t, err)
	tae.RestartDisableGC(ctx)
	db = tae.DB
	db.DiskCleaner.GetCleaner().SetMinMergeCountForTest(1)
	testutils.WaitExpect(10000, func() bool {
		if db.DiskCleaner.GetCleaner().GetMaxConsumed() == nil {
			return false
		}
		end := db.DiskCleaner.GetCleaner().GetMaxConsumed().GetEnd()
		if db.DiskCleaner.GetCleaner().GetMinMerged() == nil {
			return false
		}
		minEnd := db.DiskCleaner.GetCleaner().GetMinMerged().GetEnd()
		return end.GreaterEq(&minEnd)
	})
	end := db.DiskCleaner.GetCleaner().GetMaxConsumed().GetEnd()
	minEnd = db.DiskCleaner.GetCleaner().GetMinMerged().GetEnd()
	assert.True(t, end.GreaterEq(&minEnd))
	snaps, err = db.DiskCleaner.GetCleaner().GetSnapshots()
	assert.Nil(t, err)
	defer logtail.CloseSnapshotList(snaps)
	assert.Equal(t, 1, len(snaps))
	for _, snap := range snaps {
		assert.Equal(t, len(snapshots), snap.Length())
	}
	err = db.DiskCleaner.GetCleaner().CheckGC()
	assert.Nil(t, err)
}

func TestGlobalCheckpoint2(t *testing.T) {
	defer testutils.AfterTest(t)()
	testutils.EnsureNoLeak(t)
	ctx := context.Background()

	opts := config.WithQuickScanAndCKPOpts(nil)
	options.WithCheckpointGlobalMinCount(1)(opts)
	options.WithDisableGCCatalog()(opts)
	tae := testutil.NewTestEngine(ctx, ModuleName, t, opts)
	tae.BGCheckpointRunner.DisableCheckpoint()
	tae.BGCheckpointRunner.CleanPenddingCheckpoint()
	defer tae.Close()
	schema := catalog.MockSchemaAll(10, 2)
	schema.BlockMaxRows = 10
	schema.ObjectMaxBlocks = 2
	tae.BindSchema(schema)
	bat := catalog.MockBatch(schema, 40)

	_, firstRel := tae.CreateRelAndAppend(bat, true)

	tae.DropRelation(t)
	txn, err := tae.StartTxn(nil)
	assert.NoError(t, err)
	tae.IncrementalCheckpoint(txn.GetStartTS(), false, true, true)
	tae.GlobalCheckpoint(txn.GetStartTS(), 0, false)
	assert.NoError(t, txn.Commit(context.Background()))

	tae.CreateRelAndAppend(bat, false)

	txn, rel := tae.GetRelation()
	require.NoError(t, rel.AlterTable(context.Background(), api.NewRemoveColumnReq(0, 0, 3, 3)))
	require.NoError(t, txn.Commit(context.Background()))

	txn, rel = tae.GetRelation()
	newschema := rel.Schema().(*catalog.Schema)
	require.Equal(t, uint32(1), newschema.Version)
	require.Equal(t, uint32(10), newschema.Extra.NextColSeqnum)
	require.Equal(t, "mock_3", newschema.Extra.DroppedAttrs[0])
	require.NoError(t, txn.Commit(context.Background()))

	currTs := types.BuildTS(time.Now().UTC().UnixNano(), 0)
	assert.NoError(t, err)
	tae.IncrementalCheckpoint(currTs, false, true, true)
	tae.GlobalCheckpoint(currTs, time.Duration(1), false)

	p := &catalog.LoopProcessor{}
	tableExisted := false
	p.TableFn = func(te *catalog.TableEntry) error {
		if te.ID == firstRel.ID() {
			tableExisted = true
		}
		return nil
	}

	assert.NoError(t, tae.Catalog.RecurLoop(p))
	assert.True(t, tableExisted)

	t.Log(tae.Catalog.SimplePPString(3))
	tae.Restart(ctx)
	t.Log(tae.Catalog.SimplePPString(3))

	tableExisted = false
	assert.NoError(t, tae.Catalog.RecurLoop(p))
	assert.False(t, tableExisted)
	txn, rel = tae.GetRelation()
	newschema = rel.Schema().(*catalog.Schema)
	require.Equal(t, uint32(1), newschema.Version)
	require.Equal(t, uint32(10), newschema.Extra.NextColSeqnum)
	require.Equal(t, "mock_3", newschema.Extra.DroppedAttrs[0])
	require.NoError(t, txn.Commit(context.Background()))

}

func TestGlobalCheckpoint3(t *testing.T) {
	t.Skip("This case crashes occasionally, is being fixed, skip it for now")
	defer testutils.AfterTest(t)()
	testutils.EnsureNoLeak(t)
	ctx := context.Background()

	opts := config.WithQuickScanAndCKPOpts(nil)
	options.WithCheckpointGlobalMinCount(1)(opts)
	options.WithGlobalVersionInterval(time.Nanosecond * 1)(opts)
	options.WithDisableGCCatalog()(opts)
	tae := testutil.NewTestEngine(ctx, ModuleName, t, opts)
	defer tae.Close()
	schema := catalog.MockSchemaAll(10, 2)
	schema.BlockMaxRows = 10
	schema.ObjectMaxBlocks = 2
	tae.BindSchema(schema)
	bat := catalog.MockBatch(schema, 40)

	_, rel := tae.CreateRelAndAppend(bat, true)
	testutils.WaitExpect(1000, func() bool {
		return tae.Wal.GetPenddingCnt() == 0
	})

	tae.DropRelation(t)
	testutils.WaitExpect(1000, func() bool {
		return tae.Wal.GetPenddingCnt() == 0
	})

	tae.CreateRelAndAppend(bat, false)
	testutils.WaitExpect(1000, func() bool {
		return tae.Wal.GetPenddingCnt() == 0
	})

	p := &catalog.LoopProcessor{}
	tableExisted := false
	p.TableFn = func(te *catalog.TableEntry) error {
		if te.ID == rel.ID() {
			tableExisted = true
		}
		return nil
	}

	assert.NoError(t, tae.Catalog.RecurLoop(p))
	assert.True(t, tableExisted)

	tae.Restart(ctx)

	tableExisted = false
	assert.NoError(t, tae.Catalog.RecurLoop(p))
	assert.False(t, tableExisted)
}

func TestGlobalCheckpoint4(t *testing.T) {
	t.Skip("This case crashes occasionally, is being fixed, skip it for now")
	defer testutils.AfterTest(t)()
	testutils.EnsureNoLeak(t)
	ctx := context.Background()

	opts := config.WithQuickScanAndCKPOpts(nil)
	tae := testutil.NewTestEngine(ctx, ModuleName, t, opts)
	defer tae.Close()
	tae.BGCheckpointRunner.DisableCheckpoint()
	tae.BGCheckpointRunner.CleanPenddingCheckpoint()
	globalCkpInterval := time.Second

	schema := catalog.MockSchemaAll(18, 2)
	schema.BlockMaxRows = 10
	schema.ObjectMaxBlocks = 2
	tae.BindSchema(schema)
	bat := catalog.MockBatch(schema, 40)

	txn, err := tae.StartTxn(nil)
	assert.NoError(t, err)
	_, err = txn.CreateDatabase("db", "", "")
	assert.NoError(t, err)
	assert.NoError(t, txn.Commit(context.Background()))

	err = tae.IncrementalCheckpoint(txn.GetCommitTS(), false, true, true)
	assert.NoError(t, err)

	txn, err = tae.StartTxn(nil)
	assert.NoError(t, err)
	_, err = txn.DropDatabase("db")
	assert.NoError(t, err)
	assert.NoError(t, txn.Commit(context.Background()))

	err = tae.GlobalCheckpoint(txn.GetCommitTS(), globalCkpInterval, false)
	assert.NoError(t, err)

	tae.CreateRelAndAppend(bat, true)

	t.Log(tae.Catalog.SimplePPString(3))
	tae.Restart(ctx)
	tae.BGCheckpointRunner.DisableCheckpoint()
	tae.BGCheckpointRunner.CleanPenddingCheckpoint()
	t.Log(tae.Catalog.SimplePPString(3))

	// tae.CreateRelAndAppend(bat, false)

	txn, err = tae.StartTxn(nil)
	assert.NoError(t, err)
	db, err := txn.GetDatabase("db")
	assert.NoError(t, err)
	_, err = db.DropRelationByName(schema.Name)
	assert.NoError(t, err)
	assert.NoError(t, txn.Commit(context.Background()))

	err = tae.GlobalCheckpoint(txn.GetCommitTS(), globalCkpInterval, false)
	assert.NoError(t, err)

	tae.CreateRelAndAppend(bat, false)

	t.Log(tae.Catalog.SimplePPString(3))
	tae.Restart(ctx)
	tae.BGCheckpointRunner.DisableCheckpoint()
	tae.BGCheckpointRunner.CleanPenddingCheckpoint()
	t.Log(tae.Catalog.SimplePPString(3))
}

func TestGlobalCheckpoint5(t *testing.T) {
	defer testutils.AfterTest(t)()
	testutils.EnsureNoLeak(t)
	ctx := context.Background()

	opts := config.WithQuickScanAndCKPOpts(nil)
	tae := testutil.NewTestEngine(ctx, ModuleName, t, opts)
	defer tae.Close()
	tae.BGCheckpointRunner.DisableCheckpoint()
	tae.BGCheckpointRunner.CleanPenddingCheckpoint()
	globalCkpInterval := time.Duration(0)

	schema := catalog.MockSchemaAll(18, 2)
	schema.BlockMaxRows = 10
	schema.ObjectMaxBlocks = 2
	tae.BindSchema(schema)
	bat := catalog.MockBatch(schema, 60)
	bats := bat.Split(3)

	txn, err := tae.StartTxn(nil)
	assert.NoError(t, err)
	err = tae.IncrementalCheckpoint(txn.GetStartTS(), false, true, true)
	assert.NoError(t, err)
	assert.NoError(t, txn.Commit(context.Background()))

	tae.CreateRelAndAppend(bats[0], true)

	txn, err = tae.StartTxn(nil)
	assert.NoError(t, err)
	err = tae.GlobalCheckpoint(txn.GetStartTS(), globalCkpInterval, false)
	assert.NoError(t, err)
	assert.NoError(t, txn.Commit(context.Background()))

	tae.DoAppend(bats[1])

	txn, err = tae.StartTxn(nil)
	assert.NoError(t, err)
	err = tae.GlobalCheckpoint(txn.GetStartTS(), globalCkpInterval, false)
	assert.NoError(t, err)
	assert.NoError(t, txn.Commit(context.Background()))

	tae.CheckRowsByScan(40, true)

	t.Log(tae.Catalog.SimplePPString(3))
	tae.Restart(ctx)
	tae.BGCheckpointRunner.DisableCheckpoint()
	tae.BGCheckpointRunner.CleanPenddingCheckpoint()
	t.Log(tae.Catalog.SimplePPString(3))

	tae.CheckRowsByScan(40, true)

	tae.DoAppend(bats[2])

	tae.CheckRowsByScan(60, true)
	txn, err = tae.StartTxn(nil)
	assert.NoError(t, err)
	err = tae.GlobalCheckpoint(txn.GetStartTS(), globalCkpInterval, false)
	assert.NoError(t, err)
	assert.NoError(t, err)
	assert.NoError(t, txn.Commit(context.Background()))
}

func TestGlobalCheckpoint6(t *testing.T) {
	t.Skip("This case crashes occasionally, is being fixed, skip it for now")
	defer testutils.AfterTest(t)()
	testutils.EnsureNoLeak(t)
	ctx := context.Background()

	opts := config.WithQuickScanAndCKPOpts(nil)
	tae := testutil.NewTestEngine(ctx, ModuleName, t, opts)
	defer tae.Close()
	tae.BGCheckpointRunner.DisableCheckpoint()
	tae.BGCheckpointRunner.CleanPenddingCheckpoint()
	globalCkpInterval := time.Duration(0)
	restartCnt := 10
	batchsize := 10

	schema := catalog.MockSchemaAll(18, 2)
	schema.BlockMaxRows = 5
	schema.ObjectMaxBlocks = 2
	tae.BindSchema(schema)
	bat := catalog.MockBatch(schema, batchsize*(restartCnt+1))
	bats := bat.Split(restartCnt + 1)

	tae.CreateRelAndAppend(bats[0], true)
	txn, err := tae.StartTxn(nil)
	assert.NoError(t, err)
	err = tae.IncrementalCheckpoint(txn.GetStartTS(), false, true, true)
	assert.NoError(t, err)
	assert.NoError(t, txn.Commit(context.Background()))

	for i := 0; i < restartCnt; i++ {
		tae.DoAppend(bats[i+1])
		txn, err = tae.StartTxn(nil)
		assert.NoError(t, err)
		err = tae.GlobalCheckpoint(txn.GetStartTS(), globalCkpInterval, false)
		assert.NoError(t, err)
		assert.NoError(t, txn.Commit(context.Background()))

		rows := (i + 2) * batchsize
		tae.CheckRowsByScan(rows, true)
		t.Log(tae.Catalog.SimplePPString(3))
		tae.Restart(ctx)
		tae.BGCheckpointRunner.DisableCheckpoint()
		tae.BGCheckpointRunner.CleanPenddingCheckpoint()
		t.Log(tae.Catalog.SimplePPString(3))
		tae.CheckRowsByScan(rows, true)
	}
}

func TestGCCheckpoint1(t *testing.T) {
	defer testutils.AfterTest(t)()
	testutils.EnsureNoLeak(t)
	ctx := context.Background()

	opts := config.WithQuickScanAndCKPOpts(nil)
	tae := testutil.NewTestEngine(ctx, ModuleName, t, opts)
	defer tae.Close()

	schema := catalog.MockSchemaAll(18, 2)
	schema.BlockMaxRows = 5
	schema.ObjectMaxBlocks = 2
	tae.BindSchema(schema)
	bat := catalog.MockBatch(schema, 50)

	tae.CreateRelAndAppend(bat, true)

	testutils.WaitExpect(4000, func() bool {
		return tae.Wal.GetPenddingCnt() == 0
	})
	assert.Equal(t, uint64(0), tae.Wal.GetPenddingCnt())

	testutils.WaitExpect(4000, func() bool {
		return tae.BGCheckpointRunner.GetPenddingIncrementalCount() == 0
	})
	assert.Equal(t, 0, tae.BGCheckpointRunner.GetPenddingIncrementalCount())

	testutils.WaitExpect(4000, func() bool {
		return tae.BGCheckpointRunner.MaxGlobalCheckpoint().IsFinished()
	})
	assert.True(t, tae.BGCheckpointRunner.MaxGlobalCheckpoint().IsFinished())

	tae.BGCheckpointRunner.DisableCheckpoint()

	gcTS := types.BuildTS(time.Now().UTC().UnixNano(), 0)
	t.Log(gcTS.ToString())
	tae.BGCheckpointRunner.GCByTS(context.Background(), gcTS)

	maxGlobal := tae.BGCheckpointRunner.MaxGlobalCheckpoint()

	testutils.WaitExpect(4000, func() bool {
		tae.BGCheckpointRunner.ExistPendingEntryToGC()
		return !tae.BGCheckpointRunner.ExistPendingEntryToGC()
	})
	assert.False(t, tae.BGCheckpointRunner.ExistPendingEntryToGC())

	globals := tae.BGCheckpointRunner.GetAllGlobalCheckpoints()
	assert.Equal(t, 1, len(globals))
	end := maxGlobal.GetEnd()
	maxEnd := globals[0].GetEnd()
	assert.True(t, end.Equal(&maxEnd))
	for _, global := range globals {
		t.Log(global.String())
	}

	incrementals := tae.BGCheckpointRunner.GetAllIncrementalCheckpoints()
	prevEnd := maxGlobal.GetEnd().Prev()
	for _, incremental := range incrementals {
		startTS := incremental.GetStart()
		prevEndNextTS := prevEnd.Next()
		assert.True(t, startTS.Equal(&prevEndNextTS))
		t.Log(incremental.String())
	}
}

func TestGCCatalog1(t *testing.T) {
	defer testutils.AfterTest(t)()
	ctx := context.Background()

	opts := config.WithLongScanAndCKPOpts(nil)
	tae := testutil.NewTestEngine(ctx, ModuleName, t, opts)
	defer tae.Close()

	txn1, _ := tae.StartTxn(nil)
	db, err := txn1.CreateDatabase("db1", "", "")
	assert.Nil(t, err)
	db2, err := txn1.CreateDatabase("db2", "", "")
	assert.Nil(t, err)

	schema := catalog.MockSchema(1, 0)
	schema.Name = "tb1"
	tb, err := db.CreateRelation(schema)
	assert.Nil(t, err)
	schema2 := catalog.MockSchema(1, 0)
	schema2.Name = "tb2"
	tb2, err := db.CreateRelation(schema2)
	assert.Nil(t, err)
	schema3 := catalog.MockSchema(1, 0)
	schema3.Name = "tb3"
	tb3, err := db2.CreateRelation(schema3)
	assert.Nil(t, err)

	_, err = tb.CreateObject()
	assert.Nil(t, err)
	_, err = tb2.CreateObject()
	assert.Nil(t, err)
	obj3, err := tb2.CreateObject()
	assert.Nil(t, err)
	obj4, err := tb3.CreateObject()
	assert.Nil(t, err)

	err = txn1.Commit(context.Background())
	assert.Nil(t, err)

	p := &catalog.LoopProcessor{}
	var dbCnt, tableCnt, objCnt int
	p.DatabaseFn = func(d *catalog.DBEntry) error {
		if d.IsSystemDB() {
			return nil
		}
		dbCnt++
		return nil
	}
	p.TableFn = func(te *catalog.TableEntry) error {
		if te.GetDB().IsSystemDB() {
			return nil
		}
		tableCnt++
		return nil
	}
	p.ObjectFn = func(se *catalog.ObjectEntry) error {
		if se.GetTable().GetDB().IsSystemDB() {
			return nil
		}
		objCnt++
		return nil
	}
	resetCount := func() {
		dbCnt = 0
		tableCnt = 0
		objCnt = 0
	}

	err = tae.Catalog.RecurLoop(p)
	assert.NoError(t, err)
	assert.Equal(t, 2, dbCnt)
	assert.Equal(t, 3, tableCnt)
	assert.Equal(t, 4, objCnt)

	txn2, err := tae.StartTxn(nil)
	assert.NoError(t, err)
	db2, err = txn2.GetDatabase("db2")
	assert.NoError(t, err)
	tb3, err = db2.GetRelationByName("tb3")
	assert.NoError(t, err)
	obj4, err = tb3.GetObject(obj4.GetID())
	assert.NoError(t, err)
	err = txn2.Commit(context.Background())
	assert.NoError(t, err)

	t.Log(tae.Catalog.SimplePPString(3))
	commitTS := txn2.GetCommitTS()
	tae.Catalog.GCByTS(context.Background(), commitTS.Next())
	t.Log(tae.Catalog.SimplePPString(3))

	resetCount()
	err = tae.Catalog.RecurLoop(p)
	assert.NoError(t, err)
	assert.Equal(t, 2, dbCnt)
	assert.Equal(t, 3, tableCnt)
	assert.Equal(t, 4, objCnt)

	txn3, err := tae.StartTxn(nil)
	assert.NoError(t, err)
	db2, err = txn3.GetDatabase("db2")
	assert.NoError(t, err)
	tb3, err = db2.GetRelationByName("tb3")
	assert.NoError(t, err)
	obj4, err = tb3.GetObject(obj4.GetID())
	assert.NoError(t, err)
	err = tb3.SoftDeleteObject(obj4.GetID())
	testutil.MockObjectStats(t, obj4)
	assert.NoError(t, err)

	db2, err = txn3.GetDatabase("db1")
	assert.NoError(t, err)
	tb3, err = db2.GetRelationByName("tb2")
	assert.NoError(t, err)
	obj3, err = tb3.GetObject(obj3.GetID())
	assert.NoError(t, err)
	err = tb3.SoftDeleteObject(obj3.GetID())
	testutil.MockObjectStats(t, obj3)
	assert.NoError(t, err)

	err = txn3.Commit(context.Background())
	assert.NoError(t, err)

	t.Log(tae.Catalog.SimplePPString(3))
	commitTS = txn3.GetCommitTS()
	tae.Catalog.GCByTS(context.Background(), commitTS.Next())
	t.Log(tae.Catalog.SimplePPString(3))

	resetCount()
	err = tae.Catalog.RecurLoop(p)
	assert.NoError(t, err)
	assert.Equal(t, 2, dbCnt)
	assert.Equal(t, 3, tableCnt)
	assert.Equal(t, 2, objCnt)

	txn4, err := tae.StartTxn(nil)
	assert.NoError(t, err)
	db2, err = txn4.GetDatabase("db2")
	assert.NoError(t, err)
	_, err = db2.DropRelationByName("tb3")
	assert.NoError(t, err)

	db2, err = txn4.GetDatabase("db1")
	assert.NoError(t, err)
	_, err = db2.DropRelationByName("tb2")
	assert.NoError(t, err)

	err = txn4.Commit(context.Background())
	assert.NoError(t, err)

	t.Log(tae.Catalog.SimplePPString(3))
	commitTS = txn4.GetCommitTS()
	tae.Catalog.GCByTS(context.Background(), commitTS.Next())
	t.Log(tae.Catalog.SimplePPString(3))

	resetCount()
	err = tae.Catalog.RecurLoop(p)
	assert.NoError(t, err)
	assert.Equal(t, 2, dbCnt)
	assert.Equal(t, 1, tableCnt)
	assert.Equal(t, 1, objCnt)

	txn5, err := tae.StartTxn(nil)
	assert.NoError(t, err)
	_, err = txn5.DropDatabase("db2")
	assert.NoError(t, err)

	_, err = txn5.DropDatabase("db1")
	assert.NoError(t, err)

	err = txn5.Commit(context.Background())
	assert.NoError(t, err)

	t.Log(tae.Catalog.SimplePPString(3))
	commitTS = txn5.GetCommitTS()
	tae.Catalog.GCByTS(context.Background(), commitTS.Next())
	t.Log(tae.Catalog.SimplePPString(3))

	resetCount()
	err = tae.Catalog.RecurLoop(p)
	assert.NoError(t, err)
	assert.Equal(t, 0, dbCnt)
	assert.Equal(t, 0, tableCnt)
	assert.Equal(t, 0, objCnt)
}

func TestGCCatalog2(t *testing.T) {
	defer testutils.AfterTest(t)()
	ctx := context.Background()

	opts := config.WithQuickScanAndCKPOpts(nil)
	options.WithCatalogGCInterval(10 * time.Millisecond)(opts)
	tae := testutil.NewTestEngine(ctx, ModuleName, t, opts)
	defer tae.Close()
	schema := catalog.MockSchema(3, 2)
	schema.BlockMaxRows = 10
	schema.ObjectMaxBlocks = 2
	tae.BindSchema(schema)
	bat := catalog.MockBatch(schema, 33)

	checkCompactAndGCFn := func() bool {
		p := &catalog.LoopProcessor{}
		appendableCount := 0
		p.ObjectFn = func(be *catalog.ObjectEntry) error {
			if be.GetTable().GetDB().IsSystemDB() {
				return nil
			}
			if be.IsAppendable() {
				appendableCount++
			}
			return nil
		}
		err := tae.Catalog.RecurLoop(p)
		assert.NoError(t, err)
		return appendableCount == 0
	}

	tae.CreateRelAndAppend(bat, true)
	t.Log(tae.Catalog.SimplePPString(3))
	testutils.WaitExpect(10000, checkCompactAndGCFn)
	assert.True(t, checkCompactAndGCFn())
	t.Log(tae.Catalog.SimplePPString(3))
}
func TestGCCatalog3(t *testing.T) {
	defer testutils.AfterTest(t)()
	ctx := context.Background()

	opts := config.WithQuickScanAndCKPOpts(nil)
	options.WithCatalogGCInterval(10 * time.Millisecond)(opts)
	tae := testutil.NewTestEngine(ctx, ModuleName, t, opts)
	defer tae.Close()
	schema := catalog.MockSchema(3, 2)
	schema.BlockMaxRows = 10
	schema.ObjectMaxBlocks = 2
	tae.BindSchema(schema)
	bat := catalog.MockBatch(schema, 33)

	checkCompactAndGCFn := func() bool {
		p := &catalog.LoopProcessor{}
		dbCount := 0
		p.DatabaseFn = func(be *catalog.DBEntry) error {
			if be.IsSystemDB() {
				return nil
			}
			dbCount++
			return nil
		}
		err := tae.Catalog.RecurLoop(p)
		assert.NoError(t, err)
		return dbCount == 0
	}

	tae.CreateRelAndAppend(bat, true)
	txn, err := tae.StartTxn(nil)
	assert.NoError(t, err)
	_, err = txn.DropDatabase("db")
	assert.NoError(t, err)
	assert.NoError(t, txn.Commit(context.Background()))

	t.Log(tae.Catalog.SimplePPString(3))
	testutils.WaitExpect(10000, checkCompactAndGCFn)
	assert.True(t, checkCompactAndGCFn())
	t.Log(tae.Catalog.SimplePPString(3))
}

func TestForceCheckpoint(t *testing.T) {
	fault.Enable()
	defer fault.Disable()
	err := fault.AddFaultPoint(context.Background(), "tae: flush timeout", ":::", "echo", 0, "mock flush timeout")
	assert.NoError(t, err)
	defer func() {
		err := fault.RemoveFaultPoint(context.Background(), "tae: flush timeout")
		assert.NoError(t, err)
	}()
	ctx := context.Background()

	opts := config.WithLongScanAndCKPOpts(nil)
	tae := testutil.NewTestEngine(ctx, ModuleName, t, opts)
	defer tae.Close()

	schema := catalog.MockSchemaAll(18, 2)
	schema.BlockMaxRows = 5
	schema.ObjectMaxBlocks = 2
	tae.BindSchema(schema)
	bat := catalog.MockBatch(schema, 50)

	tae.CreateRelAndAppend(bat, true)

	err = tae.BGCheckpointRunner.ForceFlushWithInterval(tae.TxnMgr.Now(), context.Background(), time.Second*2, time.Millisecond*10)
	assert.Error(t, err)
	err = tae.BGCheckpointRunner.ForceIncrementalCheckpoint(tae.TxnMgr.Now(), false)
	assert.NoError(t, err)
}

func TestLogailAppend(t *testing.T) {
	ctx := context.Background()
	tae := testutil.NewTestEngine(ctx, ModuleName, t, nil)
	defer tae.Close()
	tae.DB.LogtailMgr.RegisterCallback(logtail.MockCallback)
	schema := catalog.MockSchemaAll(13, 2)
	schema.BlockMaxRows = 10
	schema.ObjectMaxBlocks = 2
	tae.BindSchema(schema)
	batch := catalog.MockBatch(schema, int(schema.BlockMaxRows*uint32(schema.ObjectMaxBlocks)-1))
	//create database, create table, append
	tae.CreateRelAndAppend(batch, true)
	//delete
	err := tae.DeleteAll(true)
	assert.NoError(t, err)
	//compact(metadata)
	tae.DoAppend(batch)
	tae.CompactBlocks(false)
	//drop table
	tae.DropRelation(t)
	//drop database
	txn, err := tae.StartTxn(nil)
	assert.NoError(t, err)
	txn.DropDatabase("db")
	assert.NoError(t, txn.Commit(context.Background()))
}

func TestSnapshotLag1(t *testing.T) {
	ctx := context.Background()
	opts := config.WithLongScanAndCKPOpts(nil)
	tae := testutil.NewTestEngine(ctx, ModuleName, t, opts)
	defer tae.Close()

	schema := catalog.MockSchemaAll(14, 3)
	schema.BlockMaxRows = 10000
	schema.ObjectMaxBlocks = 10
	tae.BindSchema(schema)

	data := catalog.MockBatch(schema, 20)
	defer data.Close()

	bats := data.Split(4)
	tae.CreateRelAndAppend(bats[0], true)

	txn1, rel1 := tae.GetRelation()
	assert.NoError(t, rel1.Append(context.Background(), bats[1]))
	txn2, rel2 := tae.GetRelation()
	assert.NoError(t, rel2.Append(context.Background(), bats[1]))

	{
		txn, rel := tae.GetRelation()
		assert.NoError(t, rel.Append(context.Background(), bats[1]))
		assert.NoError(t, txn.Commit(context.Background()))
	}

	txn1.MockStartTS(tae.TxnMgr.Now())
	err := txn1.Commit(context.Background())
	assert.True(t, moerr.IsMoErrCode(err, moerr.ErrDuplicateEntry))
	err = txn2.Commit(context.Background())
	assert.True(t, moerr.IsMoErrCode(err, moerr.ErrTxnWWConflict))
}

func TestMarshalPartioned(t *testing.T) {
	ctx := context.Background()
	opts := config.WithLongScanAndCKPOpts(nil)
	tae := testutil.NewTestEngine(ctx, ModuleName, t, opts)
	defer tae.Close()

	schema := catalog.MockSchemaAll(14, 3)
	schema.BlockMaxRows = 10000
	schema.ObjectMaxBlocks = 10
	schema.Partitioned = 1
	tae.BindSchema(schema)

	data := catalog.MockBatch(schema, 20)
	defer data.Close()

	bats := data.Split(4)
	tae.CreateRelAndAppend(bats[0], true)

	_, rel := tae.GetRelation()
	partioned := rel.Schema().(*catalog.Schema).Partitioned
	assert.Equal(t, int8(1), partioned)

	tae.Restart(ctx)

	_, rel = tae.GetRelation()
	partioned = rel.Schema().(*catalog.Schema).Partitioned
	assert.Equal(t, int8(1), partioned)

	err := tae.BGCheckpointRunner.ForceIncrementalCheckpoint(tae.TxnMgr.Now(), false)
	assert.NoError(t, err)
	lsn := tae.BGCheckpointRunner.MaxLSNInRange(tae.TxnMgr.Now())
	entry, err := tae.Wal.RangeCheckpoint(1, lsn)
	assert.NoError(t, err)
	assert.NoError(t, entry.WaitDone())

	tae.Restart(ctx)

	_, rel = tae.GetRelation()
	partioned = rel.Schema().(*catalog.Schema).Partitioned
	assert.Equal(t, int8(1), partioned)
}

func TestDedup2(t *testing.T) {
	ctx := context.Background()
	opts := config.WithQuickScanAndCKPAndGCOpts(nil)
	tae := testutil.NewTestEngine(ctx, ModuleName, t, opts)
	defer tae.Close()

	schema := catalog.MockSchemaAll(14, 3)
	schema.BlockMaxRows = 2
	schema.ObjectMaxBlocks = 10
	schema.Partitioned = 1
	tae.BindSchema(schema)

	count := 50
	data := catalog.MockBatch(schema, count)
	datas := data.Split(count)

	tae.CreateRelAndAppend(datas[0], true)

	for i := 1; i < count; i++ {
		tae.DoAppend(datas[i])
		txn, rel := tae.GetRelation()
		for j := 0; j <= i; j++ {
			err := rel.Append(context.Background(), datas[j])
			assert.Error(t, err, "txn start at %v", txn.GetStartTS().ToString())
		}
		assert.NoError(t, txn.Commit(context.Background()))
	}
}

func TestCompactLargeTable(t *testing.T) {
	ctx := context.Background()
	opts := config.WithQuickScanAndCKPAndGCOpts(nil)
	tae := testutil.NewTestEngine(ctx, ModuleName, t, opts)
	defer tae.Close()

	schema := catalog.MockSchemaAll(600, 3)
	schema.BlockMaxRows = 2
	schema.ObjectMaxBlocks = 10
	schema.Partitioned = 1
	tae.BindSchema(schema)

	data := catalog.MockBatch(schema, 10)

	tae.CreateRelAndAppend(data, true)

	tae.Restart(ctx)

	tae.CheckRowsByScan(10, true)

	testutils.WaitExpect(10000, func() bool {
		return tae.Wal.GetPenddingCnt() == 0
	})

	tae.Restart(ctx)

	tae.CheckRowsByScan(10, true)
}

func TestCommitS3Blocks(t *testing.T) {
	ctx := context.Background()
	opts := config.WithQuickScanAndCKPAndGCOpts(nil)
	tae := testutil.NewTestEngine(ctx, ModuleName, t, opts)
	defer tae.Close()

	schema := catalog.MockSchemaAll(60, 3)
	schema.BlockMaxRows = 20
	schema.ObjectMaxBlocks = 10
	schema.Partitioned = 1
	tae.BindSchema(schema)

	data := catalog.MockBatch(schema, 200)
	datas := data.Split(10)
	tae.CreateRelAndAppend(datas[0], true)
	datas = datas[1:]

	statsVecs := make([]containers.Vector, 0)
	for _, bat := range datas {
		name := objectio.BuildObjectNameWithObjectID(objectio.NewObjectid())
		writer, err := blockio.NewBlockWriterNew(tae.Runtime.Fs.Service, name, 0, nil)
		assert.Nil(t, err)
		writer.SetPrimaryKey(3)
		for i := 0; i < 50; i++ {
			_, err := writer.WriteBatch(containers.ToCNBatch(bat))
			assert.Nil(t, err)
			//offset++
		}
		blocks, _, err := writer.Sync(context.Background())
		assert.Nil(t, err)
		assert.Equal(t, 50, len(blocks))
		statsVec := containers.MakeVector(types.T_varchar.ToType(), common.DefaultAllocator)
		defer statsVec.Close()
		statsVec.Append(writer.GetObjectStats()[objectio.SchemaData][:], false)
		statsVecs = append(statsVecs, statsVec)
	}

	for _, vec := range statsVecs {
		txn, rel := tae.GetRelation()
		rel.AddObjsWithMetaLoc(context.Background(), vec)
		assert.NoError(t, txn.Commit(context.Background()))
	}
	for _, vec := range statsVecs {
		txn, rel := tae.GetRelation()
		err := rel.AddObjsWithMetaLoc(context.Background(), vec)
		assert.Error(t, err)
		assert.NoError(t, txn.Commit(context.Background()))
	}
}

func TestDedupSnapshot1(t *testing.T) {
	defer testutils.AfterTest(t)()
	testutils.EnsureNoLeak(t)
	ctx := context.Background()

	opts := config.WithQuickScanAndCKPOpts(nil)
	tae := testutil.NewTestEngine(ctx, ModuleName, t, opts)
	defer tae.Close()

	schema := catalog.MockSchemaAll(13, 3)
	schema.BlockMaxRows = 10
	schema.ObjectMaxBlocks = 3
	tae.BindSchema(schema)
	bat := catalog.MockBatch(schema, 10)
	tae.CreateRelAndAppend(bat, true)

	testutils.WaitExpect(10000, func() bool {
		return tae.Wal.GetPenddingCnt() == 0
	})
	assert.Equal(t, uint64(0), tae.Wal.GetPenddingCnt())

	txn, rel := tae.GetRelation()
	startTS := txn.GetStartTS()
	txn.SetSnapshotTS(startTS.Next())
	txn.SetDedupType(txnif.IncrementalDedup)
	err := rel.Append(context.Background(), bat)
	assert.NoError(t, err)
	_ = txn.Commit(context.Background())
}

func TestDedupSnapshot2(t *testing.T) {
	defer testutils.AfterTest(t)()
	testutils.EnsureNoLeak(t)
	ctx := context.Background()

	opts := config.WithQuickScanAndCKPOpts(nil)
	tae := testutil.NewTestEngine(ctx, ModuleName, t, opts)
	defer tae.Close()

	schema := catalog.MockSchemaAll(13, 3)
	schema.BlockMaxRows = 10
	schema.ObjectMaxBlocks = 3
	tae.BindSchema(schema)
	data := catalog.MockBatch(schema, 200)
	testutil.CreateRelation(t, tae.DB, "db", schema, true)

	name := objectio.BuildObjectNameWithObjectID(objectio.NewObjectid())
	writer, err := blockio.NewBlockWriterNew(tae.Runtime.Fs.Service, name, 0, nil)
	assert.Nil(t, err)
	writer.SetPrimaryKey(3)
	_, err = writer.WriteBatch(containers.ToCNBatch(data))
	assert.Nil(t, err)
	blocks, _, err := writer.Sync(context.Background())
	assert.Nil(t, err)
	assert.Equal(t, 1, len(blocks))
	statsVec := containers.MakeVector(types.T_varchar.ToType(), common.DefaultAllocator)
	defer statsVec.Close()
	statsVec.Append(writer.GetObjectStats()[objectio.SchemaData][:], false)

	name2 := objectio.BuildObjectNameWithObjectID(objectio.NewObjectid())
	writer, err = blockio.NewBlockWriterNew(tae.Runtime.Fs.Service, name2, 0, nil)
	assert.Nil(t, err)
	writer.SetPrimaryKey(3)
	_, err = writer.WriteBatch(containers.ToCNBatch(data))
	assert.Nil(t, err)
	blocks, _, err = writer.Sync(context.Background())
	assert.Nil(t, err)
	assert.Equal(t, 1, len(blocks))
	statsVec2 := containers.MakeVector(types.T_varchar.ToType(), common.DefaultAllocator)
	defer statsVec2.Close()
	statsVec2.Append(writer.GetObjectStats()[objectio.SchemaData][:], false)

	txn, rel := tae.GetRelation()
	err = rel.AddObjsWithMetaLoc(context.Background(), statsVec)
	assert.NoError(t, err)
	assert.NoError(t, txn.Commit(context.Background()))

	txn, rel = tae.GetRelation()
	startTS := txn.GetStartTS()
	txn.SetSnapshotTS(startTS.Next())
	txn.SetDedupType(txnif.IncrementalDedup)
	err = rel.AddObjsWithMetaLoc(context.Background(), statsVec2)
	assert.NoError(t, err)
	_ = txn.Commit(context.Background())
}

func TestDedupSnapshot3(t *testing.T) {
	defer testutils.AfterTest(t)()
	testutils.EnsureNoLeak(t)
	ctx := context.Background()

	opts := config.WithQuickScanAndCKPOpts(nil)
	tae := testutil.NewTestEngine(ctx, ModuleName, t, opts)
	defer tae.Close()

	schema := catalog.MockSchemaAll(13, 3)
	schema.BlockMaxRows = 10
	schema.ObjectMaxBlocks = 3
	tae.BindSchema(schema)
	testutil.CreateRelation(t, tae.DB, "db", schema, true)

	totalRows := 100

	bat := catalog.MockBatch(schema, int(totalRows))
	bats := bat.Split(totalRows)
	var wg sync.WaitGroup
	pool, _ := ants.NewPool(80)
	defer pool.Release()

	appendFn := func(offset uint32) func() {
		return func() {
			defer wg.Done()
			txn, _ := tae.StartTxn(nil)
			database, _ := txn.GetDatabase("db")
			rel, _ := database.GetRelationByName(schema.Name)
			err := rel.BatchDedup(bats[offset].Vecs[3])
			txn.Commit(context.Background())
			if err != nil {
				logutil.Infof("err is %v", err)
				return
			}

			txn2, _ := tae.StartTxn(nil)
			txn2.SetDedupType(txnif.IncrementalDedup)
			txn2.SetSnapshotTS(txn.GetStartTS())
			database, _ = txn2.GetDatabase("db")
			rel, _ = database.GetRelationByName(schema.Name)
			_ = rel.Append(context.Background(), bats[offset])
			_ = txn2.Commit(context.Background())
		}
	}

	for i := 0; i < totalRows; i++ {
		for j := 0; j < 5; j++ {
			wg.Add(1)
			err := pool.Submit(appendFn(uint32(i)))
			assert.Nil(t, err)
		}
	}
	wg.Wait()

	tae.CheckRowsByScan(totalRows, false)
}

func TestDeduplication(t *testing.T) {
	ctx := context.Background()
	opts := config.WithLongScanAndCKPOpts(nil)
	tae := testutil.NewTestEngine(ctx, ModuleName, t, opts)
	defer tae.Close()

	schema := catalog.MockSchemaAll(60, 3)
	schema.BlockMaxRows = 2
	schema.ObjectMaxBlocks = 10
	tae.BindSchema(schema)
	testutil.CreateRelation(t, tae.DB, "db", schema, true)

	rows := 10
	bat := catalog.MockBatch(schema, rows)
	bats := bat.Split(rows)

	ObjectIDs := make([]*types.Objectid, 2)
	ObjectIDs[0] = objectio.NewObjectid()
	ObjectIDs[1] = objectio.NewObjectid()
	sort.Slice(ObjectIDs, func(i, j int) bool {
		return ObjectIDs[i].Le(*ObjectIDs[j])
	})

	blk1Name := objectio.BuildObjectNameWithObjectID(ObjectIDs[1])
	writer, err := blockio.NewBlockWriterNew(tae.Runtime.Fs.Service, blk1Name, 0, nil)
	assert.NoError(t, err)
	writer.SetPrimaryKey(3)
	writer.WriteBatch(containers.ToCNBatch(bats[0]))
	blocks, _, err := writer.Sync(context.TODO())
	assert.NoError(t, err)
	assert.Equal(t, 1, len(blocks))

	statsVec := containers.MakeVector(types.T_varchar.ToType(), common.DefaultAllocator)
	defer statsVec.Close()
	statsVec.Append(writer.GetObjectStats()[objectio.SchemaData][:], false)

	txn, rel := tae.GetRelation()
	err = rel.AddObjsWithMetaLoc(context.Background(), statsVec)
	assert.NoError(t, err)
	assert.NoError(t, txn.Commit(context.Background()))

	txn, err = tae.StartTxn(nil)
	assert.NoError(t, err)
	db, err := tae.Catalog.TxnGetDBEntryByName("db", txn)
	assert.NoError(t, err)
	tbl, err := db.TxnGetTableEntryByName(schema.Name, txn)
	assert.NoError(t, err)
	dataFactory := tables.NewDataFactory(
		tae.Runtime,
		tae.Dir)
	obj, err := tbl.CreateObject(
		txn,
		catalog.ES_Appendable,
		new(objectio.CreateObjOpt).WithId(ObjectIDs[0]), dataFactory.MakeObjectFactory())
	assert.NoError(t, err)
	txn.GetStore().AddTxnEntry(txnif.TxnType_Normal, obj)
	txn.GetStore().IncreateWriteCnt()
	assert.NoError(t, txn.Commit(context.Background()))
	assert.NoError(t, obj.PrepareCommit())
	assert.NoError(t, obj.ApplyCommit(txn.GetID()))

	txns := make([]txnif.AsyncTxn, 0)
	for i := 0; i < 5; i++ {
		for j := 1; j < rows; j++ {
			txn, _ := tae.StartTxn(nil)
			database, _ := txn.GetDatabase("db")
			rel, _ := database.GetRelationByName(schema.Name)
			_ = rel.Append(context.Background(), bats[j])
			txns = append(txns, txn)
		}
	}
	for _, txn := range txns {
		txn.Commit(context.Background())
	}
	tae.CheckRowsByScan(rows, false)
	t.Logf(tae.Catalog.SimplePPString(3))
}

func TestGCInMemoryDeletesByTS(t *testing.T) {
	t.Skip(any("This case crashes occasionally, is being fixed, skip it for now"))
	defer testutils.AfterTest(t)()
	ctx := context.Background()

	opts := config.WithLongScanAndCKPOpts(nil)
	tae := testutil.NewTestEngine(ctx, ModuleName, t, opts)
	defer tae.Close()
	rows := 100
	schema := catalog.MockSchemaAll(2, 1)
	schema.BlockMaxRows = uint32(rows)
	tae.BindSchema(schema)
	bat := catalog.MockBatch(schema, rows)
	tae.CreateRelAndAppend(bat, true)

	txn, rel := tae.GetRelation()
	blkHandle := testutil.GetOneObject(rel)
	blkMeta := blkHandle.GetMeta().(*catalog.ObjectEntry)
	blkID := blkMeta.AsCommonID()
	blkData := blkMeta.GetObjectData()
	assert.NoError(t, txn.Commit(context.Background()))
	ctx, cancel := context.WithCancel(context.Background())
	wg := sync.WaitGroup{}
	wg.Add(1)
	go func() {
		defer wg.Done()
		i := 0
		for {
			select {
			case <-ctx.Done():
				return
			default:

				txn, rel := tae.GetRelation()
				ts := txn.GetStartTS()
				batch, _, err := blkData.CollectDeleteInRange(context.Background(), types.TS{}, ts, true, common.DefaultAllocator)
				assert.NoError(t, err)
				if batch == nil {
					continue
				}

				blk1Name := objectio.BuildObjectNameWithObjectID(objectio.NewObjectid())
				writer, err := blockio.NewBlockWriterNew(tae.Runtime.Fs.Service, blk1Name, 0, nil)
				assert.NoError(t, err)
				writer.SetPrimaryKey(3)
				writer.WriteTombstoneBatch(containers.ToCNBatch(batch))
				blocks, _, err := writer.Sync(context.TODO())
				assert.NoError(t, err)
				assert.Equal(t, 1, len(blocks))

				deltaLoc := blockio.EncodeLocation(
					writer.GetName(),
					blocks[0].GetExtent(),
					uint32(batch.Length()),
					blocks[0].GetID(),
				)
				blkHandle := testutil.GetOneObject(rel)
				err = blkHandle.UpdateDeltaLoc(0, deltaLoc)
				assert.NoError(t, err)
				assert.NoError(t, txn.Commit(context.Background()))

				blkData.GCInMemoryDeletesByTSForTest(ts)
			}
			i++
		}
	}()

	for offset := 0; offset < rows; offset++ {
		txn, rel := tae.GetRelation()
		assert.NoError(t, rel.RangeDelete(blkID, uint32(offset), uint32(offset), handle.DT_Normal))
		assert.NoError(t, txn.Commit(context.Background()))
		ts := txn.GetCommitTS()

		batch, _, err := blkData.CollectDeleteInRange(context.Background(), types.TS{}, ts, true, common.DefaultAllocator)
		assert.NoError(t, err)
		t.Logf(logtail.BatchToString("", batch, false))
		for i, vec := range batch.Vecs {
			t.Logf(batch.Attrs[i])
			assert.Equal(t, offset+1, vec.Length())
		}
		view, err := blkData.CollectChangesInRange(context.Background(), 0, types.TS{}, ts, common.DefaultAllocator)
		assert.NoError(t, err)
		t.Logf(view.Deletes.String())
		assert.Equal(t, offset+1, view.Deletes.GetCardinality())
	}
	cancel()
	wg.Wait()
}

func TestRW(t *testing.T) {
	ctx := context.Background()
	opts := config.WithLongScanAndCKPOpts(nil)
	tae := testutil.NewTestEngine(ctx, ModuleName, t, opts)
	defer tae.Close()
	rows := 10
	schema := catalog.MockSchemaAll(5, 2)
	schema.BlockMaxRows = uint32(rows)
	tae.BindSchema(schema)
	bat := catalog.MockBatch(schema, rows)
	defer bat.Close()
	tae.CreateRelAndAppend(bat, true)

	txn1, rel1 := tae.GetRelation()
	v := bat.Vecs[2].Get(2)
	filter := handle.NewEQFilter(v)
	id, row, err := rel1.GetByFilter(ctx, filter)
	assert.NoError(t, err)
	err = rel1.RangeDelete(id, row, row, handle.DT_Normal)
	assert.NoError(t, err)

	meta := rel1.GetMeta().(*catalog.TableEntry)

	cnt := 3
	for i := 0; i < cnt; i++ {
		txn2, rel2 := tae.GetRelation()
		v = bat.Vecs[2].Get(i + 3)
		filter = handle.NewEQFilter(v)
		id, row, err = rel2.GetByFilter(ctx, filter)
		assert.NoError(t, err)
		err = rel2.RangeDelete(id, row, row, handle.DT_Normal)
		assert.NoError(t, err)
		err = txn2.Commit(ctx)
		assert.NoError(t, err)

		err = tae.FlushTable(
			ctx, 0, meta.GetDB().ID, meta.ID,
			types.BuildTS(time.Now().UTC().UnixNano(), 0),
		)
		assert.NoError(t, err)
	}

	err = txn1.Commit(ctx)
	assert.NoError(t, err)

	{
		txn, rel := tae.GetRelation()
		rcnt := testutil.GetColumnRowsByScan(t, rel, 2, true)
		assert.Equal(t, rows-cnt-1, rcnt)
		assert.NoError(t, txn.Commit(ctx))
	}
}

func TestReplayDeletes(t *testing.T) {
	defer testutils.AfterTest(t)()
	ctx := context.Background()

	opts := config.WithLongScanAndCKPOpts(nil)
	tae := testutil.NewTestEngine(ctx, ModuleName, t, opts)
	defer tae.Close()
	rows := 250
	schema := catalog.MockSchemaAll(2, 1)
	schema.BlockMaxRows = 50
	tae.BindSchema(schema)
	bat := catalog.MockBatch(schema, rows)
	defer bat.Close()
	bats := bat.Split(5)
	tae.CreateRelAndAppend(bats[0], true)
	//nablk
	tae.CompactBlocks(false)
	//deletes
	txn, rel := tae.GetRelation()
	blk := testutil.GetOneObject(rel)
	blk.RangeDelete(0, 1, 49, handle.DT_Normal, common.DefaultAllocator)
	assert.NoError(t, txn.Commit(context.Background()))
	//the next blk to compact
	tae.DoAppend(bats[1])
	//keep the Object appendable
	tae.DoAppend(bats[2])
	//compact nablk and its next blk
	txn2, rel := tae.GetRelation()
	blkEntry := testutil.GetOneObject(rel).GetMeta().(*catalog.ObjectEntry)
	txn, err := tae.StartTxn(nil)
	assert.NoError(t, err)
	task, err := jobs.NewFlushTableTailTask(nil, txn, []*catalog.ObjectEntry{blkEntry}, tae.Runtime, types.MaxTs())
	assert.NoError(t, err)
	err = task.OnExec(context.Background())
	assert.NoError(t, err)
	assert.NoError(t, txn.Commit(context.Background()))
	assert.NoError(t, txn2.Commit(context.Background()))
}
func TestApplyDeltalocation1(t *testing.T) {
	defer testutils.AfterTest(t)()
	ctx := context.Background()

	opts := config.WithLongScanAndCKPOpts(nil)
	tae := testutil.NewTestEngine(ctx, ModuleName, t, opts)
	defer tae.Close()
	rows := 10
	schema := catalog.MockSchemaAll(2, 1)
	schema.BlockMaxRows = 10
	tae.BindSchema(schema)
	bat := catalog.MockBatch(schema, rows)
	defer bat.Close()
	tae.CreateRelAndAppend(bat, true)

	// apply deleteloc fails on ablk
	v1 := bat.Vecs[schema.GetSingleSortKeyIdx()].Get(1)
	ok, err := tae.TryDeleteByDeltaloc([]any{v1})
	assert.NoError(t, err)
	assert.False(t, ok)

	tae.CompactBlocks(false)
	filter := handle.NewEQFilter(v1)
	txn, rel := tae.GetRelation()
	id, offset, err := rel.GetByFilter(context.Background(), filter)
	assert.NoError(t, err)
	ok, err = tae.TryDeleteByDeltaloc([]any{v1})
	assert.NoError(t, err)
	assert.True(t, ok)

	// range delete conflicts with deletes in deltaloc
	err = rel.RangeDelete(id, offset, offset, handle.DT_Normal)
	assert.Error(t, err)
	assert.NoError(t, txn.Commit(context.Background()))

	// apply deltaloc fails if there're persisted deletes
	v2 := bat.Vecs[schema.GetSingleSortKeyIdx()].Get(2)
	ok, err = tae.TryDeleteByDeltaloc([]any{v2})
	assert.NoError(t, err)
	assert.False(t, ok)

	// apply deltaloc fails if there're deletes in memory
	tae.CompactBlocks(false)
	v3 := bat.Vecs[schema.GetSingleSortKeyIdx()].Get(3)
	filter = handle.NewEQFilter(v3)
	txn, rel = tae.GetRelation()
	id, offset, err = rel.GetByFilter(context.Background(), filter)
	assert.NoError(t, err)
	err = rel.RangeDelete(id, offset, offset, handle.DT_Normal)
	assert.NoError(t, err)
	assert.NoError(t, txn.Commit(context.Background()))

	v4 := bat.Vecs[schema.GetSingleSortKeyIdx()].Get(4)
	ok, err = tae.TryDeleteByDeltaloc([]any{v4})
	assert.NoError(t, err)
	assert.False(t, ok)

}

// test compact
func TestApplyDeltalocation2(t *testing.T) {
	defer testutils.AfterTest(t)()
	ctx := context.Background()

	opts := config.WithLongScanAndCKPOpts(nil)
	tae := testutil.NewTestEngine(ctx, ModuleName, t, opts)
	defer tae.Close()
	rows := 10
	schema := catalog.MockSchemaAll(2, 1)
	schema.BlockMaxRows = 10
	tae.BindSchema(schema)
	bat := catalog.MockBatch(schema, rows)
	bats := bat.Split(10)
	defer bat.Close()
	tae.CreateRelAndAppend(bat, true)
	tae.CompactBlocks(false)

	v3 := bat.Vecs[schema.GetSingleSortKeyIdx()].Get(3)
	v5 := bat.Vecs[schema.GetSingleSortKeyIdx()].Get(5)
	filter3 := handle.NewEQFilter(v3)
	filter5 := handle.NewEQFilter(v5)

	// test logtail
	tae.LogtailMgr.RegisterCallback(logtail.MockCallback)
	tae.TryDeleteByDeltaloc([]any{v3, v5})
	t.Log(tae.Catalog.SimplePPString(3))

	txn, rel := tae.GetRelation()
	_, _, err := rel.GetByFilter(context.Background(), filter5)
	assert.Error(t, err)
	_, _, err = rel.GetByFilter(context.Background(), filter3)
	assert.Error(t, err)
	assert.NoError(t, txn.Commit(context.Background()))
	tae.CheckRowsByScan(8, true)

	tae.Restart(context.Background())
	txn, rel = tae.GetRelation()
	_, _, err = rel.GetByFilter(context.Background(), filter5)
	assert.Error(t, err)
	_, _, err = rel.GetByFilter(context.Background(), filter3)
	assert.Error(t, err)
	assert.NoError(t, txn.Commit(context.Background()))
	tae.CheckRowsByScan(8, true)

	// test dedup
	tae.DoAppend(bats[3])
	tae.CheckRowsByScan(9, true)

	// test compact
	tae.CompactBlocks(false)
	txn, rel = tae.GetRelation()
	_, _, err = rel.GetByFilter(context.Background(), filter5)
	assert.Error(t, err)
	assert.NoError(t, txn.Commit(context.Background()))
	tae.CheckRowsByScan(9, true)

	tae.Restart(context.Background())
	txn, rel = tae.GetRelation()
	_, _, err = rel.GetByFilter(context.Background(), filter5)
	assert.Error(t, err)
	assert.NoError(t, txn.Commit(context.Background()))
	tae.CheckRowsByScan(9, true)
}

func TestApplyDeltalocation3(t *testing.T) {
	defer testutils.AfterTest(t)()
	ctx := context.Background()

	opts := config.WithLongScanAndCKPOpts(nil)
	tae := testutil.NewTestEngine(ctx, ModuleName, t, opts)
	defer tae.Close()
	rows := 10
	schema := catalog.MockSchemaAll(2, 1)
	schema.BlockMaxRows = 10
	tae.BindSchema(schema)
	bat := catalog.MockBatch(schema, rows)
	defer bat.Close()
	tae.CreateRelAndAppend(bat, true)
	tae.CompactBlocks(false)

	v3 := bat.Vecs[schema.GetSingleSortKeyIdx()].Get(3)
	filter3 := handle.NewEQFilter(v3)

	// apply deltaloc failed if there're new deletes

	v5 := bat.Vecs[schema.GetSingleSortKeyIdx()].Get(5)
	filter5 := handle.NewEQFilter(v5)
	txn, err := tae.StartTxn(nil)
	assert.NoError(t, err)
	ok, err := tae.TryDeleteByDeltalocWithTxn([]any{v3}, txn)
	assert.NoError(t, err)
	assert.True(t, ok)

	{
		// delete v5
		txn2, rel2 := tae.GetRelation()
		err = rel2.DeleteByFilter(context.Background(), filter5)
		assert.NoError(t, err)
		assert.NoError(t, txn2.Commit(context.Background()))
	}
	tae.CheckRowsByScan(9, true)

	assert.Error(t, txn.Commit(context.Background()))
	tae.CheckRowsByScan(9, true)

	// apply deltaloc successfully if txn of new deletes are active

	tae.MergeBlocks(false)
	txn, err = tae.StartTxn(nil)
	assert.NoError(t, err)
	ok, err = tae.TryDeleteByDeltalocWithTxn([]any{v3}, txn)
	assert.NoError(t, err)
	assert.True(t, ok)

	// delete v5
	v4 := bat.Vecs[schema.GetSingleSortKeyIdx()].Get(4)
	filter4 := handle.NewEQFilter(v4)
	txn2, rel2 := tae.GetRelation()
	err = rel2.DeleteByFilter(context.Background(), filter4)
	assert.NoError(t, err)

	assert.NoError(t, txn.Commit(context.Background()))
	tae.CheckRowsByScan(8, true)

	assert.NoError(t, txn2.Commit(context.Background()))
	tae.CheckRowsByScan(7, true)

	txn, rel := tae.GetRelation()
	_, _, err = rel.GetByFilter(context.Background(), filter3)
	assert.Error(t, err)
	assert.NoError(t, txn.Commit(context.Background()))

}

func TestApplyDeltalocation4(t *testing.T) {
	defer testutils.AfterTest(t)()
	ctx := context.Background()

	opts := config.WithLongScanAndCKPOpts(nil)
	tae := testutil.NewTestEngine(ctx, ModuleName, t, opts)
	defer tae.Close()
	rows := 10
	schema := catalog.MockSchemaAll(2, 1)
	schema.BlockMaxRows = 10
	tae.BindSchema(schema)
	bat := catalog.MockBatch(schema, rows)
	defer bat.Close()
	bats := bat.Split(rows)
	tae.CreateRelAndAppend(bat, true)

	tae.CompactBlocks(false)

	txn, err := tae.StartTxn(nil)
	assert.NoError(t, err)
	v5 := bat.Vecs[schema.GetSingleSortKeyIdx()].Get(5)
	tae.TryDeleteByDeltalocWithTxn([]any{v5}, txn)
	v1 := bat.Vecs[schema.GetSingleSortKeyIdx()].Get(1)
	filter1 := handle.NewEQFilter(v1)
	db, err := txn.GetDatabase("db")
	assert.NoError(t, err)
	rel, err := db.GetRelationByName(schema.Name)
	assert.NoError(t, err)
	err = rel.DeleteByFilter(context.Background(), filter1)
	assert.NoError(t, err)
	tae.DoAppendWithTxn(bats[1], txn, false)
	tae.DoAppendWithTxn(bats[5], txn, false)
	assert.NoError(t, txn.Commit(context.Background()))

	tae.CheckRowsByScan(rows, true)

	tae.Restart(ctx)

	tae.CheckRowsByScan(rows, true)
}

func TestReplayPersistedDelete(t *testing.T) {
	defer testutils.AfterTest(t)()
	ctx := context.Background()

	opts := config.WithLongScanAndCKPOpts(nil)
	tae := testutil.NewTestEngine(ctx, ModuleName, t, opts)
	defer tae.Close()
	rows := 10
	schema := catalog.MockSchemaAll(2, 1)
	schema.BlockMaxRows = 10
	tae.BindSchema(schema)
	bat := catalog.MockBatch(schema, rows)
	defer bat.Close()
	tae.CreateRelAndAppend(bat, true)
	tae.CompactBlocks(false)

	v3 := bat.Vecs[schema.GetSingleSortKeyIdx()].Get(3)
	filter3 := handle.NewEQFilter(v3)
	txn, rel := tae.GetRelation()
	id, offset, err := rel.GetByFilter(context.Background(), filter3)
	assert.NoError(t, err)
	assert.NoError(t, txn.Commit(context.Background()))

	ok, err := tae.TryDeleteByDeltaloc([]any{v3})
	assert.NoError(t, err)
	assert.True(t, ok)

	tae.Restart(context.Background())

	txn, rel = tae.GetRelation()
	err = rel.RangeDelete(id, offset, offset, handle.DT_Normal)
	assert.Error(t, err)
	assert.NoError(t, txn.Commit(context.Background()))
}

func TestCheckpointReadWrite(t *testing.T) {
	defer testutils.AfterTest(t)()
	ctx := context.Background()

	opts := config.WithLongScanAndCKPOpts(nil)
	tae := testutil.NewTestEngine(ctx, ModuleName, t, opts)
	defer tae.Close()

	txn, err := tae.StartTxn(nil)
	assert.NoError(t, err)
	db, err := txn.CreateDatabase("db", "create database db", "1")
	assert.NoError(t, err)
	schema1 := catalog.MockSchemaAll(2, 1)
	_, err = db.CreateRelation(schema1)
	assert.NoError(t, err)
	schema2 := catalog.MockSchemaAll(3, -1)
	_, err = db.CreateRelation(schema2)
	assert.NoError(t, err)
	assert.NoError(t, txn.Commit(context.Background()))

	t1 := tae.TxnMgr.Now()
	testutil.CheckCheckpointReadWrite(t, types.TS{}, t1, tae.Catalog, smallCheckpointBlockRows, smallCheckpointSize, tae.Opts.Fs)

	txn, err = tae.StartTxn(nil)
	assert.NoError(t, err)
	db, err = txn.GetDatabase("db")
	assert.NoError(t, err)
	_, err = db.DropRelationByName(schema1.Name)
	assert.NoError(t, err)
	_, err = db.DropRelationByName(schema2.Name)
	assert.NoError(t, err)
	assert.NoError(t, txn.Commit(context.Background()))

	t2 := tae.TxnMgr.Now()
	testutil.CheckCheckpointReadWrite(t, types.TS{}, t2, tae.Catalog, smallCheckpointBlockRows, smallCheckpointSize, tae.Opts.Fs)
	testutil.CheckCheckpointReadWrite(t, t1, t2, tae.Catalog, smallCheckpointBlockRows, smallCheckpointSize, tae.Opts.Fs)

	txn, err = tae.StartTxn(nil)
	assert.NoError(t, err)
	_, err = txn.DropDatabase("db")
	assert.NoError(t, err)
	assert.NoError(t, txn.Commit(context.Background()))
	t3 := tae.TxnMgr.Now()
	testutil.CheckCheckpointReadWrite(t, types.TS{}, t3, tae.Catalog, smallCheckpointBlockRows, smallCheckpointSize, tae.Opts.Fs)
	testutil.CheckCheckpointReadWrite(t, t2, t3, tae.Catalog, smallCheckpointBlockRows, smallCheckpointSize, tae.Opts.Fs)

	schema := catalog.MockSchemaAll(2, 1)
	schema.BlockMaxRows = 1
	schema.ObjectMaxBlocks = 1
	tae.BindSchema(schema)
	bat := catalog.MockBatch(schema, 10)

	tae.CreateRelAndAppend(bat, true)
	t4 := tae.TxnMgr.Now()
	testutil.CheckCheckpointReadWrite(t, types.TS{}, t4, tae.Catalog, smallCheckpointBlockRows, smallCheckpointSize, tae.Opts.Fs)
	testutil.CheckCheckpointReadWrite(t, t3, t4, tae.Catalog, smallCheckpointBlockRows, smallCheckpointSize, tae.Opts.Fs)

	tae.CompactBlocks(false)
	t5 := tae.TxnMgr.Now()
	testutil.CheckCheckpointReadWrite(t, types.TS{}, t5, tae.Catalog, smallCheckpointBlockRows, smallCheckpointSize, tae.Opts.Fs)
	testutil.CheckCheckpointReadWrite(t, t4, t5, tae.Catalog, smallCheckpointBlockRows, smallCheckpointSize, tae.Opts.Fs)
}

func TestCheckpointReadWrite2(t *testing.T) {
	defer testutils.AfterTest(t)()
	ctx := context.Background()

	opts := config.WithLongScanAndCKPOpts(nil)
	tae := testutil.NewTestEngine(ctx, ModuleName, t, opts)
	defer tae.Close()

	for i := 0; i < 10; i++ {
		schema := catalog.MockSchemaAll(i+1, i)
		schema.BlockMaxRows = 2
		bat := catalog.MockBatch(schema, rand.Intn(30))
		tae.BindSchema(schema)
		createDB := false
		if i == 0 {
			createDB = true
		}
		tae.CreateRelAndAppend(bat, createDB)
		tae.CompactBlocks(false)
	}

	t1 := tae.TxnMgr.Now()
	testutil.CheckCheckpointReadWrite(t, types.TS{}, t1, tae.Catalog, smallCheckpointBlockRows, smallCheckpointSize, tae.Opts.Fs)
}

func TestSnapshotCheckpoint(t *testing.T) {
	defer testutils.AfterTest(t)()
	testutils.EnsureNoLeak(t)
	ctx := context.Background()

	opts := new(options.Options)
	opts = config.WithLongScanAndCKPOpts(opts)
	options.WithDisableGCCheckpoint()(opts)
	tae := testutil.NewTestEngine(ctx, ModuleName, t, opts)
	defer tae.Close()
	db := tae.DB
	db.DiskCleaner.GetCleaner().SetMinMergeCountForTest(2)

	schema1 := catalog.MockSchemaAll(13, 2)
	schema1.BlockMaxRows = 10
	schema1.ObjectMaxBlocks = 2

	schema2 := catalog.MockSchemaAll(13, 2)
	schema2.BlockMaxRows = 10
	schema2.ObjectMaxBlocks = 2
	var rel1 handle.Relation
	{
		txn, _ := db.StartTxn(nil)
		database, err := txn.CreateDatabase("db", "", "")
		assert.Nil(t, err)
		rel1, err = database.CreateRelation(schema1)
		assert.Nil(t, err)
		_, err = database.CreateRelation(schema2)
		assert.Nil(t, err)
		assert.Nil(t, txn.Commit(context.Background()))
	}
	bat := catalog.MockBatch(schema1, int(schema1.BlockMaxRows*10-1))
	defer bat.Close()
	bats := bat.Split(bat.Length())

	pool, err := ants.NewPool(20)
	assert.Nil(t, err)
	defer pool.Release()
	var wg sync.WaitGroup

	for i := 0; i < len(bats)/2; i++ {
		wg.Add(2)
		err = pool.Submit(testutil.AppendClosure(t, bats[i], schema1.Name, db, &wg))
		assert.Nil(t, err)
		err = pool.Submit(testutil.AppendClosure(t, bats[i], schema2.Name, db, &wg))
		assert.Nil(t, err)
	}
	wg.Wait()
	ts := types.BuildTS(time.Now().UTC().UnixNano(), 0)
	db.ForceCheckpoint(ctx, ts, time.Minute)
	snapshot := types.BuildTS(time.Now().UTC().UnixNano(), 0)
	db.ForceCheckpoint(ctx, snapshot, time.Minute)
	tae.ForceCheckpoint()
	assert.Equal(t, uint64(0), db.Runtime.Scheduler.GetPenddingLSNCnt())
	var wg2 sync.WaitGroup
	for i := len(bats) / 2; i < len(bats); i++ {
		wg2.Add(2)
		err = pool.Submit(testutil.AppendClosure(t, bats[i], schema1.Name, db, &wg2))
		assert.Nil(t, err)
		err = pool.Submit(testutil.AppendClosure(t, bats[i], schema2.Name, db, &wg2))
		assert.Nil(t, err)
	}
	wg2.Wait()
	tae.ForceCheckpoint()
	tae.ForceCheckpoint()
	ins1, seg1 := testutil.GetUserTablesInsBatch(t, rel1.ID(), types.TS{}, snapshot, db.Catalog)
	ckps, err := checkpoint.ListSnapshotCheckpoint(ctx, db.Opts.Fs, snapshot, rel1.ID(), checkpoint.SpecifiedCheckpoint)
	assert.Nil(t, err)
	var inslen, seglen int
	for _, ckp := range ckps {
		ins, _, _, seg, cbs := testutil.ReadSnapshotCheckpoint(t, rel1.ID(), ckp.GetLocation(), db.Opts.Fs)
		for _, cb := range cbs {
			if cb != nil {
				cb()
			}
		}
		if ins != nil {
			moIns, err := batch.ProtoBatchToBatch(ins)
			assert.NoError(t, err)
			inslen += moIns.Vecs[0].Length()
		}
		if seg != nil {
			moIns, err := batch.ProtoBatchToBatch(seg)
			assert.NoError(t, err)
			seglen += moIns.Vecs[0].Length()
		}
	}
	assert.Equal(t, inslen, ins1.Length())
	assert.Equal(t, seglen, seg1.Length())
	assert.Equal(t, int64(0), common.DebugAllocator.CurrNB())
}

func TestEstimateMemSize(t *testing.T) {
	defer testutils.AfterTest(t)()
	ctx := context.Background()

	opts := config.WithLongScanAndCKPOpts(nil)
	tae := testutil.NewTestEngine(ctx, ModuleName, t, opts)
	defer tae.Close()
	schema := catalog.MockSchemaAll(2, 1)
	schema.BlockMaxRows = 50
	schemaBig := catalog.MockSchemaAll(14, 1)

	schema50rowSize := 0
	{
		tae.BindSchema(schema)
		bat := catalog.MockBatch(schema, 50)
		testutil.CreateRelationAndAppend(t, 0, tae.DB, "db", schema, bat, true)
		txn, rel := tae.GetRelation()
		blk := testutil.GetOneBlockMeta(rel)
		size1, ds1 := blk.GetObjectData().EstimateMemSize()
		schema50rowSize = size1

		blkID := objectio.NewBlockidWithObjectID(blk.ID(), 0)
		err := rel.DeleteByPhyAddrKey(*objectio.NewRowid(blkID, 1))
		require.NoError(t, err)
		size2, ds2 := blk.GetObjectData().EstimateMemSize()

		err = rel.DeleteByPhyAddrKey(*objectio.NewRowid(blkID, 5))
		require.NoError(t, err)
		size3, ds3 := blk.GetObjectData().EstimateMemSize()
		// require.Less(t, size1, size2)
		// require.Less(t, size2, size3)
		require.NoError(t, txn.Rollback(ctx))
		size4, ds4 := blk.GetObjectData().EstimateMemSize()
		t.Log(size1, size2, size3, size4)
		t.Log(ds1, ds2, ds3, ds4)
	}

	{
		tae.BindSchema(schemaBig)
		bat := catalog.MockBatch(schemaBig, 50)
		testutil.CreateRelationAndAppend(t, 0, tae.DB, "db", schemaBig, bat, false)
		txn, rel := tae.GetRelation()
		blk := testutil.GetOneBlockMeta(rel)
		size1, d1 := blk.GetObjectData().EstimateMemSize()

		blkID := objectio.NewBlockidWithObjectID(blk.ID(), 0)
		err := rel.DeleteByPhyAddrKey(*objectio.NewRowid(blkID, 1))
		require.NoError(t, err)

		size2, d2 := blk.GetObjectData().EstimateMemSize()

		err = rel.DeleteByPhyAddrKey(*objectio.NewRowid(blkID, 5))
		require.NoError(t, err)
		size3, d3 := blk.GetObjectData().EstimateMemSize()

		t.Log(size1, size2, size3)
		t.Log(d1, d2, d3)
		require.Equal(t, size1, size2)
		require.Equal(t, size2, size3)
		require.Less(t, d1, d2)
		require.Less(t, schema50rowSize, size1)
		require.NoError(t, txn.Commit(ctx))
	}
}

func TestColumnCount(t *testing.T) {
	defer testutils.AfterTest(t)()
	ctx := context.Background()

	opts := config.WithLongScanAndCKPOpts(nil)
	tae := testutil.NewTestEngine(ctx, ModuleName, t, opts)
	defer tae.Close()
	schema := catalog.MockSchemaAll(2, 1)
	schema.BlockMaxRows = 50
	tae.BindSchema(schema)
	bat := catalog.MockBatch(schema, 1)
	defer bat.Close()

	tae.CreateRelAndAppend(bat, true)

	{
		txn, rel := tae.GetRelation()
		for i := 0; i < 500; i++ {
			colName := fmt.Sprintf("col %d", i)
			err := rel.AlterTable(context.TODO(), api.NewAddColumnReq(0, 0, colName, types.NewProtoType(types.T_char), 5))
			require.NoError(t, err)
		}
		require.Nil(t, txn.Commit(context.Background()))
	}

	txn, err := tae.StartTxn(nil)
	assert.NoError(t, err)
	db, err := txn.GetDatabase("db")
	assert.NoError(t, err)
	_, err = db.DropRelationByName(schema.Name)
	assert.NoError(t, err)
	assert.NoError(t, txn.Commit(context.Background()))

	commitTS := txn.GetCommitTS()
	tae.Catalog.GCByTS(context.Background(), commitTS.Next())
}

func TestCollectDeletesInRange1(t *testing.T) {
	defer testutils.AfterTest(t)()
	ctx := context.Background()

	opts := config.WithLongScanAndCKPOpts(nil)
	tae := testutil.NewTestEngine(ctx, ModuleName, t, opts)
	defer tae.Close()
	schema := catalog.MockSchemaAll(2, 1)
	schema.BlockMaxRows = 50
	tae.BindSchema(schema)
	bat := catalog.MockBatch(schema, 2)
	defer bat.Close()

	tae.CreateRelAndAppend(bat, true)

	txn, rel := tae.GetRelation()
	v := bat.Vecs[schema.GetSingleSortKeyIdx()].Get(0)
	filter := handle.NewEQFilter(v)
	err := rel.DeleteByFilter(context.Background(), filter)
	assert.NoError(t, err)
	err = txn.Commit(context.Background())
	assert.NoError(t, err)

	txn, rel = tae.GetRelation()
	v = bat.Vecs[schema.GetSingleSortKeyIdx()].Get(1)
	filter = handle.NewEQFilter(v)
	err = rel.DeleteByFilter(context.Background(), filter)
	assert.NoError(t, err)
	err = txn.Commit(context.Background())
	assert.NoError(t, err)

	tae.CheckCollectDeleteInRange()
}

func TestCollectDeletesInRange2(t *testing.T) {
	defer testutils.AfterTest(t)()
	ctx := context.Background()

	opts := config.WithLongScanAndCKPOpts(nil)
	tae := testutil.NewTestEngine(ctx, ModuleName, t, opts)
	defer tae.Close()
	schema := catalog.MockSchemaAll(2, 1)
	schema.BlockMaxRows = 50
	tae.BindSchema(schema)
	bat := catalog.MockBatch(schema, 50)
	defer bat.Close()

	tae.CreateRelAndAppend(bat, true)
	tae.CompactBlocks(false)

	txn, rel := tae.GetRelation()
	blk := testutil.GetOneObject(rel)
	deltaLoc, err := testutil.MockCNDeleteInS3(tae.Runtime.Fs, blk.GetMeta().(*catalog.ObjectEntry).GetObjectData(), 0, schema, txn, []uint32{0, 1, 2, 3})
	assert.NoError(t, err)
	assert.NoError(t, txn.Commit(context.Background()))

	txn, rel = tae.GetRelation()
	blk = testutil.GetOneObject(rel)
	ok, err := rel.TryDeleteByDeltaloc(blk.Fingerprint(), deltaLoc)
	assert.True(t, ok)
	assert.NoError(t, err)
	assert.NoError(t, txn.Commit(context.Background()))

	t.Log(tae.Catalog.SimplePPString(3))
	txn, rel = tae.GetRelation()
	blk = testutil.GetOneObject(rel)
	deletes, _, err := blk.GetMeta().(*catalog.ObjectEntry).GetObjectData().CollectDeleteInRange(
		context.Background(), types.TS{}, txn.GetStartTS(), true, common.DefaultAllocator,
	)
	assert.NoError(t, err)
	assert.Equal(t, 4, deletes.Length())
	assert.NoError(t, txn.Commit(context.Background()))

	txn, rel = tae.GetRelation()
	v1 := bat.Vecs[schema.GetSingleSortKeyIdx()].Get(4)
	filter := handle.NewEQFilter(v1)
	err = rel.DeleteByFilter(context.Background(), filter)
	assert.NoError(t, err)
	assert.NoError(t, txn.Commit(context.Background()))

	txn, rel = tae.GetRelation()
	blk = testutil.GetOneObject(rel)
	deletes, _, err = blk.GetMeta().(*catalog.ObjectEntry).GetObjectData().CollectDeleteInRange(
		context.Background(), types.TS{}, txn.GetStartTS(), true, common.DefaultAllocator,
	)
	assert.NoError(t, err)
	assert.Equal(t, 5, deletes.Length())
	assert.NoError(t, txn.Commit(context.Background()))
}

func TestGlobalCheckpoint7(t *testing.T) {
	defer testutils.AfterTest(t)()
	ctx := context.Background()

	opts := config.WithQuickScanAndCKPOpts(nil)
	options.WithCheckpointGlobalMinCount(3)(opts)
	tae := testutil.NewTestEngine(ctx, ModuleName, t, opts)
	defer tae.Close()

	txn, err := tae.StartTxn(nil)
	assert.NoError(t, err)
	_, err = txn.CreateDatabase("db1", "sql", "typ")
	assert.NoError(t, err)
	assert.NoError(t, txn.Commit(context.Background()))

	testutils.WaitExpect(10000, func() bool {
		return tae.Wal.GetPenddingCnt() == 0
	})

	entries := tae.BGCheckpointRunner.GetAllCheckpoints()
	for _, e := range entries {
		t.Logf("%s", e.String())
	}
	assert.Equal(t, 1, len(entries))

	tae.Restart(context.Background())

	txn, err = tae.StartTxn(nil)
	assert.NoError(t, err)
	_, err = txn.CreateDatabase("db2", "sql", "typ")
	assert.NoError(t, err)
	assert.NoError(t, txn.Commit(context.Background()))

	testutils.WaitExpect(10000, func() bool {
		return tae.Wal.GetPenddingCnt() == 0
	})

	entries = tae.BGCheckpointRunner.GetAllCheckpoints()
	for _, e := range entries {
		t.Logf("%s", e.String())
	}
	assert.Equal(t, 2, len(entries))

	tae.Restart(context.Background())

	txn, err = tae.StartTxn(nil)
	assert.NoError(t, err)
	_, err = txn.CreateDatabase("db3", "sql", "typ")
	assert.NoError(t, err)
	assert.NoError(t, txn.Commit(context.Background()))

	testutils.WaitExpect(10000, func() bool {
		return tae.Wal.GetPenddingCnt() == 0
	})

	testutils.WaitExpect(10000, func() bool {
		return len(tae.BGCheckpointRunner.GetAllGlobalCheckpoints()) == 1
	})

	entries = tae.BGCheckpointRunner.GetAllCheckpoints()
	for _, e := range entries {
		t.Logf("%s", e.String())
	}
	assert.Equal(t, 1, len(entries))

}

func TestSplitCommand(t *testing.T) {
	defer testutils.AfterTest(t)()
	ctx := context.Background()

	opts := config.WithLongScanAndCKPOpts(nil)
	opts.MaxMessageSize = txnbase.CmdBufReserved + 2*1024
	tae := testutil.NewTestEngine(ctx, ModuleName, t, opts)
	defer tae.Close()
	schema := catalog.MockSchemaAll(2, 1)
	schema.BlockMaxRows = 50
	tae.BindSchema(schema)
	bat := catalog.MockBatch(schema, 50)
	defer bat.Close()

	tae.CreateRelAndAppend(bat, true)

	tae.CheckRowsByScan(50, false)
	t.Log(tae.Catalog.SimplePPString(3))
	tae.Restart(context.Background())
	t.Log(tae.Catalog.SimplePPString(3))
	tae.CheckRowsByScan(50, false)
}

func TestVisitTombstone(t *testing.T) {
	defer testutils.AfterTest(t)()
	ctx := context.Background()
	opts := config.WithLongScanAndCKPOpts(nil)
	options.WithGlobalVersionInterval(time.Microsecond)(opts)
	tae := testutil.NewTestEngine(ctx, ModuleName, t, opts)
	defer tae.Close()
	schema := catalog.MockSchemaAll(2, 1)
	schema.BlockMaxRows = 50
	tae.BindSchema(schema)
	bat := catalog.MockBatch(schema, 50)
	defer bat.Close()

	tae.CreateRelAndAppend(bat, true)

	var metas []*catalog.ObjectEntry

	txn, rel := tae.GetRelation()
	it := rel.MakeObjectIt()
	for it.Next() {
		blk := it.GetObject()
		meta := blk.GetMeta().(*catalog.ObjectEntry)
		metas = append(metas, meta)
	}
	it.Next()
	_ = txn.Commit(context.Background())
	if len(metas) == 0 {
		return
	}
	txn, _ = tae.GetRelation()
	task, err := jobs.NewFlushTableTailTask(nil, txn, metas, tae.Runtime, txn.GetStartTS())
	assert.NoError(t, err)
	err = task.OnExec(context.Background())
	{
		tae.DeleteAll(true)
	}
	assert.NoError(t, err)
	assert.NoError(t, txn.Commit(context.Background()))
	ts1 := tae.TxnMgr.Now()

	tae.CompactBlocks(false)
	t.Log(tae.Catalog.SimplePPString(3))
	tae.ForceGlobalCheckpoint(ctx, ts1, time.Minute, 0)

	t.Log(tae.Catalog.SimplePPString(3))
	tae.Restart(context.Background())
	t.Log(tae.Catalog.SimplePPString(3))
}

func TestDedupAndFlush(t *testing.T) {
	defer testutils.AfterTest(t)()
	ctx := context.Background()
	opts := config.WithLongScanAndCKPOpts(nil)
	options.WithGlobalVersionInterval(time.Microsecond)(opts)
	tae := testutil.NewTestEngine(ctx, ModuleName, t, opts)
	defer tae.Close()
	schema := catalog.MockSchemaAll(2, 1)
	schema.BlockMaxRows = 50
	tae.BindSchema(schema)
	bat := catalog.MockBatch(schema, 1)
	defer bat.Close()

	tae.CreateRelAndAppend(bat, true)

	flushTxn, rel := tae.GetRelation()

	obj := testutil.GetOneBlockMeta(rel)
	task, err := jobs.NewFlushTableTailTask(nil, flushTxn, []*catalog.ObjectEntry{obj}, tae.Runtime, flushTxn.GetStartTS())
	assert.NoError(t, err)
	err = task.OnExec(ctx)
	assert.NoError(t, err)

	{
		// mock update
		txn, rel := tae.GetRelation()
		v := bat.Vecs[schema.GetSingleSortKeyIdx()].Get(0)
		filter := handle.NewEQFilter(v)
		err := rel.DeleteByFilter(context.Background(), filter)
		assert.NoError(t, err)
		err = rel.Append(ctx, bat)
		assert.NoError(t, err)
		err = txn.Commit(context.Background())
		assert.NoError(t, err)
	}

	assert.NoError(t, flushTxn.Commit(ctx))
}

func TestTransferDeletes(t *testing.T) {
	defer testutils.AfterTest(t)()
	testutils.EnsureNoLeak(t)
	ctx := context.Background()

	opts := config.WithLongScanAndCKPOpts(nil)
	tae := testutil.NewTestEngine(ctx, ModuleName, t, opts)
	defer tae.Close()

	schema := catalog.MockSchema(2, 0)
	schema.BlockMaxRows = 10
	schema.ObjectMaxBlocks = 10
	tae.BindSchema(schema)
	bat := catalog.MockBatch(schema, 1)

	tae.CreateRelAndAppend(bat, true)

	txn, rel := testutil.GetDefaultRelation(t, tae.DB, schema.Name)
	blkMetas := testutil.GetAllBlockMetas(rel)
	task, err := jobs.NewFlushTableTailTask(tasks.WaitableCtx, txn, blkMetas, tae.DB.Runtime, types.MaxTs())
	assert.NoError(t, err)
	err = task.OnExec(ctx)
	assert.NoError(t, err)

	txn2, rel := tae.GetRelation()
	filter := handle.NewEQFilter(bat.Vecs[0].Get(0))
	assert.NoError(t, rel.UpdateByFilter(ctx, filter, 1, int32(3), false))
	var wg sync.WaitGroup
	txn.SetApplyCommitFn(func(at txnif.AsyncTxn) error {
		wg.Add(1)
		go func() {
			defer wg.Done()
			assert.NoError(t, txn2.PrePrepare(ctx))
		}()
		time.Sleep(time.Millisecond * 100)
		return txn.GetStore().ApplyCommit()
	})
	assert.NoError(t, txn.Commit(ctx))
	wg.Wait()
}

func TestGCKP(t *testing.T) {
	defer testutils.AfterTest(t)()
	testutils.EnsureNoLeak(t)
	ctx := context.Background()

	opts := config.WithLongScanAndCKPOpts(nil)
	tae := testutil.NewTestEngine(ctx, ModuleName, t, opts)
	defer tae.Close()

	schema := catalog.MockSchema(2, 0)
	schema.BlockMaxRows = 10
	schema.ObjectMaxBlocks = 10
	tae.BindSchema(schema)
	bat := catalog.MockBatch(schema, 1)

	tae.CreateRelAndAppend(bat, true)

	tae.DeleteAll(true)

	tae.CompactBlocks(true)
	time.Sleep(time.Millisecond * 200)

	tae.ForceGlobalCheckpoint(ctx, tae.TxnMgr.Now(), time.Minute, time.Millisecond*100)
	tae.Restart(ctx)
	t.Log(tae.Catalog.SimplePPString(3))
}

func TestCKPCollectObject(t *testing.T) {
	defer testutils.AfterTest(t)()
	testutils.EnsureNoLeak(t)
	ctx := context.Background()

	opts := config.WithLongScanAndCKPOpts(nil)
	tae := testutil.NewTestEngine(ctx, ModuleName, t, opts)
	defer tae.Close()

	schema := catalog.MockSchema(2, 0)
	schema.BlockMaxRows = 10
	schema.ObjectMaxBlocks = 10
	tae.BindSchema(schema)
	bat := catalog.MockBatch(schema, 1)

	tae.CreateRelAndAppend(bat, true)

	txn, rel := tae.GetRelation()
	blkMeta1 := testutil.GetOneBlockMeta(rel)
	task1, err := jobs.NewFlushTableTailTask(tasks.WaitableCtx, txn, []*catalog.ObjectEntry{blkMeta1}, tae.Runtime, txn.GetStartTS())
	assert.NoError(t, err)
	assert.NoError(t, task1.Execute(ctx))

	collector := logtail.NewIncrementalCollector(types.TS{}, tae.TxnMgr.Now(), true)
	assert.NoError(t, tae.Catalog.RecurLoop(collector))
	ckpData := collector.OrphanData()
	objBatch := ckpData.GetTNObjectBatchs()
	assert.Equal(t, 4, objBatch.Length())
	assert.NoError(t, txn.Commit(ctx))
}

func TestGCCatalog4(t *testing.T) {
	defer testutils.AfterTest(t)()
	testutils.EnsureNoLeak(t)
	ctx := context.Background()

	opts := config.WithLongScanAndCKPOpts(nil)
	tae := testutil.NewTestEngine(ctx, ModuleName, t, opts)
	defer tae.Close()

	schema := catalog.MockSchema(2, 0)
	schema.BlockMaxRows = 10
	schema.ObjectMaxBlocks = 10
	tae.BindSchema(schema)
	bat := catalog.MockBatch(schema, 1)

	tae.CreateRelAndAppend(bat, true)

	tae.DeleteAll(true)

	tae.CompactBlocks(true)

	tae.Catalog.GCByTS(ctx, tae.TxnMgr.Now())

}<|MERGE_RESOLUTION|>--- conflicted
+++ resolved
@@ -1775,13 +1775,7 @@
 		view, err = blk.GetColumnDataByName(context.Background(), 0, pkgcatalog.SystemColAttr_Num, common.DefaultAllocator)
 		assert.Nil(t, err)
 		defer view.Close()
-<<<<<<< HEAD
 		t.Log(view.Vecs[0].String())
-		it.Next()
-=======
-		t.Log(view.GetData().String())
->>>>>>> c1751aa2
-	}
 
 	for i := 0; i < bat.Vecs[0].Length(); i++ {
 		dbName := string(bat.Vecs[0].Get(i).([]byte))
