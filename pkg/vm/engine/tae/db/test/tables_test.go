// Copyright 2021 Matrix Origin
//
// Licensed under the Apache License, Version 2.0 (the "License");
// you may not use this file except in compliance with the License.
// You may obtain a copy of the License at
//
//      http://www.apache.org/licenses/LICENSE-2.0
//
// Unless required by applicable law or agreed to in writing, software
// distributed under the License is distributed on an "AS IS" BASIS,
// WITHOUT WARRANTIES OR CONDITIONS OF ANY KIND, either express or implied.
// See the License for the specific language governing permissions and
// limitations under the License.

package test

import (
	"context"
	"sync"
	"testing"
	"time"

	"github.com/matrixorigin/matrixone/pkg/common/moerr"
	"github.com/matrixorigin/matrixone/pkg/container/types"
	"github.com/matrixorigin/matrixone/pkg/vm/engine/tae/catalog"
	"github.com/matrixorigin/matrixone/pkg/vm/engine/tae/common"
	"github.com/matrixorigin/matrixone/pkg/vm/engine/tae/containers"
	"github.com/matrixorigin/matrixone/pkg/vm/engine/tae/db/testutil"
	"github.com/matrixorigin/matrixone/pkg/vm/engine/tae/iface/handle"
	"github.com/matrixorigin/matrixone/pkg/vm/engine/tae/options"
	"github.com/matrixorigin/matrixone/pkg/vm/engine/tae/tables"
	"github.com/matrixorigin/matrixone/pkg/vm/engine/tae/tables/jobs"
	"github.com/matrixorigin/matrixone/pkg/vm/engine/tae/testutils"
	"github.com/matrixorigin/matrixone/pkg/vm/engine/tae/testutils/config"
	"github.com/panjf2000/ants/v2"
	"github.com/stretchr/testify/assert"
)

func TestTables1(t *testing.T) {
	defer testutils.AfterTest(t)()
	testutils.EnsureNoLeak(t)
	ctx := context.Background()

	db := testutil.InitTestDB(ctx, ModuleName, t, nil)
	defer db.Close()
	txn, _ := db.StartTxn(nil)
	database, _ := txn.CreateDatabase("db", "", "")
	schema := catalog.MockSchema(1, 0)
	schema.BlockMaxRows = 1000
	schema.ObjectMaxBlocks = 2
	rel, _ := database.CreateRelation(schema)
	tableMeta := rel.GetMeta().(*catalog.TableEntry)
	dataFactory := tables.NewDataFactory(db.Runtime, db.Dir)
	tableFactory := dataFactory.MakeTableFactory()
	table := tableFactory(tableMeta)
	handle := table.GetHandle(false)
	_, err := handle.GetAppender()
	assert.True(t, moerr.IsMoErrCode(err, moerr.ErrAppendableObjectNotFound))
<<<<<<< HEAD
	obj, _ := rel.CreateObject(false, false)
=======
	obj, _ := rel.CreateObject()
>>>>>>> 402c6a3f
	id := obj.GetMeta().(*catalog.ObjectEntry).AsCommonID()
	appender := handle.SetAppender(id)
	assert.NotNil(t, appender)

	blkCnt := 3
	rows := schema.BlockMaxRows * uint32(blkCnt)
	_, _, toAppend, err := appender.PrepareAppend(false, rows, nil)
	assert.Equal(t, schema.BlockMaxRows, toAppend)
	assert.Nil(t, err)
	t.Log(toAppend)

	_, _, toAppend, err = appender.PrepareAppend(false, rows-toAppend, nil)
	assert.Nil(t, err)
	assert.Equal(t, uint32(0), toAppend)

	_, err = handle.GetAppender()
	assert.True(t, moerr.IsMoErrCode(err, moerr.ErrAppendableObjectNotFound))

<<<<<<< HEAD
	obj, _ = rel.CreateObject(false, false)
=======
	obj, _ = rel.CreateObject()
>>>>>>> 402c6a3f
	id = obj.GetMeta().(*catalog.ObjectEntry).AsCommonID()
	appender = handle.SetAppender(id)

	_, _, toAppend, err = appender.PrepareAppend(false, rows-toAppend, nil)
	assert.Nil(t, err)
	assert.Equal(t, schema.BlockMaxRows, toAppend)

	_, err = handle.GetAppender()
	assert.True(t, moerr.IsMoErrCode(err, moerr.ErrAppendableObjectNotFound))

<<<<<<< HEAD
	obj, _ = rel.CreateObject(false, false)
=======
	obj, _ = rel.CreateObject()
>>>>>>> 402c6a3f

	id = obj.GetMeta().(*catalog.ObjectEntry).AsCommonID()
	appender = handle.SetAppender(id)
	_, _, toAppend, err = appender.PrepareAppend(false, rows-2*toAppend, nil)
	assert.Nil(t, err)
	assert.Equal(t, schema.BlockMaxRows, toAppend)
	t.Log(db.Catalog.SimplePPString(common.PPL1))
	err = txn.Rollback(context.Background())
	assert.Nil(t, err)
	t.Log(db.Catalog.SimplePPString(common.PPL1))
}

func TestTxn1(t *testing.T) {
	defer testutils.AfterTest(t)()
	testutils.EnsureNoLeak(t)
	ctx := context.Background()

	db := testutil.InitTestDB(ctx, ModuleName, t, nil)
	defer db.Close()

	schema := catalog.MockSchema(3, 2)
	schema.BlockMaxRows = 10000
	batchRows := schema.BlockMaxRows * 2 / 5
	cnt := uint32(20)
	bat := catalog.MockBatch(schema, int(batchRows*cnt))
	defer bat.Close()
	bats := bat.Split(20)
	{
		txn, _ := db.StartTxn(nil)
		database, err := txn.CreateDatabase("db", "", "")
		assert.Nil(t, err)
		_, err = database.CreateRelation(schema)
		assert.Nil(t, err)
		err = txn.Commit(context.Background())
		assert.Nil(t, err)
	}
	var wg sync.WaitGroup
	now := time.Now()
	doAppend := func(b *containers.Batch) func() {
		return func() {
			defer wg.Done()
			txn, _ := db.StartTxn(nil)
			database, _ := txn.GetDatabase("db")
			rel, err := database.GetRelationByName(schema.Name)
			assert.Nil(t, err)
			err = rel.Append(context.Background(), b)
			assert.Nil(t, err)
			err = txn.Commit(context.Background())
			assert.Nil(t, err)
		}
	}
	p, err := ants.NewPool(4)
	assert.Nil(t, err)
	defer p.Release()
	for _, toAppend := range bats {
		wg.Add(1)
		err := p.Submit(doAppend(toAppend))
		assert.Nil(t, err)
	}

	wg.Wait()

	t.Logf("Append takes: %s", time.Since(now))
	// expectBlkCnt := (uint32(batchRows)*uint32(batchCnt)*uint32(loopCnt)-1)/schema.BlockMaxRows + 1
	expectBlkCnt := (uint32(batchRows)*uint32(cnt)-1)/schema.BlockMaxRows + 1
	expectObjCnt := expectBlkCnt
	// t.Log(expectBlkCnt)
	// t.Log(expectObjCnt)
	{
		txn, _ := db.StartTxn(nil)
		database, _ := txn.GetDatabase("db")
		rel, _ := database.GetRelationByName(schema.Name)
<<<<<<< HEAD
		_, err = rel.CreateObject(false, false)
=======
		_, err = rel.CreateObject()
>>>>>>> 402c6a3f
		assert.Nil(t, err)
	}
	{
		txn, _ := db.StartTxn(nil)
		database, _ := txn.GetDatabase("db")
		rel, _ := database.GetRelationByName(schema.Name)
		objIt := rel.MakeObjectIt(false, true)
		objCnt := uint32(0)
		blkCnt := uint32(0)
		for objIt.Valid() {
			objCnt++
			blkCnt += uint32(objIt.GetObject().BlkCnt())
			objIt.Next()
		}
		assert.Equal(t, expectObjCnt, objCnt)
		assert.Equal(t, expectBlkCnt, blkCnt)
	}
	t.Log(db.Catalog.SimplePPString(common.PPL1))
}

func TestTxn2(t *testing.T) {
	defer testutils.AfterTest(t)()
	testutils.EnsureNoLeak(t)
	ctx := context.Background()

	db := testutil.InitTestDB(ctx, ModuleName, t, nil)
	defer db.Close()

	var wg sync.WaitGroup
	run := func() {
		defer wg.Done()
		txn, _ := db.StartTxn(nil)
		if _, err := txn.CreateDatabase("db", "", ""); err != nil {
			assert.Nil(t, txn.Rollback(context.Background()))
		} else {
			assert.Nil(t, txn.Commit(context.Background()))
		}
		t.Log(txn.String())
	}
	wg.Add(2)
	go run()
	go run()
	wg.Wait()
	t.Log(db.Catalog.SimplePPString(common.PPL1))
}

func TestTxn4(t *testing.T) {
	defer testutils.AfterTest(t)()
	testutils.EnsureNoLeak(t)
	ctx := context.Background()

	db := testutil.InitTestDB(ctx, ModuleName, t, nil)
	defer db.Close()

	schema := catalog.MockSchemaAll(4, 2)
	schema.BlockMaxRows = 40000
	schema.ObjectMaxBlocks = 8
	{
		txn, _ := db.StartTxn(nil)
		database, _ := txn.CreateDatabase("db", "", "")
		rel, _ := database.CreateRelation(schema)
		pk := containers.MakeVector(schema.GetSingleSortKey().Type, common.DefaultAllocator)
		defer pk.Close()
		pk.AppendMany([]any{int32(1), int32(2), int32(1)}, []bool{false, false, false})
		provider := containers.NewMockDataProvider()
		provider.AddColumnProvider(schema.GetSingleSortKeyIdx(), pk)
		bat := containers.MockBatchWithAttrs(schema.Types(), schema.Attrs(), 3, schema.GetSingleSortKeyIdx(), provider)
		defer bat.Close()
		err := rel.Append(context.Background(), bat)
		t.Log(err)
		assert.NotNil(t, err)
		assert.Nil(t, txn.Commit(context.Background()))
	}
}

func TestTxn5(t *testing.T) {
	defer testutils.AfterTest(t)()
	testutils.EnsureNoLeak(t)
	ctx := context.Background()

	db := testutil.InitTestDB(ctx, ModuleName, t, nil)
	defer db.Close()

	schema := catalog.MockSchemaAll(4, 2)
	schema.BlockMaxRows = 20
	schema.ObjectMaxBlocks = 4
	cnt := uint32(10)
	rows := schema.BlockMaxRows / 2 * cnt
	bat := catalog.MockBatch(schema, int(rows))
	defer bat.Close()
	bats := bat.Split(int(cnt))
	{
		txn, _ := db.StartTxn(nil)
		database, _ := txn.CreateDatabase("db", "", "")
		_, err := database.CreateRelation(schema)
		assert.Nil(t, err)
		assert.Nil(t, txn.Commit(context.Background()))
	}
	{
		txn, _ := db.StartTxn(nil)
		database, _ := txn.GetDatabase("db")
		rel, _ := database.GetRelationByName(schema.Name)
		err := rel.Append(context.Background(), bats[0])
		assert.Nil(t, err)
		err = rel.Append(context.Background(), bats[0])
		assert.NotNil(t, err)
		assert.Nil(t, txn.Rollback(context.Background()))
	}

	{
		txn, _ := db.StartTxn(nil)
		database, _ := txn.GetDatabase("db")
		rel, _ := database.GetRelationByName(schema.Name)
		err := rel.Append(context.Background(), bats[0])
		assert.Nil(t, err)
		assert.Nil(t, txn.Commit(context.Background()))
	}
	{
		txn, _ := db.StartTxn(nil)
		database, _ := txn.GetDatabase("db")
		rel, _ := database.GetRelationByName(schema.Name)
		err := rel.Append(context.Background(), bats[0])
		assert.NotNil(t, err)
		assert.Nil(t, txn.Rollback(context.Background()))
	}
	{
		txn, _ := db.StartTxn(nil)
		database, _ := txn.GetDatabase("db")
		rel, _ := database.GetRelationByName(schema.Name)
		err := rel.Append(context.Background(), bats[1])
		assert.Nil(t, err)

		txn2, _ := db.StartTxn(nil)
		db2, _ := txn2.GetDatabase("db")
		rel2, _ := db2.GetRelationByName(schema.Name)
		err = rel2.Append(context.Background(), bats[1])
		assert.Nil(t, err)
		err = rel2.Append(context.Background(), bats[2])
		assert.Nil(t, err)

		assert.Nil(t, txn2.Commit(context.Background()))
		assert.Error(t, txn.Commit(context.Background()))
		t.Log(txn2.String())
		t.Log(txn.String())
	}
	t.Log(db.Catalog.SimplePPString(common.PPL1))
}

func TestTxn6(t *testing.T) {
	defer testutils.AfterTest(t)()
	testutils.EnsureNoLeak(t)
	ctx := context.Background()

	db := testutil.InitTestDB(ctx, ModuleName, t, nil)
	defer db.Close()

	schema := catalog.MockSchemaAll(4, 2)
	schema.BlockMaxRows = 20
	schema.ObjectMaxBlocks = 4
	cnt := uint32(10)
	rows := schema.BlockMaxRows / 2 * cnt
	bat := catalog.MockBatch(schema, int(rows))
	defer bat.Close()
	bats := bat.Split(int(cnt))
	{
		txn, _ := db.StartTxn(nil)
		database, _ := txn.CreateDatabase("db", "", "")
		rel, _ := database.CreateRelation(schema)
		err := rel.Append(context.Background(), bats[0])
		assert.Nil(t, err)
		assert.Nil(t, txn.Commit(context.Background()))
	}
	{
		txn, _ := db.StartTxn(nil)
		database, _ := txn.GetDatabase("db")
		rel, _ := database.GetRelationByName(schema.Name)
		filter := new(handle.Filter)
		filter.Op = handle.FilterEq
		filter.Val = int32(5)

		err := rel.UpdateByFilter(context.Background(), filter, uint16(3), int64(33), false)
		assert.NoError(t, err)

		err = rel.UpdateByFilter(context.Background(), filter, uint16(3), int64(44), false)
		assert.NoError(t, err)
		v, _, err := rel.GetValueByFilter(context.Background(), filter, 3)
		assert.NoError(t, err)
		assert.Equal(t, int64(44), v)

		filter.Val = int32(6)
		err = rel.UpdateByFilter(context.Background(), filter, uint16(3), int64(77), false)
		assert.NoError(t, err)

		err = rel.DeleteByFilter(context.Background(), filter)
		assert.NoError(t, err)

		// Double delete in a same txn -- FAIL
		err = rel.DeleteByFilter(context.Background(), filter)
		assert.Error(t, err)

		{
			txn, _ := db.StartTxn(nil)
			database, _ := txn.GetDatabase("db")
			rel, _ := database.GetRelationByName(schema.Name)

			filter.Val = int32(5)
			v, _, err := rel.GetValueByFilter(context.Background(), filter, 3)
			assert.NoError(t, err)
			assert.NotEqual(t, int64(44), v)

			err = rel.UpdateByFilter(context.Background(), filter, uint16(3), int64(55), false)
			assert.NoError(t, err)

			filter.Val = int32(7)
			err = rel.UpdateByFilter(context.Background(), filter, uint16(3), int64(88), false)
			assert.NoError(t, err)

			// Update row that has uncommitted delete -- FAIL
			filter.Val = int32(6)
			err = rel.UpdateByFilter(context.Background(), filter, uint16(3), int64(55), false)
			assert.NoError(t, err)
			_, _, err = rel.GetValueByFilter(context.Background(), filter, 3)
			assert.NoError(t, err)
			err = txn.Rollback(context.Background())
			assert.NoError(t, err)
		}
		filter.Val = int32(7)
		err = rel.UpdateByFilter(context.Background(), filter, uint16(3), int64(99), false)
		assert.NoError(t, err)

		assert.NoError(t, txn.Commit(context.Background()))

		{
			txn, _ := db.StartTxn(nil)
			database, _ := txn.GetDatabase("db")
			rel, _ := database.GetRelationByName(schema.Name)

			filter.Val = int32(5)
			v, _, err := rel.GetValueByFilter(context.Background(), filter, 3)
			assert.NoError(t, err)
			assert.Equal(t, int64(44), v)

			filter.Val = int32(7)
			v, _, err = rel.GetValueByFilter(context.Background(), filter, 3)
			assert.NoError(t, err)
			assert.Equal(t, int64(99), v)

			filter.Val = int32(6)
			_, _, err = rel.GetValueByFilter(context.Background(), filter, 3)
			assert.Error(t, err)

			it := rel.MakeObjectIt(false, true)
			for it.Valid() {
				obj := it.GetObject()
				for j := 0; j < obj.BlkCnt(); j++ {
					view, err := obj.GetColumnDataByName(context.Background(), uint16(j), schema.ColDefs[3].Name, common.DefaultAllocator)
					assert.Nil(t, err)
					defer view.Close()
					assert.NotEqual(t, bats[0].Length(), view.Length())
					t.Log(view.DeleteMask.String())
					assert.Equal(t, bats[0].Length()-1, view.ApplyDeletes().Length())
				}
				it.Next()
			}
		}
	}
}

func TestFlushAblkMerge(t *testing.T) {
	defer testutils.AfterTest(t)()
	testutils.EnsureNoLeak(t)
	ctx := context.Background()

	opts := new(options.Options)
	db := testutil.InitTestDB(ctx, ModuleName, t, opts)
	defer db.Close()
	schema := catalog.MockSchemaAll(13, 2)
	schema.BlockMaxRows = 5
	schema.ObjectMaxBlocks = 8
	col3Data := []int64{10, 8, 1, 6, 15, 7, 3, 12, 11, 4, 9, 5, 14, 13, 2}
	// col3Data := []int64{2, 9, 11, 13, 15, 1, 4, 7, 10, 14, 3, 5, 6, 8, 12}
	pkData := []int32{2, 9, 11, 13, 15, 1, 4, 7, 10, 14, 3, 5, 6, 8, 12}
	pk := containers.MakeVector(schema.GetSingleSortKey().Type, common.DefaultAllocator)
	defer pk.Close()
	col3 := containers.MakeVector(schema.ColDefs[3].Type, common.DefaultAllocator)
	defer col3.Close()
	mapping := make(map[int32]int64)
	for i, v := range pkData {
		pk.Append(v, false)
		col3.Append(col3Data[i], false)
		mapping[v] = col3Data[i]
	}

	provider := containers.NewMockDataProvider()
	provider.AddColumnProvider(schema.GetSingleSortKeyIdx(), pk)
	provider.AddColumnProvider(3, col3)
	bat := containers.MockBatchWithAttrs(schema.Types(), schema.Attrs(), int(schema.BlockMaxRows*3), schema.GetSingleSortKeyIdx(), provider)
	defer bat.Close()
	{
		txn, _ := db.StartTxn(nil)
		database, _ := txn.CreateDatabase("db", "", "")
		rel, _ := database.CreateRelation(schema)
		err := rel.Append(context.Background(), bat)
		assert.Nil(t, err)
		assert.Nil(t, txn.Commit(context.Background()))
	}

	{
		txn, _ := db.StartTxn(nil)
		database, _ := txn.GetDatabase("db")
		rel, _ := database.GetRelationByName(schema.Name)
		blks := make([]*catalog.ObjectEntry, 0)
		tombstones := make([]*catalog.ObjectEntry, 0)
		it := rel.MakeObjectIt(false, true)
		for it.Valid() {
			blk := it.GetObject()
			meta := blk.GetMeta().(*catalog.ObjectEntry)
			blks = append(blks, meta)
			it.Next()
		}
		it = rel.MakeObjectIt(true, true)
		for it.Valid() {
			blk := it.GetObject()
			meta := blk.GetMeta().(*catalog.ObjectEntry)
			tombstones = append(tombstones, meta)
			it.Next()
		}
		{
			txn, _ := db.StartTxn(nil)
			database, _ := txn.GetDatabase("db")
			rel, _ := database.GetRelationByName(schema.Name)
			it := rel.MakeObjectIt(false, true)
			blk := it.GetObject()
			err := rel.RangeDelete(blk.Fingerprint(), 4, 4, handle.DT_Normal)
			assert.Nil(t, err)
			assert.Nil(t, txn.Commit(context.Background()))
		}
		start := time.Now()
		{
			task, err := jobs.NewFlushTableTailTask(nil, txn, blks, tombstones, db.Runtime, types.MaxTs())
			assert.Nil(t, err)
			err = task.OnExec(context.Background())
			assert.Nil(t, err)
		}
		assert.Nil(t, txn.Commit(context.Background()))
		t.Logf("MergeSort takes: %s", time.Since(start))
		t.Log(db.Catalog.SimplePPString(common.PPL1))
	}
	{
		txn, _ := db.StartTxn(nil)
		database, _ := txn.GetDatabase("db")
		rel, _ := database.GetRelationByName(schema.Name)
		it := rel.MakeObjectIt(false, true)
		for it.Valid() {
			blk := it.GetObject()
			for j := 0; j < blk.BlkCnt(); j++ {
				view, _ := blk.GetColumnDataById(context.Background(), uint16(j), 3, common.DefaultAllocator)
				assert.NotNil(t, view)
				defer view.Close()
				if view.DeleteMask != nil {
					t.Log(view.DeleteMask.String())
				}
				pkView, _ := blk.GetColumnDataById(context.Background(), uint16(j), schema.GetSingleSortKeyIdx(), common.DefaultAllocator)
				defer pkView.Close()
				for i := 0; i < pkView.Length(); i++ {
					pkv, _ := pkView.GetValue(i)
					colv, _ := view.GetValue(i)
					assert.Equal(t, mapping[pkv.(int32)], colv)
				}

			}
			it.Next()
		}
	}
	// testutils.WaitExpect(1000, func() bool {
	// 	return db.Wal.GetPenddingCnt() == 0
	// })
	// assert.Equal(t, uint64(0), db.Wal.GetPenddingCnt())
	t.Logf("Checkpointed: %d", db.Wal.GetCheckpointed())
	t.Logf("PendingCnt: %d", db.Wal.GetPenddingCnt())
}

func TestMergeBlocks2(t *testing.T) {
	defer testutils.AfterTest(t)()
	testutils.EnsureNoLeak(t)
	ctx := context.Background()

	opts := config.WithQuickScanAndCKPOpts(nil)
	tae := testutil.InitTestDB(ctx, ModuleName, t, opts)
	schema := catalog.MockSchemaAll(13, 2)
	schema.BlockMaxRows = 5
	schema.ObjectMaxBlocks = 2
	col3Data := []int64{10, 8, 1, 6, 15, 7, 3, 12, 11, 4, 9, 5, 14, 13, 2}
	// col3Data := []int64{2, 9, 11, 13, 15, 1, 4, 7, 10, 14, 3, 5, 6, 8, 12}
	pkData := []int32{2, 9, 11, 13, 15, 1, 4, 7, 10, 14, 3, 5, 6, 8, 12}

	pk := containers.MakeVector(schema.GetSingleSortKey().Type, common.DefaultAllocator)
	col3 := containers.MakeVector(schema.ColDefs[3].Type, common.DefaultAllocator)
	mapping := make(map[int32]int64)
	for i, v := range pkData {
		pk.Append(v, false)
		col3.Append(col3Data[i], false)
		mapping[v] = col3Data[i]
	}

	provider := containers.NewMockDataProvider()
	provider.AddColumnProvider(schema.GetSingleSortKeyIdx(), pk)
	provider.AddColumnProvider(3, col3)
	bat := containers.MockBatchWithAttrs(schema.Types(), schema.Attrs(), int(schema.BlockMaxRows*3), schema.GetSingleSortKeyIdx(), provider)
	{
		txn, _ := tae.StartTxn(nil)
		database, _ := txn.CreateDatabase("db", "", "")
		rel, _ := database.CreateRelation(schema)
		err := rel.Append(context.Background(), bat)
		assert.Nil(t, err)
		assert.Nil(t, txn.Commit(context.Background()))
	}
	pk.Close()
	col3.Close()
	bat.Close()
	start := time.Now()
	testutils.WaitExpect(2000, func() bool {
		return tae.Wal.GetPenddingCnt() == 0
	})
	t.Logf("Wait %s", time.Since(start))
	// assert.Equal(t, uint64(0), tae.Wal.GetPenddingCnt())
	t.Logf("Checkpointed: %d", tae.Wal.GetCheckpointed())
	t.Logf("PendingCnt: %d", tae.Wal.GetPenddingCnt())
	tae.Close()
}

func TestCompaction1(t *testing.T) {
	defer testutils.AfterTest(t)()
	testutils.EnsureNoLeak(t)
	ctx := context.Background()

	db := testutil.InitTestDB(ctx, ModuleName, t, nil)
	defer db.Close()

	schema := catalog.MockSchemaAll(4, 2)
	schema.BlockMaxRows = 20
	schema.ObjectMaxBlocks = 4
	cnt := uint32(2)
	rows := schema.BlockMaxRows / 2 * cnt
	bat := catalog.MockBatch(schema, int(rows))
	defer bat.Close()
	bats := bat.Split(int(cnt))
	{
		txn, _ := db.StartTxn(nil)
		database, _ := txn.CreateDatabase("db", "", "")
		rel, _ := database.CreateRelation(schema)
		err := rel.Append(context.Background(), bats[0])
		assert.Nil(t, err)
		assert.Nil(t, txn.Commit(context.Background()))
	}
	{
		txn, _ := db.StartTxn(nil)
		database, _ := txn.GetDatabase("db")
		rel, _ := database.GetRelationByName(schema.Name)
		it := rel.MakeObjectIt(false, true)
		for it.Valid() {
			blk := it.GetObject()
			for j := 0; j < blk.BlkCnt(); j++ {
				view, _ := blk.GetColumnDataById(context.Background(), uint16(3), 3, common.DefaultAllocator)
				assert.NotNil(t, view)
				view.Close()
				assert.True(t, blk.GetMeta().(*catalog.ObjectEntry).GetObjectData().IsAppendable())
			}
			it.Next()
		}
	}
	{
		txn, _ := db.StartTxn(nil)
		database, _ := txn.GetDatabase("db")
		rel, _ := database.GetRelationByName(schema.Name)
		err := rel.Append(context.Background(), bats[1])
		assert.Nil(t, err)
		assert.Nil(t, txn.Commit(context.Background()))
	}
	{
		txn, _ := db.StartTxn(nil)
		database, _ := txn.GetDatabase("db")
		rel, _ := database.GetRelationByName(schema.Name)
		it := rel.MakeObjectIt(false, true)
		for it.Valid() {
			blk := it.GetObject()
			for j := 0; j < blk.BlkCnt(); j++ {
				view, _ := blk.GetColumnDataById(context.Background(), uint16(0), 3, common.DefaultAllocator)
				assert.NotNil(t, view)
				view.Close()
				assert.False(t, blk.GetMeta().(*catalog.ObjectEntry).GetObjectData().IsAppendable())
			}
			it.Next()
		}
	}
}

func TestCompaction2(t *testing.T) {
	defer testutils.AfterTest(t)()
	testutils.EnsureNoLeak(t)
	ctx := context.Background()

	opts := config.WithQuickScanAndCKPOpts(nil)
	db := testutil.InitTestDB(ctx, ModuleName, t, opts)
	defer db.Close()

	schema := catalog.MockSchemaAll(4, 2)
	schema.BlockMaxRows = 21
	schema.ObjectMaxBlocks = 4
	cnt := uint32(3)
	rows := schema.BlockMaxRows
	bat := catalog.MockBatch(schema, int(rows))
	defer bat.Close()
	bats := bat.Split(int(cnt))
	{
		txn, _ := db.StartTxn(nil)
		database, _ := txn.CreateDatabase("db", "", "")
		rel, _ := database.CreateRelation(schema)
		err := rel.Append(context.Background(), bats[0])
		assert.Nil(t, err)
		assert.Nil(t, txn.Commit(context.Background()))
	}

	testutils.WaitExpect(5000, func() bool {
		dirty := db.BGCheckpointRunner.GetDirtyCollector().ScanInRangePruned(types.TS{}, types.MaxTs())
		return dirty.GetTree().Compact()
	})
	{
		txn, _ := db.TxnMgr.StartTxn(nil)
		database, _ := txn.GetDatabase("db")
		rel, _ := database.GetRelationByName(schema.Name)
		it := rel.MakeObjectIt(false, true)
		for it.Valid() {
			blk := it.GetObject()
			for j := 0; j < blk.BlkCnt(); j++ {
				view, _ := blk.GetColumnDataById(context.Background(), uint16(j), 3, common.DefaultAllocator)
				assert.NotNil(t, view)
				view.Close()
				assert.False(t, blk.GetMeta().(*catalog.ObjectEntry).IsAppendable())
				assert.False(t, blk.GetMeta().(*catalog.ObjectEntry).GetObjectData().IsAppendable())
			}
			it.Next()
		}
	}
	{
		txn, _ := db.TxnMgr.StartTxn(nil)
		database, _ := txn.GetDatabase("db")
		rel, _ := database.GetRelationByName(schema.Name)
		it := rel.MakeObjectIt(false, true)
		for it.Valid() {
			blk := it.GetObject()
			for j := 0; j < blk.BlkCnt(); j++ {
				view, _ := blk.GetColumnDataById(context.Background(), uint16(j), 3, common.DefaultAllocator)
				assert.NotNil(t, view)
				view.Close()
				assert.False(t, blk.GetMeta().(*catalog.ObjectEntry).IsAppendable())
				assert.False(t, blk.GetMeta().(*catalog.ObjectEntry).GetObjectData().IsAppendable())
			}
			it.Next()
		}
	}
}

// TestCompaction3 is a case for testing block refcount,
// which requires modification of the data block to test.
/*func TestCompaction3(t *testing.T) {
	defer testutils.AfterTest(t)()
	testutils.EnsureNoLeak(t)
	opts := config.WithQuickScanAndCKPOpts(nil)
	db := initDB(t, opts)
	defer db.Close()

	schema := catalog.MockSchemaAll(4, 2)
	schema.BlockMaxRows = 21
	schema.ObjectMaxBlocks = 4
    schema.Name = tables.ForTestBlockRefName
	cnt := uint32(3)
	rows := schema.BlockMaxRows / 3 * cnt
	bat := catalog.MockBatch(schema, int(rows))
	defer bat.Close()
	bats := bat.Split(int(cnt))
	{
		txn, _ := db.StartTxn(nil)
		database, _ := txn.CreateDatabase("db")
		rel, _ := database.CreateRelation(schema)
		err := rel.Append(context.Background(), bats[0])
		assert.Nil(t, err)
		assert.Nil(t, txn.Commit(context.Background()))
	}
	go func() {
		txn, _ := db.StartTxn(nil)
		database, _ := txn.GetDatabase("db")
		rel, _ := database.GetRelationByName(schema.Name)
		err := rel.Append(context.Background(), bats[1])
		assert.Nil(t, err)
		assert.Nil(t, txn.Commit(context.Background()))
	}()
	{
		txn, _ := db.StartTxn(nil)
		database, _ := txn.GetDatabase("db")
		rel, _ := database.GetRelationByName(schema.Name)
		it := rel.MakeBlockIt()
		for it.Valid() {
			blk := it.GetBlock()
			view, _ := blk.GetColumnDataById(context.Background(), 3)
			assert.NotNil(t, view)
			view.Close()
			assert.True(t, blk.GetMeta().(*catalog.BlockEntry).IsAppendable())
			it.Next()
		}
	}
	time.Sleep(400 * time.Millisecond)
	{
		txn, _ := db.StartTxn(nil)
		database, _ := txn.GetDatabase("db")
		rel, _ := database.GetRelationByName(schema.Name)
		it := rel.MakeBlockIt()
		for it.Valid() {
			blk := it.GetBlock()
			view, _ := blk.GetColumnDataById(context.Background(), 3)
			assert.NotNil(t, view)
			view.Close()
			assert.False(t, blk.GetMeta().(*catalog.BlockEntry).IsAppendable())
			assert.False(t, blk.GetMeta().(*catalog.BlockEntry).GetObjectData().IsAppendable())
			it.Next()
		}
	}
}*/<|MERGE_RESOLUTION|>--- conflicted
+++ resolved
@@ -56,11 +56,7 @@
 	handle := table.GetHandle(false)
 	_, err := handle.GetAppender()
 	assert.True(t, moerr.IsMoErrCode(err, moerr.ErrAppendableObjectNotFound))
-<<<<<<< HEAD
-	obj, _ := rel.CreateObject(false, false)
-=======
-	obj, _ := rel.CreateObject()
->>>>>>> 402c6a3f
+	obj, _ := rel.CreateObject(false)
 	id := obj.GetMeta().(*catalog.ObjectEntry).AsCommonID()
 	appender := handle.SetAppender(id)
 	assert.NotNil(t, appender)
@@ -79,11 +75,7 @@
 	_, err = handle.GetAppender()
 	assert.True(t, moerr.IsMoErrCode(err, moerr.ErrAppendableObjectNotFound))
 
-<<<<<<< HEAD
-	obj, _ = rel.CreateObject(false, false)
-=======
-	obj, _ = rel.CreateObject()
->>>>>>> 402c6a3f
+	obj, _ = rel.CreateObject(false)
 	id = obj.GetMeta().(*catalog.ObjectEntry).AsCommonID()
 	appender = handle.SetAppender(id)
 
@@ -94,11 +86,7 @@
 	_, err = handle.GetAppender()
 	assert.True(t, moerr.IsMoErrCode(err, moerr.ErrAppendableObjectNotFound))
 
-<<<<<<< HEAD
-	obj, _ = rel.CreateObject(false, false)
-=======
-	obj, _ = rel.CreateObject()
->>>>>>> 402c6a3f
+	obj, _ = rel.CreateObject(false)
 
 	id = obj.GetMeta().(*catalog.ObjectEntry).AsCommonID()
 	appender = handle.SetAppender(id)
@@ -171,11 +159,7 @@
 		txn, _ := db.StartTxn(nil)
 		database, _ := txn.GetDatabase("db")
 		rel, _ := database.GetRelationByName(schema.Name)
-<<<<<<< HEAD
-		_, err = rel.CreateObject(false, false)
-=======
-		_, err = rel.CreateObject()
->>>>>>> 402c6a3f
+		_, err = rel.CreateObject(false)
 		assert.Nil(t, err)
 	}
 	{
