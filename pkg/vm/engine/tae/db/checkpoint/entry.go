--- conflicted
+++ resolved
@@ -242,13 +242,8 @@
 	return data.ReadTNMetaBatch(ctx, e.version, e.tnLocation, reader)
 }
 
-<<<<<<< HEAD
 func (e *CheckpointEntry) GetByTableID(ctx context.Context, fs *objectio.ObjectFS, tid uint64) (ins, del, dataObject, tombstoneObject *api.Batch, err error) {
-	reader, err := blockio.NewObjectReader(fs.Service, e.cnLocation)
-=======
-func (e *CheckpointEntry) GetByTableID(ctx context.Context, fs *objectio.ObjectFS, tid uint64) (ins, del, cnIns, segDel *api.Batch, err error) {
 	reader, err := blockio.NewObjectReader(e.sid, fs.Service, e.cnLocation)
->>>>>>> 6f9754c2
 	if err != nil {
 		return
 	}
