// Copyright 2021 Matrix Origin
//
// Licensed under the Apache License, Version 2.0 (the "License");
// you may not use this file except in compliance with the License.
// You may obtain a copy of the License at
//
//      http://www.apache.org/licenses/LICENSE-2.0
//
// Unless required by applicable law or agreed to in writing, software
// distributed under the License is distributed on an "AS IS" BASIS,
// WITHOUT WARRANTIES OR CONDITIONS OF ANY KIND, either express or implied.
// See the License for the specific language governing permissions and
// limitations under the License.

package testutil

import (
	"context"
	"sync"
	"testing"

	"github.com/matrixorigin/matrixone/pkg/container/types"
	"github.com/matrixorigin/matrixone/pkg/logutil"
	"github.com/matrixorigin/matrixone/pkg/objectio"
	"github.com/matrixorigin/matrixone/pkg/vm/engine/tae/blockio"
	"github.com/matrixorigin/matrixone/pkg/vm/engine/tae/catalog"
	"github.com/matrixorigin/matrixone/pkg/vm/engine/tae/common"
	"github.com/matrixorigin/matrixone/pkg/vm/engine/tae/containers"
	"github.com/matrixorigin/matrixone/pkg/vm/engine/tae/db"
	"github.com/matrixorigin/matrixone/pkg/vm/engine/tae/iface/data"
	"github.com/matrixorigin/matrixone/pkg/vm/engine/tae/iface/handle"
	"github.com/matrixorigin/matrixone/pkg/vm/engine/tae/iface/txnif"
	"github.com/matrixorigin/matrixone/pkg/vm/engine/tae/index"
	"github.com/matrixorigin/matrixone/pkg/vm/engine/tae/tables/jobs"
	"github.com/panjf2000/ants/v2"
	"github.com/stretchr/testify/assert"
)

func WithTestAllPKType(t *testing.T, tae *db.DB, test func(*testing.T, *db.DB, *catalog.Schema)) {
	var wg sync.WaitGroup
	pool, _ := ants.NewPool(100)
	defer pool.Release()
	for i := 0; i < 17; i++ {
		schema := catalog.MockSchemaAll(18, i)
		schema.BlockMaxRows = 10
		schema.ObjectMaxBlocks = 2
		wg.Add(1)
		_ = pool.Submit(func() {
			defer wg.Done()
			test(t, tae, schema)
		})
	}
	wg.Wait()
}

func LenOfBats(bats []*containers.Batch) int {
	rows := 0
	for _, bat := range bats {
		rows += bat.Length()
	}
	return rows
}

func PrintCheckpointStats(t *testing.T, tae *db.DB) {
	t.Logf("GetCheckpointedLSN: %d", tae.Wal.GetCheckpointed())
	t.Logf("GetPenddingLSNCnt: %d", tae.Wal.GetPenddingCnt())
	t.Logf("GetCurrSeqNum: %d", tae.Wal.GetCurrSeqNum())
}

func CreateDB(t *testing.T, e *db.DB, dbName string) {
	txn, err := e.StartTxn(nil)
	assert.NoError(t, err)
	_, err = txn.CreateDatabase(dbName, "", "")
	assert.NoError(t, err)
	assert.NoError(t, txn.Commit(context.Background()))
}

func DropDB(t *testing.T, e *db.DB, dbName string) {
	txn, err := e.StartTxn(nil)
	assert.NoError(t, err)
	_, err = txn.DropDatabase(dbName)
	assert.NoError(t, err)
	assert.NoError(t, txn.Commit(context.Background()))
}

func CreateRelation(t *testing.T, e *db.DB, dbName string, schema *catalog.Schema, createDB bool) (db handle.Database, rel handle.Relation) {
	txn, db, rel := CreateRelationNoCommit(t, e, dbName, schema, createDB)
	assert.NoError(t, txn.Commit(context.Background()))
	return
}

func CreateRelationNoCommit(t *testing.T, e *db.DB, dbName string, schema *catalog.Schema, createDB bool) (txn txnif.AsyncTxn, db handle.Database, rel handle.Relation) {
	txn, err := e.StartTxn(nil)
	assert.NoError(t, err)
	if createDB {
		db, err = txn.CreateDatabase(dbName, "", "")
		assert.NoError(t, err)
	} else {
		db, err = txn.GetDatabase(dbName)
		assert.NoError(t, err)
	}
	rel, err = db.CreateRelation(schema)
	assert.NoError(t, err)
	return
}

func CreateRelationAndAppend(
	t *testing.T,
	tenantID uint32,
	e *db.DB,
	dbName string,
	schema *catalog.Schema,
	bat *containers.Batch,
	createDB bool) (db handle.Database, rel handle.Relation) {
	txn, err := e.StartTxn(nil)
	txn.BindAccessInfo(tenantID, 0, 0)
	assert.NoError(t, err)
	if createDB {
		db, err = txn.CreateDatabase(dbName, "", "")
		assert.NoError(t, err)
	} else {
		db, err = txn.GetDatabase(dbName)
		assert.NoError(t, err)
	}
	rel, err = db.CreateRelation(schema)
	assert.NoError(t, err)
	err = rel.Append(context.Background(), bat)
	assert.NoError(t, err)
	assert.Nil(t, txn.Commit(context.Background()))
	return
}

func GetRelation(t *testing.T, tenantID uint32, e *db.DB, dbName, tblName string) (txn txnif.AsyncTxn, rel handle.Relation) {
	txn, err := e.StartTxn(nil)
	txn.BindAccessInfo(tenantID, 0, 0)
	assert.NoError(t, err)
	db, err := txn.GetDatabase(dbName)
	assert.NoError(t, err)
	rel, err = db.GetRelationByName(tblName)
	assert.NoError(t, err)
	return
}

func GetRelationWithTxn(t *testing.T, txn txnif.AsyncTxn, dbName, tblName string) (rel handle.Relation) {
	db, err := txn.GetDatabase(dbName)
	assert.NoError(t, err)
	rel, err = db.GetRelationByName(tblName)
	assert.NoError(t, err)
	return
}

func GetDefaultRelation(t *testing.T, e *db.DB, name string) (txn txnif.AsyncTxn, rel handle.Relation) {
	return GetRelation(t, 0, e, DefaultTestDB, name)
}

func GetOneObject(rel handle.Relation) handle.Object {
	it := rel.MakeObjectIt(false)
	it.Next()
	defer it.Close()
	return it.GetObject()
}

func GetOneBlockMeta(rel handle.Relation) *catalog.ObjectEntry {
	it := rel.MakeObjectIt(false)
	it.Next()
	defer it.Close()
	return it.GetObject().GetMeta().(*catalog.ObjectEntry)
}

func GetOneTombstoneMeta(rel handle.Relation) *catalog.ObjectEntry {
	it := rel.MakeObjectIt(true)
	it.Next()
	it.Close()
	return it.GetObject().GetMeta().(*catalog.ObjectEntry)
}

func GetAllBlockMetas(rel handle.Relation, isTombstone bool) (metas []*catalog.ObjectEntry) {
	it := rel.MakeObjectIt(isTombstone)
	for it.Next() {
		blk := it.GetObject()
		metas = append(metas, blk.GetMeta().(*catalog.ObjectEntry))
	}
	it.Close()
	return
}
func GetAllAppendableMetas(rel handle.Relation, isTombstone bool) (metas []*catalog.ObjectEntry) {
	it := rel.MakeObjectIt(isTombstone)
	for it.Next() {
		blk := it.GetObject()
		meta := blk.GetMeta().(*catalog.ObjectEntry)
		if !meta.IsAppendable() {
			continue
		}
		if meta.HasDropCommitted() {
			continue
		}
		metas = append(metas, meta)
	}
	return
}

func MockObjectStats(t *testing.T, obj handle.Object) {
	objName := objectio.BuildObjectNameWithObjectID(obj.GetID())
	location := objectio.MockLocation(objName)
	stats := objectio.NewObjectStats()
	objectio.SetObjectStatsLocation(stats, location)
	objectio.SetObjectStatsSize(stats, 1)
	err := obj.UpdateStats(*stats)
	assert.Nil(t, err)
}

func CheckAllColRowsByScan(t *testing.T, rel handle.Relation, expectRows int, applyDelete bool) {
	schema := rel.Schema(false).(*catalog.Schema)
	for _, def := range schema.ColDefs {
		rows := GetColumnRowsByScan(t, rel, def.Idx, applyDelete)
		assert.Equal(t, expectRows, rows)
	}
}

func GetColumnRowsByScan(t *testing.T, rel handle.Relation, colIdx int, applyDelete bool) int {
	rows := 0
	ForEachColumnView(t, rel, colIdx, func(view *containers.Batch) (err error) {
		if applyDelete {
			view.Compact()
		}
		rows += view.Length()
		// t.Log(view.String())
		return
	})
	return rows
}

func ForEachColumnView(t *testing.T, rel handle.Relation, colIdx int, fn func(view *containers.Batch) error) {
	ForEachObject(t, rel, func(blk handle.Object) (err error) {
		blkCnt := blk.GetMeta().(*catalog.ObjectEntry).BlockCnt()
		for i := 0; i < blkCnt; i++ {
<<<<<<< HEAD
			var view *containers.Batch
			err := blk.HybridScan(context.Background(), &view, uint16(i), []int{colIdx}, common.DefaultAllocator)
			if view == nil {
				logutil.Warnf("blk %v", blk.String())
				continue
			}
=======
			view, err := blk.GetColumnDataById(context.Background(), uint16(i), colIdx, common.DefaultAllocator)
>>>>>>> cd4bc087
			if err != nil {
				t.Errorf("blk %v, %v", blk.String(), err)
				return err
			}
			if view == nil {
				logutil.Errorf("read nil batch blk %v", blk.String())
				continue
			}
			defer view.Close()
			err = fn(view)
			if err != nil {
				return err
			}
		}
		return
	})
}

<<<<<<< HEAD
func ForEachObject(rel handle.Relation, fn func(obj handle.Object) error) {
	it := rel.MakeObjectIt(false)
	var err error
	for it.Next() {
		obj := it.GetObject()
		defer obj.Close()
		if err = fn(obj); err != nil {
			if errors.Is(err, handle.ErrIteratorEnd) {
				return
			} else {
				panic(err)
			}
		}
	}
}

func ForEachTombstone(rel handle.Relation, fn func(obj handle.Object) error) {
	it := rel.MakeObjectIt(true)
=======
func ForEachObject(t *testing.T, rel handle.Relation, fn func(obj handle.Object) error) {
	it := rel.MakeObjectIt()
>>>>>>> cd4bc087
	var err error
	for it.Next() {
		obj := it.GetObject()
		defer obj.Close()
		if err = fn(obj); err != nil {
			t.Error(err)
			t.FailNow()
		}
	}
}

func AppendFailClosure(t *testing.T, data *containers.Batch, name string, e *db.DB, wg *sync.WaitGroup) func() {
	return func() {
		if wg != nil {
			defer wg.Done()
		}
		txn, _ := e.StartTxn(nil)
		database, _ := txn.GetDatabase("db")
		rel, _ := database.GetRelationByName(name)
		err := rel.Append(context.Background(), data)
		assert.NotNil(t, err)
		assert.Nil(t, txn.Rollback(context.Background()))
	}
}

func AppendClosure(t *testing.T, data *containers.Batch, name string, e *db.DB, wg *sync.WaitGroup) func() {
	return func() {
		if wg != nil {
			defer wg.Done()
		}
		txn, _ := e.StartTxn(nil)
		database, _ := txn.GetDatabase("db")
		rel, _ := database.GetRelationByName(name)
		err := rel.Append(context.Background(), data)
		assert.Nil(t, err)
		assert.Nil(t, txn.Commit(context.Background()))
	}
}

func CompactBlocks(t *testing.T, tenantID uint32, e *db.DB, dbName string, schema *catalog.Schema, skipConflict bool) {
	txn, rel := GetRelation(t, tenantID, e, dbName, schema.Name)

	metas := GetAllAppendableMetas(rel, false)
	tombstones := GetAllAppendableMetas(rel, true)
	if len(metas) == 0 && len(tombstones) == 0 {
		return
	}
	txn, _ = GetRelation(t, tenantID, e, dbName, schema.Name)
	task, err := jobs.NewFlushTableTailTask(nil, txn, metas, tombstones, e.Runtime, txn.GetStartTS())
	if skipConflict && err != nil {
		_ = txn.Rollback(context.Background())
		return
	}
	assert.NoError(t, err)
	err = task.OnExec(context.Background())
	if skipConflict {
		if err != nil {
			_ = txn.Rollback(context.Background())
		} else {
			_ = txn.Commit(context.Background())
		}
	} else {
		assert.NoError(t, err)
		assert.NoError(t, txn.Commit(context.Background()))
	}
}

func MergeBlocks(t *testing.T, tenantID uint32, e *db.DB, dbName string, schema *catalog.Schema, skipConflict bool) {
	mergeBlocks(t, tenantID, e, dbName, schema, skipConflict, false)
	mergeBlocks(t, tenantID, e, dbName, schema, skipConflict, true)
}
func mergeBlocks(t *testing.T, tenantID uint32, e *db.DB, dbName string, schema *catalog.Schema, skipConflict, isTombstone bool) {
	txn, _ := e.StartTxn(nil)
	txn.BindAccessInfo(tenantID, 0, 0)
	db, _ := txn.GetDatabase(dbName)
	rel, _ := db.GetRelationByName(schema.Name)

	var objs []*catalog.ObjectEntry
	objIt := rel.MakeObjectIt(isTombstone)
	for objIt.Next() {
		obj := objIt.GetObject().GetMeta().(*catalog.ObjectEntry)
		if !obj.IsAppendable() {
			objs = append(objs, obj)
		}
	}
	_ = txn.Commit(context.Background())
	metas := make([]*catalog.ObjectEntry, 0)
	for _, obj := range objs {
		txn, _ = e.StartTxn(nil)
		txn.BindAccessInfo(tenantID, 0, 0)
		db, _ = txn.GetDatabase(dbName)
		rel, _ = db.GetRelationByName(schema.Name)
		objHandle, err := rel.GetObject(obj.ID(), isTombstone)
		if err != nil {
			if skipConflict {
				continue
			} else {
				assert.NoErrorf(t, err, "Txn Ts=%d", txn.GetStartTS())
			}
		}
		metas = append(metas, objHandle.GetMeta().(*catalog.ObjectEntry))
	}
	if len(metas) == 0 {
		t.Logf("no objects to merge, type %v", isTombstone)
		return
	}
	task, err := jobs.NewMergeObjectsTask(nil, txn, metas, e.Runtime, 0, isTombstone)
	if skipConflict && err != nil {
		_ = txn.Rollback(context.Background())
		return
	}
	assert.NoError(t, err)
	err = task.OnExec(context.Background())
	if skipConflict {
		if err != nil {
			_ = txn.Rollback(context.Background())
		} else {
			_ = txn.Commit(context.Background())
		}
	} else {
		assert.NoError(t, err)
		assert.NoError(t, txn.Commit(context.Background()))
	}
}

func GetSingleSortKeyValue(bat *containers.Batch, schema *catalog.Schema, row int) (v any) {
	v = bat.Vecs[schema.GetSingleSortKeyIdx()].Get(row)
	return
}

func MockCNDeleteInS3(
	fs *objectio.ObjectFS,
	obj data.Object,
	blkOffset uint16,
	schema *catalog.Schema,
	txn txnif.AsyncTxn,
	deleteRows []uint32,
) (location objectio.Location, err error) {
	pkDef := schema.GetPrimaryKey()
	var view *containers.Batch
	err = obj.Scan(context.Background(), &view, txn, schema, blkOffset, []int{pkDef.Idx}, common.DefaultAllocator)
	pkVec := containers.MakeVector(pkDef.Type, common.DefaultAllocator)
	rowIDVec := containers.MakeVector(types.T_Rowid.ToType(), common.DefaultAllocator)
	objID := obj.GetMeta().(*catalog.ObjectEntry).ID()
	blkID := objectio.NewBlockidWithObjectID(objID, blkOffset)
	if err != nil {
		return
	}
	for _, row := range deleteRows {
		pkVal := view.Vecs[0].Get(int(row))
		pkVec.Append(pkVal, false)
		rowID := objectio.NewRowid(blkID, row)
		rowIDVec.Append(*rowID, false)
	}
	bat := containers.NewBatch()
	bat.AddVector(catalog.AttrRowID, rowIDVec)
	bat.AddVector("pk", pkVec)
	name := objectio.MockObjectName()
	writer, err := blockio.NewBlockWriterNew(fs.Service, name, 0, nil)
	writer.SetDataType(objectio.SchemaTombstone)
	writer.SetPrimaryKeyWithType(uint16(catalog.TombstonePrimaryKeyIdx), index.HBF,
		index.ObjectPrefixFn,
		index.BlockPrefixFn)
	if err != nil {
		return
	}
	_, err = writer.WriteBatch(containers.ToCNBatch(bat))
	if err != nil {
		return
	}
	blks, _, err := writer.Sync(context.Background())
	location = blockio.EncodeLocation(name, blks[0].GetExtent(), uint32(bat.Length()), blks[0].GetID())
	return
}<|MERGE_RESOLUTION|>--- conflicted
+++ resolved
@@ -234,23 +234,15 @@
 	ForEachObject(t, rel, func(blk handle.Object) (err error) {
 		blkCnt := blk.GetMeta().(*catalog.ObjectEntry).BlockCnt()
 		for i := 0; i < blkCnt; i++ {
-<<<<<<< HEAD
 			var view *containers.Batch
 			err := blk.HybridScan(context.Background(), &view, uint16(i), []int{colIdx}, common.DefaultAllocator)
 			if view == nil {
 				logutil.Warnf("blk %v", blk.String())
 				continue
 			}
-=======
-			view, err := blk.GetColumnDataById(context.Background(), uint16(i), colIdx, common.DefaultAllocator)
->>>>>>> cd4bc087
 			if err != nil {
 				t.Errorf("blk %v, %v", blk.String(), err)
 				return err
-			}
-			if view == nil {
-				logutil.Errorf("read nil batch blk %v", blk.String())
-				continue
 			}
 			defer view.Close()
 			err = fn(view)
@@ -262,29 +254,15 @@
 	})
 }
 
-<<<<<<< HEAD
-func ForEachObject(rel handle.Relation, fn func(obj handle.Object) error) {
-	it := rel.MakeObjectIt(false)
-	var err error
-	for it.Next() {
-		obj := it.GetObject()
-		defer obj.Close()
-		if err = fn(obj); err != nil {
-			if errors.Is(err, handle.ErrIteratorEnd) {
-				return
-			} else {
-				panic(err)
-			}
-		}
-	}
-}
-
-func ForEachTombstone(rel handle.Relation, fn func(obj handle.Object) error) {
-	it := rel.MakeObjectIt(true)
-=======
 func ForEachObject(t *testing.T, rel handle.Relation, fn func(obj handle.Object) error) {
-	it := rel.MakeObjectIt()
->>>>>>> cd4bc087
+	forEachObject(t, rel, fn, false)
+}
+func ForEachTombstone(t *testing.T, rel handle.Relation, fn func(obj handle.Object) error) {
+	forEachObject(t, rel, fn, true)
+}
+
+func forEachObject(t *testing.T, rel handle.Relation, fn func(obj handle.Object) error, isTombstone bool) {
+	it := rel.MakeObjectIt(isTombstone)
 	var err error
 	for it.Next() {
 		obj := it.GetObject()
