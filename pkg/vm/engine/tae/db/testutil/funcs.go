--- conflicted
+++ resolved
@@ -339,15 +339,11 @@
 		}
 		metas = append(metas, objHandle.GetMeta().(*catalog.ObjectEntry))
 	}
-<<<<<<< HEAD
 	if len(metas) == 0 {
 		t.Logf("no objects to merge, type %v", isTombstone)
 		return
 	}
-	task, err := jobs.NewMergeObjectsTask(nil, txn, metas, e.Runtime, isTombstone)
-=======
-	task, err := jobs.NewMergeObjectsTask(nil, txn, metas, e.Runtime, 0)
->>>>>>> e2c8bf90
+	task, err := jobs.NewMergeObjectsTask(nil, txn, metas, e.Runtime, 0, isTombstone)
 	if skipConflict && err != nil {
 		_ = txn.Rollback(context.Background())
 		return
