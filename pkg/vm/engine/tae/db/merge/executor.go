--- conflicted
+++ resolved
@@ -231,15 +231,8 @@
 			}
 		}
 
-<<<<<<< HEAD
 		if len(objs) > 1 {
 			e.scheduleMergeObjects(objScopes, objs, objectBlkCnt, entry, false)
-=======
-		factory := func(ctx *tasks.Context, txn txnif.AsyncTxn) (tasks.Task, error) {
-			txn.GetMemo().IsFlushOrMerge = true
-			task, err := jobs.NewMergeObjectsTask(ctx, txn, mobjs, e.rt, common.DefaultMaxOsizeObjMB*common.Const1MBytes)
-			return task, err
->>>>>>> d5a8adf3
 		}
 		if len(tombstones) > 1 {
 			e.scheduleMergeObjects(tombstoneScopes, tombstones, tombstoneBlkCnt, entry, true)
@@ -249,6 +242,7 @@
 func (e *MergeExecutor) scheduleMergeObjects(scopes []common.ID, mobjs []*catalog.ObjectEntry, blkCnt int, entry *catalog.TableEntry, isTombstone bool) {
 	osize, esize, _ := estimateMergeConsume(mobjs)
 	factory := func(ctx *tasks.Context, txn txnif.AsyncTxn) (tasks.Task, error) {
+		txn.GetMemo().IsFlushOrMerge = true
 		return jobs.NewMergeObjectsTask(ctx, txn, mobjs, e.rt, common.DefaultMaxOsizeObjMB*common.Const1MBytes, isTombstone)
 	}
 	task, err := e.rt.Scheduler.ScheduleMultiScopedTxnTaskWithObserver(nil, tasks.DataCompactionTask, scopes, factory, e)
