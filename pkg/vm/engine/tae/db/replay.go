package db

import (
	"bytes"

	"github.com/RoaringBitmap/roaring"
	gbat "github.com/matrixorigin/matrixone/pkg/container/batch"
	"github.com/matrixorigin/matrixone/pkg/vm/engine/tae/catalog"
	"github.com/matrixorigin/matrixone/pkg/vm/engine/tae/common"
	"github.com/matrixorigin/matrixone/pkg/vm/engine/tae/compute"
	"github.com/matrixorigin/matrixone/pkg/vm/engine/tae/container/batch"
	"github.com/matrixorigin/matrixone/pkg/vm/engine/tae/iface/txnif"
	"github.com/matrixorigin/matrixone/pkg/vm/engine/tae/tables"
	"github.com/matrixorigin/matrixone/pkg/vm/engine/tae/tables/updates"
	"github.com/matrixorigin/matrixone/pkg/vm/engine/tae/txn/txnbase"
	"github.com/matrixorigin/matrixone/pkg/vm/engine/tae/txn/txnimpl"
	"github.com/matrixorigin/matrixone/pkg/vm/engine/tae/wal"
)

const DefaultReplayCacheSize = 2 * common.M

type TsObserver struct {
	maxTs uint64
}

func newTsObserver() *TsObserver {
	return &TsObserver{}
}

func (observer *TsObserver) OnTimeStamp(ts uint64) {
	if ts > observer.maxTs {
		observer.maxTs = ts
	}
}

func (observer *TsObserver) GetMaxTS() uint64 {
	return observer.maxTs
}

func (observer *TsObserver) OnStaleIndex(*wal.Index) {}

type Replayer struct {
	DataFactory  *tables.DataFactory
	db           *DB
	maxTs        uint64
	cache        *bytes.Buffer
	staleIndexes []*wal.Index
}

func newReplayer(dataFactory *tables.DataFactory, db *DB) *Replayer {
	return &Replayer{
		DataFactory:  dataFactory,
		db:           db,
		cache:        bytes.NewBuffer(make([]byte, DefaultReplayCacheSize)),
		staleIndexes: make([]*wal.Index, 0),
	}
}

func (replayer *Replayer) ReplayMaxTS() (err error) {
	processor := new(catalog.LoopProcessor)
	processor.BlockFn = func(entry *catalog.BlockEntry) (err error) {
		blkData := entry.GetBlockData()
		if blkData == nil {
			return
		}
		replayer.OnTimeStamp(blkData.GetMaxCheckpointTS())
		return
	}
	err = replayer.db.Catalog.RecurLoop(processor)
	return
}

func (replayer *Replayer) Replay() {
	if err := replayer.ReplayMaxTS(); err != nil {
		panic(err)
	}
	if err := replayer.db.Wal.Replay(replayer.OnReplayEntry); err != nil {
		panic(err)
	}
	if _, err := replayer.db.Wal.Checkpoint(replayer.staleIndexes); err != nil {
		panic(err)
	}
}

func (replayer *Replayer) OnStaleIndex(idx *wal.Index) {
	replayer.staleIndexes = append(replayer.staleIndexes, idx)
}

func (replayer *Replayer) OnReplayEntry(group uint32, commitId uint64, payload []byte, typ uint16, info any) {
	if group != wal.GroupC {
		return
	}
	idxCtx := wal.NewIndex(commitId, 0, 0)
	r := bytes.NewBuffer(payload)
	txnCmd, _, err := txnbase.BuildCommandFrom(r)
	if err != nil {
		panic(err)
	}
	replayer.OnReplayCmd(txnCmd, idxCtx)
	if err != nil {
		panic(err)
	}
}

func (replayer *Replayer) GetMaxTS() uint64 {
	return replayer.maxTs
}

func (replayer *Replayer) OnTimeStamp(ts uint64) {
	if ts > replayer.maxTs {
		replayer.maxTs = ts
	}
}

func (replayer *Replayer) OnReplayCmd(txncmd txnif.TxnCmd, idxCtx *wal.Index) {
	var err error
	switch cmd := txncmd.(type) {
	case *txnbase.ComposedCmd:
		idxCtx.Size = cmd.CmdSize
		internalCnt := uint32(0)
		for i, command := range cmd.Cmds {
			_, ok := command.(*txnimpl.AppendCmd)
			if ok {
				internalCnt++
				replayer.OnReplayCmd(command, nil)
			} else {
				idx := idxCtx.Clone()
				idx.CSN = uint32(i) - internalCnt
				replayer.OnReplayCmd(command, idx)
			}
		}
	case *catalog.EntryCommand:
		replayer.db.Catalog.ReplayCmd(txncmd, replayer.DataFactory, idxCtx, replayer, replayer.cache)
	case *txnimpl.AppendCmd:
		replayer.db.onReplayAppendCmd(cmd, replayer)
	case *updates.UpdateCmd:
		err = replayer.db.onReplayUpdateCmd(cmd, idxCtx, replayer)
	}
	if err != nil {
		panic(err)
	}
}

func (db *DB) onReplayAppendCmd(cmd *txnimpl.AppendCmd, observer wal.ReplayObserver) {
	var data batch.IBatch
	var deletes *roaring.Bitmap
	for _, subTxnCmd := range cmd.Cmds {
		switch subCmd := subTxnCmd.(type) {
		case *txnbase.BatchCmd:
			data = subCmd.Bat
		case *txnbase.DeleteBitmapCmd:
			deletes = subCmd.Bitmap
		case *txnbase.PointerCmd:
			batEntry, err := db.Wal.LoadEntry(subCmd.Group, subCmd.Lsn)
			if err != nil {
				panic(err)
			}
			r := bytes.NewBuffer(batEntry.GetPayload())
			txnCmd, _, err := txnbase.BuildCommandFrom(r)
			if err != nil {
				panic(err)
			}
			data = txnCmd.(*txnbase.BatchCmd).Bat
		}
	}

	for _, info := range cmd.Infos {
		database, err := db.Catalog.GetDatabaseByID(info.GetDBID())
		if err != nil {
			panic(err)
		}
		id := info.GetDest()
		blk, err := database.GetBlockEntryByID(id)
		if err != nil {
			panic(err)
		}
<<<<<<< HEAD
		if blk.GetMaxTsReplayed() > cmd.Ts {
=======
		if blk.CurrOp == catalog.OpSoftDelete {
			continue
		}
		if observer != nil {
			observer.OnTimeStamp(blk.GetBlockData().GetMaxCheckpointTS())
		}
		if cmd.Ts <= blk.GetBlockData().GetMaxCheckpointTS() {
>>>>>>> 52d57be9
			continue
		}
		blk.OnReplayTs(cmd.Ts)
		start := info.GetSrcOff()
		end := start + info.GetSrcLen() - 1
		bat, err := db.window(blk.GetSchema(), data, deletes, start, end)
		if err != nil {
			panic(err)
		}
		len := info.GetDestLen()
		// off := info.GetDestOff()
		datablk := blk.GetBlockData()
		appender, err := datablk.MakeAppender()
		if err != nil {
			panic(err)
		}
		_, _, err = appender.OnReplayInsertNode(bat, 0, len, nil)
		if err != nil {
			panic(err)
		}
	}
}

func (db *DB) window(schema *catalog.Schema, data batch.IBatch, deletes *roaring.Bitmap, start, end uint32) (*gbat.Batch, error) {
	ret := gbat.New(true, []string{})
	for _, attrId := range data.GetAttrs() {
		def := schema.ColDefs[attrId]
		if def.IsHidden() {
			continue
		}
		src, err := data.GetVectorByAttr(attrId)
		if err != nil {
			return nil, err
		}
		srcVec, err := src.Window(start, end+1).CopyToVector()
		if err != nil {
			return nil, err
		}
		deletes := common.BM32Window(deletes, int(start), int(end))
		srcVec = compute.ApplyDeleteToVector(srcVec, deletes)
		ret.Vecs = append(ret.Vecs, srcVec)
		ret.Attrs = append(ret.Attrs, def.Name)
	}
	return ret, nil
}

func (db *DB) onReplayUpdateCmd(cmd *updates.UpdateCmd, idxCtx *wal.Index, observer wal.ReplayObserver) (err error) {
	switch cmd.GetType() {
	case txnbase.CmdAppend:
		db.onReplayAppend(cmd, idxCtx, observer)
	case txnbase.CmdUpdate:
		db.onReplayUpdate(cmd, idxCtx, observer)
	case txnbase.CmdDelete:
		db.onReplayDelete(cmd, idxCtx, observer)
	}
	return
}

func (db *DB) onReplayDelete(cmd *updates.UpdateCmd, idxCtx *wal.Index, observer wal.ReplayObserver) {
	database, err := db.Catalog.GetDatabaseByID(cmd.GetDBID())
	if err != nil {
		panic(err)
	}
	deleteNode := cmd.GetDeleteNode()
	deleteNode.SetLogIndex(idxCtx)
	id := deleteNode.GetID()
	blk, err := database.GetBlockEntryByID(id)
	if err != nil {
		panic(err)
	}
	if blk.GetMaxTsReplayed() > deleteNode.GetCommitTSLocked() {
		observer.OnStaleIndex(idxCtx)
		return
	}
	blk.OnReplayTs(deleteNode.GetCommitTSLocked())
	datablk := blk.GetBlockData()
	err = datablk.OnReplayDelete(deleteNode)
	if err != nil {
		panic(err)
	}
	if observer != nil {
		observer.OnTimeStamp(deleteNode.GetCommitTSLocked())
	}
}

func (db *DB) onReplayAppend(cmd *updates.UpdateCmd, idxCtx *wal.Index, observer wal.ReplayObserver) {
	database, err := db.Catalog.GetDatabaseByID(cmd.GetDBID())
	if err != nil {
		panic(err)
	}
	appendNode := cmd.GetAppendNode()
	appendNode.SetLogIndex(idxCtx)
	id := appendNode.GetID()
	blk, err := database.GetBlockEntryByID(id)
	if err != nil {
		panic(err)
	}
	if blk.GetMaxTsReplayed() > appendNode.GetCommitTS() {
		observer.OnStaleIndex(idxCtx)
		return
	}
	blk.OnReplayTs(appendNode.GetCommitTS())
	datablk := blk.GetBlockData()

	appender, err := datablk.MakeAppender()
	if err != nil {
		panic(err)
	}
	appender.OnReplayAppendNode(cmd.GetAppendNode())
	if observer != nil {
		observer.OnTimeStamp(appendNode.GetCommitTS())
	}
}

func (db *DB) onReplayUpdate(cmd *updates.UpdateCmd, idxCtx *wal.Index, observer wal.ReplayObserver) {
	database, err := db.Catalog.GetDatabaseByID(cmd.GetDBID())
	if err != nil {
		panic(err)
	}
	updateNode := cmd.GetUpdateNode()
	updateNode.SetLogIndex(idxCtx)
	id := updateNode.GetID()
	blk, err := database.GetBlockEntryByID(id)
	if err != nil {
		panic(err)
	}
	if blk.GetMaxTsReplayed() > updateNode.GetCommitTSLocked() {
		observer.OnStaleIndex(idxCtx)
		return
	}
	blk.OnReplayTs(updateNode.GetCommitTSLocked())
	blkdata := blk.GetBlockData()
	err = blkdata.OnReplayUpdate(id.Idx, updateNode)
	if err != nil {
		panic(err)
	}
	if observer != nil {
		observer.OnTimeStamp(updateNode.GetCommitTSLocked())
	}
}<|MERGE_RESOLUTION|>--- conflicted
+++ resolved
@@ -174,18 +174,11 @@
 		if err != nil {
 			panic(err)
 		}
-<<<<<<< HEAD
 		if blk.GetMaxTsReplayed() > cmd.Ts {
-=======
-		if blk.CurrOp == catalog.OpSoftDelete {
 			continue
 		}
 		if observer != nil {
 			observer.OnTimeStamp(blk.GetBlockData().GetMaxCheckpointTS())
-		}
-		if cmd.Ts <= blk.GetBlockData().GetMaxCheckpointTS() {
->>>>>>> 52d57be9
-			continue
 		}
 		blk.OnReplayTs(cmd.Ts)
 		start := info.GetSrcOff()
