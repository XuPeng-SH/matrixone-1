// Copyright 2022 Matrix Origin
//
// Licensed under the Apache License, Version 2.0 (the "License");
// you may not use this file except in compliance with the License.
// You may obtain a copy of the License at
//
//      http://www.apache.org/licenses/LICENSE-2.0
//
// Unless required by applicable law or agreed to in writing, software
// distributed under the License is distributed on an "AS IS" BASIS,
// WITHOUT WARRANTIES OR CONDITIONS OF ANY KIND, either express or implied.
// See the License for the specific language governing permissions and
// limitations under the License.

package disttae

import (
	"context"
	"fmt"
	"strconv"

	"github.com/matrixorigin/matrixone/pkg/catalog"
	"github.com/matrixorigin/matrixone/pkg/common/moerr"
	"github.com/matrixorigin/matrixone/pkg/container/batch"
	"github.com/matrixorigin/matrixone/pkg/container/types"
	"github.com/matrixorigin/matrixone/pkg/container/vector"
	"github.com/matrixorigin/matrixone/pkg/objectio"
	"github.com/matrixorigin/matrixone/pkg/pb/api"
	"github.com/matrixorigin/matrixone/pkg/pb/plan"
	"github.com/matrixorigin/matrixone/pkg/pb/timestamp"
	"github.com/matrixorigin/matrixone/pkg/sql/colexec"
	"github.com/matrixorigin/matrixone/pkg/sql/colexec/deletion"
	plan2 "github.com/matrixorigin/matrixone/pkg/sql/plan"
	"github.com/matrixorigin/matrixone/pkg/txn/storage/memorystorage/memorytable"
	"github.com/matrixorigin/matrixone/pkg/vm/engine"
	"github.com/matrixorigin/matrixone/pkg/vm/engine/tae/blockio"
	"github.com/matrixorigin/matrixone/pkg/vm/engine/tae/common"
	"github.com/matrixorigin/matrixone/pkg/vm/engine/tae/index"
	"github.com/matrixorigin/matrixone/pkg/vm/process"
)

var _ engine.Relation = new(txnTable)

func (tbl *txnTable) Stats(ctx context.Context, expr *plan.Expr, statsInfoMap any) (*plan.Stats, error) {
	if !plan2.NeedStats(tbl.getTableDef()) {
		return plan2.DefaultStats(), nil
	}
	s, ok := statsInfoMap.(*plan2.StatsInfoMap)
	if !ok {
		return plan2.DefaultStats(), nil
	}
	if len(tbl.blockInfos) == 0 || !tbl.blockInfosUpdated {
		err := tbl.updateBlockInfos(ctx, expr)
		if err != nil {
			return plan2.DefaultStats(), err
		}
	}
	if len(tbl.blockInfos) > 0 {
		return CalcStats(ctx, tbl.blockInfos, expr, tbl.getTableDef(), tbl.db.txn.proc, tbl.getCbName(), s)
	} else {
		// no meta means not flushed yet, very small table
		return plan2.DefaultStats(), nil
	}
}

func (tbl *txnTable) Rows(ctx context.Context) (rows int64, err error) {
	writes := make([]Entry, 0, len(tbl.db.txn.writes))
	tbl.db.txn.Lock()
	for _, entry := range tbl.db.txn.writes {
		if entry.databaseId != tbl.db.databaseId {
			continue
		}
		if entry.tableId != tbl.tableId {
			continue
		}
		writes = append(writes, entry)
	}
	tbl.db.txn.Unlock()

	deletes := make(map[types.Rowid]struct{})
	for _, entry := range writes {
		if entry.typ == INSERT {
			rows = rows + int64(entry.bat.Length())
		} else {
			if entry.bat.GetVector(0).GetType().Oid == types.T_Rowid {
				vs := vector.MustFixedCol[types.Rowid](entry.bat.GetVector(0))
				for _, v := range vs {
					deletes[v] = struct{}{}
				}
			}
		}
	}

	ts := types.TimestampToTS(tbl.db.txn.meta.SnapshotTS)
	parts, err := tbl.getParts(ctx)
	if err != nil {
		return 0, err
	}
	for _, part := range parts {
		iter := part.NewRowsIter(ts, nil, false)
		for iter.Next() {
			entry := iter.Entry()
			if _, ok := deletes[entry.RowID]; ok {
				continue
			}
			rows++
		}
		iter.Close()
	}

	if len(tbl.blockInfos) > 0 {
		for _, blks := range tbl.blockInfos {
			for _, blk := range blks {
				rows += int64(blk.MetaLocation().Rows())
			}
		}
	}

	return rows, nil
}

func (tbl *txnTable) MaxAndMinValues(ctx context.Context) ([][2]any, []uint8, error) {
	if len(tbl.blockInfos) == 0 {
		return nil, nil, moerr.NewInvalidInputNoCtx("table meta is nil")
	}

	cols := tbl.getTableDef().GetCols()
	dataLength := len(cols) - 1

	tableTypes := make([]uint8, dataLength)

	tableVal := make([][2]any, dataLength)
	zms := make([]objectio.ZoneMap, dataLength)

	var (
		err  error
		init bool
		meta objectio.ObjectMeta
	)
	for _, blks := range tbl.blockInfos {
		for _, blk := range blks {
			location := blk.MetaLocation()
			if objectio.IsSameObjectLocVsMeta(location, meta) {
				continue
			} else {
				if meta, err = loadObjectMeta(ctx, location, tbl.db.txn.proc.FileService, tbl.db.txn.proc.Mp()); err != nil {
					return nil, nil, err
				}
			}
			if !init {
				for idx := range zms {
					zms[idx] = meta.ObjectColumnMeta(uint16(idx)).ZoneMap()
					tableTypes[idx] = uint8(cols[idx].Typ.Id)
				}

				init = true
			} else {
				for idx := range zms {
					zm := meta.ObjectColumnMeta(uint16(idx)).ZoneMap()
					index.UpdateZM(&zms[idx], zm.GetMaxBuf())
					index.UpdateZM(&zms[idx], zm.GetMinBuf())
				}
			}
		}
	}

	for idx, zm := range zms {
		tableVal[idx] = [2]any{zm.GetMin(), zm.GetMax()}
	}

	return tableVal, tableTypes, nil
}

func (tbl *txnTable) Size(ctx context.Context, name string) (int64, error) {
	// TODO
	return 0, nil
}

func (tbl *txnTable) LoadDeletesForBlock(blockID string, deleteBlockId map[types.Blockid][]int, deletesRowId map[types.Rowid]uint8) error {
	for _, bat := range tbl.db.txn.blockId_dn_delete_metaLoc_batch[blockID] {
		vs := vector.MustStrCol(bat.GetVector(0))
		for _, metalLoc := range vs {
			location, err := blockio.EncodeLocationFromString(metalLoc)
			if err != nil {
				return err
			}
			s3BlockReader, err := blockio.NewObjectReader(tbl.db.txn.engine.fs, location)
			if err != nil {
				return err
			}
			rowIdBat, err := s3BlockReader.LoadColumns(tbl.db.txn.proc.Ctx, []uint16{0}, location.ID(), tbl.db.txn.proc.GetMPool())
			if err != nil {
				return err
			}
			rowIds := vector.MustFixedCol[types.Rowid](rowIdBat.GetVector(0))
			for _, rowId := range rowIds {
				if deleteBlockId != nil {
					id, offset := rowId.Decode()
					deleteBlockId[id] = append(deleteBlockId[id], int(offset))
				} else if deletesRowId != nil {
					deletesRowId[rowId] = 0
				} else {
					panic("Load Block Deletes Error")
				}
			}
		}
	}
	return nil
}

func (tbl *txnTable) GetEngineType() engine.EngineType {
	return engine.Disttae
}

func (tbl *txnTable) reset(newId uint64) {
	tbl.tableId = newId
	tbl._parts = nil
	tbl.blockInfos = nil
	tbl.modifiedBlocks = nil
	tbl.blockInfosUpdated = false
	tbl.localState = NewPartitionState(true)
}

// return all unmodified blocks
func (tbl *txnTable) Ranges(ctx context.Context, expr *plan.Expr) (ranges [][]byte, err error) {
	tbl.db.txn.Lock()
	tbl.writes = tbl.writes[:0]
	tbl.writesOffset = len(tbl.db.txn.writes)
	for i, entry := range tbl.db.txn.writes {
		if entry.databaseId != tbl.db.databaseId {
			continue
		}
		if entry.tableId != tbl.tableId {
			continue
		}
		tbl.writes = append(tbl.writes, tbl.db.txn.writes[i])
	}
	tbl.db.txn.Unlock()

	if err = tbl.updateBlockInfos(ctx, expr); err != nil {
		return
	}
	parts, err := tbl.getParts(ctx)
	if err != nil {
		return
	}

	ranges = make([][]byte, 0, 1)
	ranges = append(ranges, []byte{})
	if len(tbl.blockInfos) == 0 {
		return
	}
	tbl.modifiedBlocks = make([][]ModifyBlockMeta, len(tbl.blockInfos))

	exprMono := plan2.CheckExprIsMonotonic(tbl.db.txn.proc.Ctx, expr)
	columnMap, columns, maxCol := plan2.GetColumnsByExpr(expr, tbl.getTableDef())
	for _, i := range tbl.dnList {
		blocks := tbl.blockInfos[i]
		deletes := make(map[types.Blockid][]int)
		if len(blocks) > 0 {
			ts := tbl.db.txn.meta.SnapshotTS
			ids := make([]types.Blockid, len(blocks))
			for i := range blocks {
				// if cn can see a appendable block, this block must contain all updates
				// in cache, no need to do merge read, BlockRead will filter out
				// invisible and deleted rows with respect to the timestamp
				if !blocks[i].EntryState {
					if blocks[i].CommitTs.ToTimestamp().Less(ts) { // hack
						ids[i] = blocks[i].BlockID
					}
				}
			}

			for _, blockID := range ids {
				ts := types.TimestampToTS(ts)
				iter := parts[i].NewRowsIter(ts, &blockID, true)
				for iter.Next() {
					entry := iter.Entry()
					id, offset := entry.RowID.Decode()
					deletes[id] = append(deletes[id], int(offset))
				}
				iter.Close()
				// DN flush deletes rowids block
				if err = tbl.LoadDeletesForBlock(string(blockID[:]), deletes, nil); err != nil {
					return
				}
			}
			for _, entry := range tbl.writes {
				// rawBatch detele rowId for Dn block
				if entry.typ == DELETE && entry.fileName == "" {
					vs := vector.MustFixedCol[types.Rowid](entry.bat.GetVector(0))
					for _, v := range vs {
						id, offset := v.Decode()
						deletes[id] = append(deletes[id], int(offset))
					}
				}
			}
		}
<<<<<<< HEAD
		var (
			meta  objectio.ObjectMeta
			mblks []ModifyBlockMeta
		)
		hasDeletes := len(deletes) > 0
		for _, blk := range blocks {
			tbl.skipBlocks[blk.BlockID] = 0
			need := true
=======
		var meta objectio.ObjectMeta
		for _, blk := range blks {
			ok := true
>>>>>>> f3bb48e0
			if exprMono {
				location := blk.MetaLocation()
				if !objectio.IsSameObjectLocVsMeta(location, meta) {
					if meta, err = loadObjectMeta(ctx, location, tbl.db.txn.proc.FileService, tbl.db.txn.proc.Mp()); err != nil {
						return
					}
				}
				need = needRead(ctx, expr, meta, blk, tbl.getTableDef(), columnMap, columns, maxCol, tbl.db.txn.proc)
			}

			if !need {
				continue
			}

			if hasDeletes {
				if rows, ok := deletes[blk.BlockID]; ok {
					mblks = append(mblks, ModifyBlockMeta{blk, rows})
				} else {
					ranges = append(ranges, blockInfoMarshal(blk))
				}
			} else {
				ranges = append(ranges, blockInfoMarshal(blk))
			}
		}
		tbl.modifiedBlocks[i] = mblks
	}

	return
}

// getTableDef only return all cols and their index.
func (tbl *txnTable) getTableDef() *plan.TableDef {
	if tbl.tableDef == nil {
		var cols []*plan.ColDef
		i := int32(0)
		name2index := make(map[string]int32)
		for _, def := range tbl.defs {
			if attr, ok := def.(*engine.AttributeDef); ok {
				name2index[attr.Attr.Name] = i
				cols = append(cols, &plan.ColDef{
					Name:  attr.Attr.Name,
					ColId: attr.Attr.ID,
					Typ: &plan.Type{
						Id:       int32(attr.Attr.Type.Oid),
						Width:    attr.Attr.Type.Width,
						Scale:    attr.Attr.Type.Scale,
						AutoIncr: attr.Attr.AutoIncrement,
					},
					Primary:   attr.Attr.Primary,
					Default:   attr.Attr.Default,
					OnUpdate:  attr.Attr.OnUpdate,
					Comment:   attr.Attr.Comment,
					ClusterBy: attr.Attr.ClusterBy,
				})
				i++
			}
		}
		tbl.tableDef = &plan.TableDef{
			Name:          tbl.tableName,
			Cols:          cols,
			Name2ColIndex: name2index,
		}
	}
	return tbl.tableDef
}

func (tbl *txnTable) TableDefs(ctx context.Context) ([]engine.TableDef, error) {
	//return tbl.defs, nil
	// I don't understand why the logic now is not to get all the tableDef. Don't understand.
	// copy from tae's logic
	defs := make([]engine.TableDef, 0, len(tbl.defs))
	if tbl.comment != "" {
		commentDef := new(engine.CommentDef)
		commentDef.Comment = tbl.comment
		defs = append(defs, commentDef)
	}
	if tbl.partitioned > 0 || tbl.partition != "" {
		partitionDef := new(engine.PartitionDef)
		partitionDef.Partitioned = tbl.partitioned
		partitionDef.Partition = tbl.partition
		defs = append(defs, partitionDef)
	}

	if tbl.viewdef != "" {
		viewDef := new(engine.ViewDef)
		viewDef.View = tbl.viewdef
		defs = append(defs, viewDef)
	}
	if len(tbl.constraint) > 0 {
		c := &engine.ConstraintDef{}
		err := c.UnmarshalBinary(tbl.constraint)
		if err != nil {
			return nil, err
		}
		defs = append(defs, c)
	}
	for i, def := range tbl.defs {
		if attr, ok := def.(*engine.AttributeDef); ok {
			if attr.Attr.Name != catalog.Row_ID {
				defs = append(defs, tbl.defs[i])
			}
		}
	}
	pro := new(engine.PropertiesDef)
	pro.Properties = append(pro.Properties, engine.Property{
		Key:   catalog.SystemRelAttr_Kind,
		Value: string(tbl.relKind),
	})
	if tbl.createSql != "" {
		pro.Properties = append(pro.Properties, engine.Property{
			Key:   catalog.SystemRelAttr_CreateSQL,
			Value: tbl.createSql,
		})
	}
	defs = append(defs, pro)
	return defs, nil

}

func (tbl *txnTable) UpdateConstraint(ctx context.Context, c *engine.ConstraintDef) error {
	ct, err := c.MarshalBinary()
	if err != nil {
		return err
	}
	bat, err := genTableConstraintTuple(tbl.tableId, tbl.db.databaseId, tbl.tableName, tbl.db.databaseName, ct, tbl.db.txn.proc.Mp())
	if err != nil {
		return err
	}
	if err = tbl.db.txn.WriteBatch(UPDATE, catalog.MO_CATALOG_ID, catalog.MO_TABLES_ID,
		catalog.MO_CATALOG, catalog.MO_TABLES, bat, tbl.db.txn.dnStores[0], -1); err != nil {
		return err
	}
	tbl.constraint = ct
	return nil
}

func (tbl *txnTable) TableColumns(ctx context.Context) ([]*engine.Attribute, error) {
	var attrs []*engine.Attribute
	for _, def := range tbl.defs {
		if attr, ok := def.(*engine.AttributeDef); ok {
			attrs = append(attrs, &attr.Attr)
		}
	}
	return attrs, nil
}

func (tbl *txnTable) getCbName() string {
	if tbl.clusterByIdx == -1 {
		return ""
	} else {
		return tbl.tableDef.Cols[tbl.clusterByIdx].Name
	}
}

func (tbl *txnTable) GetPrimaryKeys(ctx context.Context) ([]*engine.Attribute, error) {
	attrs := make([]*engine.Attribute, 0, 1)
	for _, def := range tbl.defs {
		if attr, ok := def.(*engine.AttributeDef); ok {
			if attr.Attr.Primary {
				attrs = append(attrs, &attr.Attr)
			}
		}
	}
	return attrs, nil
}

func (tbl *txnTable) GetHideKeys(ctx context.Context) ([]*engine.Attribute, error) {
	attrs := make([]*engine.Attribute, 0, 1)
	attrs = append(attrs, &engine.Attribute{
		IsHidden: true,
		IsRowId:  true,
		Name:     catalog.Row_ID,
		Type:     types.New(types.T_Rowid, 0, 0),
		Primary:  true,
	})
	return attrs, nil
}

func (tbl *txnTable) Write(ctx context.Context, bat *batch.Batch) error {
	if bat == nil {
		return nil
	}

	// Write S3 Block
	if bat.Attrs[0] == catalog.BlockMeta_MetaLoc {
		location, err := blockio.EncodeLocationFromString(bat.Vecs[0].GetStringAt(0))
		if err != nil {
			return err
		}
		fileName := location.Name().String()
		ibat := batch.New(true, bat.Attrs)
		for j := range bat.Vecs {
			ibat.SetVector(int32(j), vector.NewVec(*bat.GetVector(int32(j)).GetType()))
		}
		if _, err := ibat.Append(ctx, tbl.db.txn.proc.Mp(), bat); err != nil {
			return err
		}
		return tbl.db.txn.WriteFile(INSERT, tbl.db.databaseId, tbl.tableId, tbl.db.databaseName, tbl.tableName, fileName, ibat, tbl.db.txn.dnStores[0])
	}
	ibat := batch.NewWithSize(len(bat.Attrs))
	ibat.SetAttributes(bat.Attrs)
	for j := range bat.Vecs {
		ibat.SetVector(int32(j), vector.NewVec(*bat.GetVector(int32(j)).GetType()))
	}
	if _, err := ibat.Append(ctx, tbl.db.txn.proc.Mp(), bat); err != nil {
		return err
	}
	if err := tbl.db.txn.WriteBatch(INSERT, tbl.db.databaseId, tbl.tableId,
		tbl.db.databaseName, tbl.tableName, ibat, tbl.db.txn.dnStores[0], tbl.primaryIdx); err != nil {
		return err
	}
	packer, put := tbl.db.txn.engine.packerPool.Get()
	defer put()
	if err := tbl.updateLocalState(ctx, INSERT, ibat, packer); err != nil {
		return err
	}
	return nil
	// return tbl.db.txn.DumpBatch(false, tbl.writesOffset)
}

func (tbl *txnTable) Update(ctx context.Context, bat *batch.Batch) error {
	return nil
}

//	blkId(string)     deltaLoc(string)                   type(int)
//
// |-----------|-----------------------------------|----------------|
// |  blk_id   |   batch.Marshal(metaLoc)          |  FlushMetaLoc  | DN Block
// |  blk_id   |   batch.Marshal(uint32 offset)    |  CNBlockOffset | CN Block
// |  blk_id   |   batch.Marshal(rowId)            |  RawRowIdBatch | DN Blcok
// |  blk_id   |   batch.Marshal(uint32 offset)    | RawBatchOffset | RawBatch (in txn workspace)
func (tbl *txnTable) EnhanceDelete(bat *batch.Batch, name string) error {
	blkId, typ_str := name[:len(name)-2], string(name[len(name)-1])
	typ, err := strconv.ParseInt(typ_str, 10, 64)
	if err != nil {
		return err
	}
	switch typ {
	case deletion.FlushMetaLoc:
		location, err := blockio.EncodeLocationFromString(bat.Vecs[0].GetStringAt(0))
		if err != nil {
			return err
		}
		fileName := location.Name().String()
		copBat := CopyBatch(tbl.db.txn.proc.Ctx, tbl.db.txn.proc, bat)
		if err := tbl.db.txn.WriteFile(DELETE, tbl.db.databaseId, tbl.tableId,
			tbl.db.databaseName, tbl.tableName, fileName, copBat, tbl.db.txn.dnStores[0]); err != nil {
			return err
		}
		tbl.db.txn.blockId_dn_delete_metaLoc_batch[blkId] = append(tbl.db.txn.blockId_dn_delete_metaLoc_batch[blkId], copBat)
	case deletion.CNBlockOffset:
		vs := vector.MustFixedCol[int64](bat.GetVector(0))
		tbl.db.txn.PutCnBlockDeletes(blkId, vs)
	case deletion.RawRowIdBatch:
		tbl.writeDnPartition(tbl.db.txn.proc.Ctx, bat)
	case deletion.RawBatchOffset:
		vs := vector.MustFixedCol[int64](bat.GetVector(0))
		entry_bat := tbl.db.txn.blockId_raw_batch[blkId]
		entry_bat.AntiShrink(vs)
		// reset rowId offset
		rowIds := vector.MustFixedCol[types.Rowid](entry_bat.GetVector(0))
		for i := range rowIds {
			(&rowIds[i]).SetRowOffset(uint32(i))
		}
	}
	return nil
}

// CN Block Compaction
func (tbl *txnTable) compaction() error {
	mp := make(map[int][]int64)
	s3writer := &colexec.S3Writer{}
	batchNums := 0
	name, err := s3writer.GenerateWriter(tbl.db.txn.proc)
	if err != nil {
		return err
	}

	var deletedIDs []string
	defer tbl.db.txn.deletedBlocks.removeBlockDeletedInfos(deletedIDs)
	tbl.db.txn.deletedBlocks.iter(func(id string, deleteOffsets []int64) bool {
		blkId := types.Blockid(*(*[20]byte)([]byte(id)))
		pos := tbl.db.txn.cnBlkId_Pos[string(blkId[:])]
		// just do compaction for current txnTable
		entry := tbl.db.txn.writes[pos.idx]
		if !(entry.databaseId == tbl.db.databaseId && entry.tableId == tbl.tableId) {
			return true
		}
		delete(tbl.db.txn.cnBlkId_Pos, string(blkId[:]))
		deletedIDs = append(deletedIDs, id)
		if len(deleteOffsets) == 0 {
			return true
		}
		mp[pos.idx] = append(mp[pos.idx], pos.offset)
		// start compaction
		metaLoc := tbl.db.txn.writes[pos.idx].bat.GetVector(0).GetStringAt(int(pos.offset))
		location, e := blockio.EncodeLocationFromString(metaLoc)
		if e != nil {
			err = e
			return false
		}
		s3BlockReader, e := blockio.NewObjectReader(tbl.db.txn.engine.fs, location)
		if e != nil {
			err = e
			return false
		}
		if tbl.idxs == nil {
			idxs := make([]uint16, 0, len(tbl.tableDef.Cols)-1)
			for i := 0; i < len(tbl.tableDef.Cols)-1; i++ {
				idxs = append(idxs, uint16(i))
			}
			tbl.idxs = idxs
		}
		bat, e := s3BlockReader.LoadColumns(tbl.db.txn.proc.Ctx, tbl.idxs, location.ID(), tbl.db.txn.proc.GetMPool())
		if e != nil {
			err = e
			return false
		}
		bat.SetZs(bat.GetVector(0).Length(), tbl.db.txn.proc.GetMPool())
		bat.AntiShrink(deleteOffsets)
		if bat.Length() == 0 {
			return true
		}
		// ToDo: Optimize this logic, we need to control blocks num in one file
		// and make sure one block has as close as possible to 8192 rows
		// if the batch is little we should not flush, improve this in next pr.
		s3writer.WriteBlock(bat)
		batchNums++
		return true
	})
	if err != nil {
		return err
	}

	if batchNums > 0 {
		metaLocs, err := s3writer.WriteEndBlocks(tbl.db.txn.proc)
		if err != nil {
			return err
		}
		new_bat := batch.New(false, []string{catalog.BlockMeta_MetaLoc})
		new_bat.SetVector(0, vector.NewVec(types.T_text.ToType()))
		for _, metaLoc := range metaLocs {
			vector.AppendBytes(new_bat.GetVector(0), []byte(metaLoc), false, tbl.db.txn.proc.GetMPool())
		}
		new_bat.SetZs(len(metaLocs), tbl.db.txn.proc.GetMPool())
		err = tbl.db.txn.WriteFile(INSERT, tbl.db.databaseId, tbl.tableId, tbl.db.databaseName, tbl.tableName, name.String(), new_bat, tbl.db.txn.dnStores[0])
		if err != nil {
			return err
		}
	}
	remove_batch := make(map[*batch.Batch]bool)
	// delete old block info
	for idx, offsets := range mp {
		bat := tbl.db.txn.writes[idx].bat
		bat.AntiShrink(offsets)
		// update txn.cnBlkId_Pos
		tbl.db.txn.updatePosForCNBlock(bat.GetVector(0), idx)
		if bat.Length() == 0 {
			remove_batch[bat] = true
		}
	}
	for i := 0; i < len(tbl.db.txn.writes); i++ {
		if remove_batch[tbl.db.txn.writes[i].bat] {
			// DON'T MODIFY THE IDX OF AN ENTRY IN LOG
			// THIS IS VERY IMPORTANT FOR CN BLOCK COMPACTION
			// maybe this will cause that the log imcrements unlimitly.
			// tbl.db.txn.writes = append(tbl.db.txn.writes[:i], tbl.db.txn.writes[i+1:]...)
			// i--
			tbl.db.txn.writes[i].bat.Clean(tbl.db.txn.proc.GetMPool())
			tbl.db.txn.writes[i].bat = nil
		}
	}
	return nil
}

func (tbl *txnTable) Delete(ctx context.Context, bat *batch.Batch, name string) error {
	if bat == nil {
		// ToDo:
		// start to do compaction for cn blocks
		// there are three strageties:
		// 1.do compaction at deletion operator
		// 2.do compaction here
		// 3.do compaction when read
		// choose which one at last depends on next pr
		// we use 2 now.
		return tbl.compaction()
	}
	// remoteDelete
	if name != catalog.Row_ID {
		return tbl.EnhanceDelete(bat, name)
	}
	bat.SetAttributes([]string{catalog.Row_ID})

	packer, put := tbl.db.txn.engine.packerPool.Get()
	defer put()
	if err := tbl.updateLocalState(ctx, DELETE, bat, packer); err != nil {
		return err
	}
	bat = tbl.db.txn.deleteBatch(bat, tbl.db.databaseId, tbl.tableId)
	if bat.Length() == 0 {
		return nil
	}
	return tbl.writeDnPartition(ctx, bat)
}

func CopyBatch(ctx context.Context, proc *process.Process, bat *batch.Batch) *batch.Batch {
	ibat := batch.New(true, bat.Attrs)
	for i := 0; i < len(ibat.Attrs); i++ {
		ibat.SetVector(int32(i), vector.NewVec(*bat.GetVector(int32(i)).GetType()))
	}
	ibat.Append(ctx, proc.GetMPool(), bat)
	return ibat
}

func (tbl *txnTable) writeDnPartition(ctx context.Context, bat *batch.Batch) error {
	ibat := CopyBatch(ctx, tbl.db.txn.proc, bat)
	if err := tbl.db.txn.WriteBatch(DELETE, tbl.db.databaseId, tbl.tableId,
		tbl.db.databaseName, tbl.tableName, ibat, tbl.db.txn.dnStores[0], tbl.primaryIdx); err != nil {
		return err
	}
	return nil
}

func (tbl *txnTable) AddTableDef(ctx context.Context, def engine.TableDef) error {
	return nil
}

func (tbl *txnTable) DelTableDef(ctx context.Context, def engine.TableDef) error {
	return nil
}

func (tbl *txnTable) GetTableID(ctx context.Context) uint64 {
	return tbl.tableId
}

func (tbl *txnTable) NewReader(ctx context.Context, num int, expr *plan.Expr, ranges [][]byte) ([]engine.Reader, error) {
	if len(ranges) == 0 {
		return tbl.newMergeReader(ctx, num, expr)
	}
	if len(ranges) == 1 && engine.IsMemtable(ranges[0]) {
		return tbl.newMergeReader(ctx, num, expr)
	}
	if len(ranges) > 1 && engine.IsMemtable(ranges[0]) {
		rds := make([]engine.Reader, num)
		mrds := make([]mergeReader, num)
		rds0, err := tbl.newMergeReader(ctx, num, expr)
		if err != nil {
			return nil, err
		}
		for i := range rds0 {
			mrds[i].rds = append(mrds[i].rds, rds0[i])
		}
		rds0, err = tbl.newBlockReader(ctx, num, expr, ranges[1:])
		if err != nil {
			return nil, err
		}
		for i := range rds0 {
			mrds[i].rds = append(mrds[i].rds, rds0[i])
		}
		for i := range rds {
			rds[i] = &mrds[i]
		}
		return rds, nil
	}
	return tbl.newBlockReader(ctx, num, expr, ranges)
}

func (tbl *txnTable) newMergeReader(ctx context.Context, num int,
	expr *plan.Expr) ([]engine.Reader, error) {

	var encodedPrimaryKey []byte
	if tbl.primaryIdx >= 0 && expr != nil {
		pkColumn := tbl.tableDef.Cols[tbl.primaryIdx]
		ok, v := getPkValueByExpr(expr, pkColumn.Name, types.T(pkColumn.Typ.Id))
		if ok {
			packer, put := tbl.db.txn.engine.packerPool.Get()
			defer put()
			encodedPrimaryKey = encodePrimaryKey(v, packer)
		}
	}

	rds := make([]engine.Reader, num)
	mrds := make([]mergeReader, num)
	for _, i := range tbl.dnList {
		var blks []ModifyBlockMeta

		if len(tbl.blockInfos) > 0 {
			blks = tbl.modifiedBlocks[i]
		}
		rds0, err := tbl.newReader(
			ctx,
			i,
			num,
			encodedPrimaryKey,
			blks,
			tbl.writes,
		)
		if err != nil {
			return nil, err
		}
		mrds[i].rds = append(mrds[i].rds, rds0...)
	}

	for i := range rds {
		rds[i] = &mrds[i]
	}

	return rds, nil
}

func (tbl *txnTable) newBlockReader(ctx context.Context, num int, expr *plan.Expr, ranges [][]byte) ([]engine.Reader, error) {
	rds := make([]engine.Reader, num)
	blks := make([]*catalog.BlockInfo, len(ranges))
	for i := range ranges {
		blks[i] = BlockInfoUnmarshal(ranges[i])
	}
	ts := tbl.db.txn.meta.SnapshotTS
	tableDef := tbl.getTableDef()

	if len(ranges) < num || len(ranges) == 1 {
		for i := range ranges {
			rds[i] = &blockReader{
				fs:         tbl.db.txn.engine.fs,
				tableDef:   tableDef,
				primaryIdx: tbl.primaryIdx,
				expr:       expr,
				ts:         ts,
				ctx:        ctx,
				blks:       []*catalog.BlockInfo{blks[i]},
			}
		}
		for j := len(ranges); j < num; j++ {
			rds[j] = &emptyReader{}
		}
		return rds, nil
	}

	infos, steps := groupBlocksToObjects(blks, num)
	blockReaders := newBlockReaders(ctx, tbl.db.txn.engine.fs, tableDef, tbl.primaryIdx, ts, num, expr)
	distributeBlocksToBlockReaders(blockReaders, num, infos, steps)
	for i := 0; i < num; i++ {
		rds[i] = blockReaders[i]
	}
	return rds, nil
}

func (tbl *txnTable) newReader(
	ctx context.Context,
	partitionIndex int,
	readerNumber int,
	encodedPrimaryKey []byte,
	blks []ModifyBlockMeta,
	entries []Entry,
) ([]engine.Reader, error) {

	txn := tbl.db.txn
	ts := txn.meta.SnapshotTS
	fs := txn.engine.fs

	inserts := make([]*batch.Batch, 0, len(entries))
	deletes := make(map[types.Rowid]uint8)
	for _, entry := range entries {
		if entry.typ == INSERT {
			inserts = append(inserts, entry.bat)
		} else {
			if entry.bat.GetVector(0).GetType().Oid == types.T_Rowid {
				vs := vector.MustFixedCol[types.Rowid](entry.bat.GetVector(0))
				for _, v := range vs {
					deletes[v] = 0
				}
			}
		}
	}
	// get append block deletes rowids
	non_append_block := make(map[string]bool)
	if len(tbl.blockInfos) > 0 {
		for _, blk := range tbl.blockInfos[0] {
			// append non_append_block
			if !blk.EntryState {
				non_append_block[string(blk.BlockID[:])] = true
			}
		}
	}

	for blkId := range tbl.db.txn.blockId_dn_delete_metaLoc_batch {
		if !non_append_block[blkId] {
			tbl.LoadDeletesForBlock(blkId, nil, deletes)
		}
	}
	readers := make([]engine.Reader, readerNumber)

	mp := make(map[string]types.Type)
	colIdxMp := make(map[string]int)
	if tbl.tableDef != nil {
		for i := range tbl.tableDef.Cols {
			colIdxMp[tbl.tableDef.Cols[i].Name] = i
		}
	}

	mp[catalog.Row_ID] = types.New(types.T_Rowid, 0, 0)
	for _, def := range tbl.defs {
		attr, ok := def.(*engine.AttributeDef)
		if !ok {
			continue
		}
		mp[attr.Attr.Name] = attr.Attr.Type
	}

	parts, err := tbl.getParts(ctx)
	if err != nil {
		return nil, err
	}

	var iter partitionStateIter
	if len(encodedPrimaryKey) > 0 {
		iter = parts[partitionIndex].NewPrimaryKeyIter(
			types.TimestampToTS(ts),
			encodedPrimaryKey,
		)
	} else {
		iter = parts[partitionIndex].NewRowsIter(
			types.TimestampToTS(ts),
			nil,
			false,
		)
	}

	partReader := &PartitionReader{
		typsMap:         mp,
		inserts:         inserts,
		deletes:         deletes,
		iter:            iter,
		colIdxMp:        colIdxMp,
		extendId2s3File: make(map[string]int),
		s3FileService:   fs,
		procMPool:       txn.proc.GetMPool(),
		deletedBlocks:   txn.deletedBlocks,
	}
	readers[0] = partReader

	if readerNumber == 1 {
		for i := range blks {
			readers = append(readers, &blockMergeReader{
				fs:       fs,
				ts:       ts,
				ctx:      ctx,
				tableDef: tbl.tableDef,
				sels:     make([]int64, 0, 1024),
				blks:     []ModifyBlockMeta{blks[i]},
			})
		}
		return []engine.Reader{&mergeReader{readers}}, nil
	}

	if len(blks) < readerNumber-1 {
		for i := range blks {
			readers[i+1] = &blockMergeReader{
				fs:       fs,
				ts:       ts,
				ctx:      ctx,
				tableDef: tbl.tableDef,
				sels:     make([]int64, 0, 1024),
				blks:     []ModifyBlockMeta{blks[i]},
			}
		}
		for j := len(blks) + 1; j < readerNumber; j++ {
			readers[j] = &emptyReader{}
		}
		return readers, nil
	}

	step := len(blks) / (readerNumber - 1)
	if step < 1 {
		step = 1
	}
	for i := 1; i < readerNumber; i++ {
		if i == readerNumber-1 {
			readers[i] = &blockMergeReader{
				fs:       fs,
				ts:       ts,
				ctx:      ctx,
				tableDef: tbl.tableDef,
				blks:     blks[(i-1)*step:],
				sels:     make([]int64, 0, 1024),
			}
		} else {
			readers[i] = &blockMergeReader{
				fs:       fs,
				ts:       ts,
				ctx:      ctx,
				tableDef: tbl.tableDef,
				blks:     blks[(i-1)*step : i*step],
				sels:     make([]int64, 0, 1024),
			}
		}
	}

	return readers, nil
}

func (tbl *txnTable) updateLocalState(
	ctx context.Context,
	typ int,
	bat *batch.Batch,
	packer *types.Packer,
) (
	err error,
) {

	if bat.Vecs[0].GetType().Oid != types.T_Rowid {
		// skip
		return nil
	}

	if tbl.primaryIdx < 0 {
		// no primary key, skip
		return nil
	}

	// hide primary key, auto_incr, nevery dedup.
	if tbl.tableDef != nil {
		pk := tbl.tableDef.Cols[tbl.primaryIdx]
		if pk.Hidden && pk.Typ.AutoIncr {
			return nil
		}
	}

	if tbl.localState == nil {
		tbl.localState = NewPartitionState(true)
	}

	// make a logtail compatible batch
	protoBatch, err := batch.BatchToProtoBatch(bat)
	if err != nil {
		panic(err)
	}
	vec := vector.NewVec(types.T_TS.ToType())
	ts := types.TimestampToTS(tbl.nextLocalTS())
	for i, l := 0, bat.Length(); i < l; i++ {
		if err := vector.AppendFixed(
			vec,
			ts,
			false,
			tbl.db.txn.proc.Mp(),
		); err != nil {
			panic(err)
		}
	}
	protoVec, err := vector.VectorToProtoVector(vec)
	if err != nil {
		panic(err)
	}
	newAttrs := make([]string, 0, len(protoBatch.Attrs)+1)
	newAttrs = append(newAttrs, protoBatch.Attrs[:1]...)
	newAttrs = append(newAttrs, "name")
	newAttrs = append(newAttrs, protoBatch.Attrs[1:]...)
	protoBatch.Attrs = newAttrs
	newVecs := make([]*api.Vector, 0, len(protoBatch.Vecs)+1)
	newVecs = append(newVecs, protoBatch.Vecs[:1]...)
	newVecs = append(newVecs, protoVec)
	newVecs = append(newVecs, protoBatch.Vecs[1:]...)
	protoBatch.Vecs = newVecs

	switch typ {

	case INSERT:
		primaryKeys := tbl.localState.HandleRowsInsert(ctx, protoBatch, tbl.primaryIdx, packer)

		// check primary key
		for idx, primaryKey := range primaryKeys {
			iter := tbl.localState.NewPrimaryKeyIter(ts, primaryKey)
			n := 0
			for iter.Next() {
				n++
			}
			iter.Close()
			if n > 1 {
				primaryKeyVector := bat.Vecs[tbl.primaryIdx+1 /* skip the first row id column */]
				nullableVec := memorytable.VectorAt(primaryKeyVector, idx)
				return moerr.NewDuplicateEntry(
					ctx,
					common.TypeStringValue(
						*primaryKeyVector.GetType(),
						nullableVec.Value, nullableVec.IsNull,
					),
					bat.Attrs[tbl.primaryIdx+1],
				)
			}
		}

	case DELETE:
		tbl.localState.HandleRowsDelete(ctx, protoBatch)

	default:
		panic(fmt.Sprintf("unknown type: %v", typ))

	}

	return
}

func (tbl *txnTable) nextLocalTS() timestamp.Timestamp {
	tbl.localTS = tbl.localTS.Next()
	return tbl.localTS
}

func (tbl *txnTable) getParts(ctx context.Context) ([]*PartitionState, error) {
	if tbl._parts == nil {
		if err := tbl.updateLogtail(ctx); err != nil {
			return nil, err
		}
		tbl._parts = tbl.db.txn.engine.getPartitions(tbl.db.databaseId, tbl.tableId).Snapshot()
	}
	return tbl._parts, nil
}

func (tbl *txnTable) updateBlockInfos(ctx context.Context, expr *plan.Expr) error {
	tbl.dnList = []int{0}
	_, created := tbl.db.txn.createMap.Load(genTableKey(ctx, tbl.tableName, tbl.db.databaseId))
	if !created && !tbl.blockInfosUpdated {
		if err := tbl.updateLogtail(ctx); err != nil {
			return err
		}
		blocks, err := tbl.db.txn.getBlockInfos(ctx, tbl)
		if err != nil {
			return err
		}
		tbl.blockInfos = blocks
		tbl.blockInfosUpdated = true
	}
	return nil
}

func (tbl *txnTable) updateLogtail(ctx context.Context) error {
	_, created := tbl.db.txn.createMap.Load(genTableKey(ctx, tbl.tableName, tbl.db.databaseId))
	if created {
		return nil
	}

	if tbl.logtailUpdated {
		return nil
	}

	if tbl.db.txn.engine.UsePushModelOrNot() {
		if err := tbl.db.txn.engine.UpdateOfPush(ctx, tbl.db.databaseId, tbl.tableId, tbl.db.txn.meta.SnapshotTS); err != nil {
			return err
		}
		err := tbl.db.txn.engine.lazyLoad(ctx, tbl)
		if err != nil {
			return err
		}
	} else {
		if err := tbl.db.txn.engine.UpdateOfPull(ctx, tbl.db.txn.dnStores[:1], tbl, tbl.db.txn.op, tbl.primaryIdx,
			tbl.db.databaseId, tbl.tableId, tbl.db.txn.meta.SnapshotTS); err != nil {
			return err
		}
	}

	tbl.logtailUpdated = true
	return nil
}<|MERGE_RESOLUTION|>--- conflicted
+++ resolved
@@ -296,20 +296,13 @@
 				}
 			}
 		}
-<<<<<<< HEAD
 		var (
 			meta  objectio.ObjectMeta
 			mblks []ModifyBlockMeta
 		)
 		hasDeletes := len(deletes) > 0
 		for _, blk := range blocks {
-			tbl.skipBlocks[blk.BlockID] = 0
 			need := true
-=======
-		var meta objectio.ObjectMeta
-		for _, blk := range blks {
-			ok := true
->>>>>>> f3bb48e0
 			if exprMono {
 				location := blk.MetaLocation()
 				if !objectio.IsSameObjectLocVsMeta(location, meta) {
