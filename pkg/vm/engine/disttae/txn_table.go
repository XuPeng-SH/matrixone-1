--- conflicted
+++ resolved
@@ -2143,251 +2143,6 @@
 		keysVector)
 }
 
-<<<<<<< HEAD
-=======
-// TODO::refactor in next PR
-func (tbl *txnTable) transferDeletes(
-	ctx context.Context,
-	state *logtailreplay.PartitionState,
-	deleteObjs,
-	createObjs map[objectio.ObjectNameShort]struct{},
-) error {
-	var blks []objectio.BlockInfo
-	sid := tbl.proc.Load().GetService()
-	relData := NewEmptyBlockListRelationData()
-	relData.AppendBlockInfo(objectio.EmptyBlockInfo)
-	ds, err := tbl.buildLocalDataSource(ctx, 0, relData, TombstoneApplyPolicy(Policy_CheckCommittedS3Only))
-	if err != nil {
-		return err
-	}
-	{
-		fs, err := fileservice.Get[fileservice.FileService](
-			tbl.proc.Load().GetFileService(),
-			defines.SharedFileServiceName)
-		if err != nil {
-			return err
-		}
-		var objDataMeta objectio.ObjectDataMeta
-		var objMeta objectio.ObjectMeta
-		for name := range createObjs {
-			if obj, ok := state.GetObject(name); ok {
-				objectStats := obj.ObjectStats
-				location := obj.Location()
-				if objMeta, err = objectio.FastLoadObjectMeta(
-					ctx,
-					&location,
-					false,
-					fs); err != nil {
-					return err
-				}
-				objDataMeta = objMeta.MustDataMeta()
-				for i := 0; i < int(objectStats.BlkCnt()); i++ {
-					blkMeta := objDataMeta.GetBlockMeta(uint32(i))
-					metaLoc := blockio.EncodeLocation(
-						obj.Location().Name(),
-						obj.Location().Extent(),
-						blkMeta.GetRows(),
-						blkMeta.GetID(),
-					)
-					bid := objectio.BuildObjectBlockid(objectStats.ObjectName(), uint16(i))
-					blkInfo := objectio.BlockInfo{
-						BlockID:    *bid,
-						Appendable: obj.Appendable,
-						Sorted:     obj.Sorted,
-						MetaLoc:    *(*[objectio.LocationLen]byte)(unsafe.Pointer(&metaLoc[0])),
-						CommitTs:   obj.CommitTS,
-					}
-					if obj.HasDeltaLoc {
-						_, commitTs, ok := state.GetBockDeltaLoc(blkInfo.BlockID)
-						if ok {
-							blkInfo.CommitTs = commitTs
-						}
-					}
-					blks = append(blks, blkInfo)
-				}
-			}
-		}
-
-	}
-
-	genPkString := func(bs []byte) string {
-		if tbl.GetTableDef(ctx).Pkey.PkeyColName == catalog.CPrimaryKeyColName {
-			tuple, _, _, _ := types.DecodeTuple(bs)
-			return tuple.ErrString(nil)
-		} else {
-			return hex.EncodeToString(bs)
-		}
-	}
-
-	for _, entry := range tbl.getTxn().writes {
-		if entry.tableId != tbl.tableId {
-			continue
-		}
-		if entry.typ == DELETE && entry.fileName == "" {
-			pkVec := entry.bat.GetVector(1)
-			rowids := vector.MustFixedCol[types.Rowid](entry.bat.GetVector(0))
-			beTransfered := 0
-			toTransfer := 0
-			notFound := false
-			for i, rowid := range rowids {
-				blkid, _ := rowid.Decode()
-				if _, ok := deleteObjs[*objectio.ShortName(&blkid)]; ok {
-					toTransfer++
-					f := genPkString
-					if notFound {
-						f = nil
-					}
-					newId, ok, err := tbl.readNewRowid(pkVec, i, blks, ds, f)
-					if err != nil {
-						return err
-					}
-					if ok {
-						newBlockID, _ := newId.Decode()
-						trace.GetService(sid).ApplyTransferRowID(
-							tbl.db.op.Txn().ID,
-							tbl.tableId,
-							rowids[i][:],
-							newId[:],
-							blkid[:],
-							newBlockID[:],
-							pkVec,
-							i)
-						rowids[i] = newId
-						beTransfered++
-					} else {
-						notFound = true
-						logutil.Info("transfer deletes rowid failed",
-							zap.String("oldrowid", rowids[i].ShortStringEx()),
-							zap.String("pk", genPkString(pkVec.GetBytesAt(i))))
-					}
-				}
-			}
-			if beTransfered != toTransfer {
-				var idx int
-				detail := stringifySlice(rowids, func(a any) string {
-					rid := a.(types.Rowid)
-					pk := genPkString(pkVec.GetBytesAt(idx))
-					idx++
-					return fmt.Sprintf("%s:%s", pk, rid.ShortStringEx())
-				})
-				logutil.Error("transfer deletes failed", zap.String("note", entry.note),
-					zap.Uint64("tid", tbl.tableId),
-					zap.String("tname", tbl.tableName),
-					zap.String("blks", stringifySlice(blks, func(a any) string {
-						info := a.(objectio.BlockInfo)
-						return info.String()
-					})),
-					zap.String("detail", detail))
-				return moerr.NewInternalErrorNoCtx("%v-%v transfer deletes failed %v/%v in %v blks", tbl.tableId, tbl.tableName, beTransfered, toTransfer, len(blks))
-			}
-		}
-	}
-	return nil
-}
-
-func (tbl *txnTable) readNewRowid(
-	vec *vector.Vector,
-	row int,
-	blks []objectio.BlockInfo,
-	ds engine.DataSource,
-	genPkStr func([]byte) string,
-) (types.Rowid, bool, error) {
-	var auxIdCnt int32
-	var typ plan.Type
-	var rowid types.Rowid
-	var objMeta objectio.ObjectMeta
-
-	columns := []uint16{objectio.SEQNUM_ROWID}
-	colTypes := []types.Type{objectio.RowidType}
-	tableDef := tbl.GetTableDef(context.TODO())
-	for _, col := range tableDef.Cols {
-		if col.Name == tableDef.Pkey.PkeyColName {
-			typ = col.Typ
-			columns = append(columns, uint16(col.Seqnum))
-			colTypes = append(colTypes, types.T(col.Typ.Id).ToType())
-		}
-	}
-	constExpr := getConstExpr(int32(vec.GetType().Oid),
-		rule.GetConstantValue(vec, true, uint64(row)))
-	filter, err := tbl.newPkFilter(newColumnExpr(1, typ, tableDef.Pkey.PkeyColName), constExpr)
-	if err != nil {
-		return rowid, false, err
-	}
-	columnMap := make(map[int]int)
-	auxIdCnt += plan2.AssignAuxIdForExpr(filter, auxIdCnt)
-	zms := make([]objectio.ZoneMap, auxIdCnt)
-	vecs := make([]*vector.Vector, auxIdCnt)
-	plan2.GetColumnMapByExprs([]*plan.Expr{filter}, tableDef, columnMap)
-	objFilterMap := make(map[objectio.ObjectNameShort]bool)
-	for _, blk := range blks {
-		location := blk.MetaLocation()
-		if hit, ok := objFilterMap[*location.ShortName()]; !ok {
-			if objMeta, err = objectio.FastLoadObjectMeta(
-				tbl.proc.Load().Ctx, &location, false, tbl.getTxn().engine.fs,
-			); err != nil {
-				return rowid, false, err
-			}
-			hit = colexec.EvaluateFilterByZoneMap(tbl.proc.Load().Ctx, tbl.proc.Load(), filter,
-				objMeta.MustDataMeta(), columnMap, zms, vecs)
-			objFilterMap[*location.ShortName()] = hit
-			if !hit {
-				continue
-			}
-		} else if !hit {
-			continue
-		}
-		// eval filter expr on the block
-		blkMeta := objMeta.MustDataMeta().GetBlockMeta(uint32(location.ID()))
-		if !colexec.EvaluateFilterByZoneMap(tbl.proc.Load().Ctx, tbl.proc.Load(), filter,
-			blkMeta, columnMap, zms, vecs) {
-			continue
-		}
-		// rowid + pk
-		bat, err := blockio.BlockDataRead(
-			tbl.proc.Load().Ctx, tbl.proc.Load().GetService(), &blk, ds, columns, colTypes, tbl.db.op.SnapshotTS(),
-			nil, nil, blockio.BlockReadFilter{},
-			tbl.getTxn().engine.fs, tbl.proc.Load().Mp(), tbl.proc.Load(), fileservice.Policy(0), "",
-		)
-		if err != nil {
-			return rowid, false, err
-		}
-		vec, err := colexec.EvalExpressionOnce(tbl.getTxn().proc, filter, []*batch.Batch{bat})
-		if err != nil {
-			return rowid, false, err
-		}
-		bs := vector.MustFixedCol[bool](vec)
-		for i, b := range bs {
-			if b {
-				rowids := vector.MustFixedCol[types.Rowid](bat.Vecs[0])
-				vec.Free(tbl.proc.Load().Mp())
-				bat.Clean(tbl.proc.Load().Mp())
-				return rowids[i], true, nil
-			}
-		}
-		if genPkStr != nil && len(blks) == 1 {
-			var idx int
-			rowids := vector.MustFixedCol[types.Rowid](bat.Vecs[0])
-			detail := stringifySlice(rowids, func(a any) string {
-				rid := a.(types.Rowid)
-				pk := genPkStr(bat.Vecs[1].GetBytesAt(idx))
-				idx++
-				return fmt.Sprintf("%s:%s", pk, rid.ShortStringEx())
-			})
-			logutil.Error("transfer deletes rowid not found",
-				zap.String("batContent", detail))
-		}
-
-		vec.Free(tbl.proc.Load().Mp())
-		bat.Clean(tbl.proc.Load().Mp())
-	}
-	return rowid, false, nil
-}
-
-func (tbl *txnTable) newPkFilter(pkExpr, constExpr *plan.Expr) (*plan.Expr, error) {
-	return plan2.BindFuncExprImplByPlanExpr(tbl.proc.Load().Ctx, "=", []*plan.Expr{pkExpr, constExpr})
-}
-
->>>>>>> 7bb6da43
 func (tbl *txnTable) MergeObjects(
 	ctx context.Context,
 	objStats []objectio.ObjectStats,
