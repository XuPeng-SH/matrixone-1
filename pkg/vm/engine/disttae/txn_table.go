--- conflicted
+++ resolved
@@ -2185,15 +2185,11 @@
 				blkid, _ := rowid.Decode()
 				if _, ok := deleteObjs[*objectio.ShortName(&blkid)]; ok {
 					toTransfer++
-<<<<<<< HEAD
-					newId, ok, err := tbl.readNewRowid(pkVec, i, blks, ds)
-=======
 					f := genPkString
 					if notFound {
 						f = nil
 					}
-					newId, ok, err := tbl.readNewRowid(pkVec, i, blks, f)
->>>>>>> 53e61730
+					newId, ok, err := tbl.readNewRowid(pkVec, i, blks, ds, f)
 					if err != nil {
 						return err
 					}
@@ -2241,14 +2237,13 @@
 	return nil
 }
 
-<<<<<<< HEAD
 func (tbl *txnTable) readNewRowid(
-	vec *vector.Vector, row int, blks []objectio.BlockInfoInProgress, ds engine.DataSource,
+	vec *vector.Vector,
+	row int,
+	blks []objectio.BlockInfoInProgress,
+	ds engine.DataSource,
+	genPkStr func([]byte) string,
 ) (types.Rowid, bool, error) {
-=======
-func (tbl *txnTable) readNewRowid(vec *vector.Vector, row int,
-	blks []objectio.BlockInfo, genPkStr func([]byte) string) (types.Rowid, bool, error) {
->>>>>>> 53e61730
 	var auxIdCnt int32
 	var typ plan.Type
 	var rowid types.Rowid
