// Copyright 2022 Matrix Origin
//
// Licensed under the Apache License, Version 2.0 (the "License");
// you may not use this file except in compliance with the License.
// You may obtain a copy of the License at
//
//      http://www.apache.org/licenses/LICENSE-2.0
//
// Unless required by applicable law or agreed to in writing, software
// distributed under the License is distributed on an "AS IS" BASIS,
// WITHOUT WARRANTIES OR CONDITIONS OF ANY KIND, either express or implied.
// See the License for the specific language governing permissions and
// limitations under the License.

package disttae

import (
	"context"
	"fmt"
	"strconv"
	"strings"
	"sync/atomic"
	"time"
	"unsafe"

	"github.com/matrixorigin/matrixone/pkg/catalog"
	"github.com/matrixorigin/matrixone/pkg/common/moerr"
	"github.com/matrixorigin/matrixone/pkg/common/mpool"
	"github.com/matrixorigin/matrixone/pkg/container/batch"
	"github.com/matrixorigin/matrixone/pkg/container/types"
	"github.com/matrixorigin/matrixone/pkg/container/vector"
	"github.com/matrixorigin/matrixone/pkg/defines"
	"github.com/matrixorigin/matrixone/pkg/fileservice"
	"github.com/matrixorigin/matrixone/pkg/logutil"
	"github.com/matrixorigin/matrixone/pkg/objectio"
	"github.com/matrixorigin/matrixone/pkg/pb/api"
	"github.com/matrixorigin/matrixone/pkg/pb/plan"
	pb "github.com/matrixorigin/matrixone/pkg/pb/statsinfo"
	"github.com/matrixorigin/matrixone/pkg/pb/timestamp"
	"github.com/matrixorigin/matrixone/pkg/sql/colexec"
	"github.com/matrixorigin/matrixone/pkg/sql/colexec/deletion"
	plan2 "github.com/matrixorigin/matrixone/pkg/sql/plan"
	"github.com/matrixorigin/matrixone/pkg/sql/plan/function"
	"github.com/matrixorigin/matrixone/pkg/sql/plan/rule"
	"github.com/matrixorigin/matrixone/pkg/sql/util"
	"github.com/matrixorigin/matrixone/pkg/txn/client"
	"github.com/matrixorigin/matrixone/pkg/txn/trace"
	"github.com/matrixorigin/matrixone/pkg/util/errutil"
	v2 "github.com/matrixorigin/matrixone/pkg/util/metric/v2"
	"github.com/matrixorigin/matrixone/pkg/vm/engine"
	"github.com/matrixorigin/matrixone/pkg/vm/engine/disttae/cache"
	"github.com/matrixorigin/matrixone/pkg/vm/engine/disttae/logtailreplay"
	"github.com/matrixorigin/matrixone/pkg/vm/engine/tae/blockio"
	"github.com/matrixorigin/matrixone/pkg/vm/engine/tae/common"
	"github.com/matrixorigin/matrixone/pkg/vm/engine/tae/index"
	"github.com/matrixorigin/matrixone/pkg/vm/engine/tae/mergesort"
	"github.com/matrixorigin/matrixone/pkg/vm/process"
	"go.uber.org/zap"
)

const (
	AllColumns = "*"
)

var _ engine.Relation = new(txnTable)

func (tbl *txnTable) getEngine() engine.Engine {
	return tbl.getTxn().engine
}

func (tbl *txnTable) getTxn() *Transaction {
	return tbl.db.getTxn()
}

func (tbl *txnTable) Stats(ctx context.Context, sync bool) (*pb.StatsInfo, error) {
	_, err := tbl.getPartitionState(ctx)
	if err != nil {
		logutil.Errorf("failed to get partition state of table %d: %v", tbl.tableId, err)
		return nil, err
	}
	if !tbl.db.op.IsSnapOp() {
		e := tbl.getEngine()
		return e.Stats(ctx, pb.StatsInfoKey{
			DatabaseID: tbl.db.databaseId,
			TableID:    tbl.tableId,
		}, sync), nil
	}
	info, err := tbl.stats(ctx)
	if err != nil {
		return nil, err
	}
	return info, nil
}

func (tbl *txnTable) stats(ctx context.Context) (*pb.StatsInfo, error) {
	partitionState, err := tbl.getPartitionState(ctx)
	if err != nil {
		return nil, err
	}
	e := tbl.db.getEng()
	var partitionsTableDef []*plan2.TableDef
	var approxObjectNum int64
	if tbl.partitioned > 0 {
		partitionInfo := &plan2.PartitionByDef{}
		if err := partitionInfo.UnMarshalPartitionInfo([]byte(tbl.partition)); err != nil {
			logutil.Errorf("failed to unmarshal partition table: %v", err)
			return nil, err
		}
		for _, partitionTableName := range partitionInfo.PartitionTableNames {
			partitionTable, err := tbl.db.Relation(ctx, partitionTableName, nil)
			if err != nil {
				return nil, err
			}
			partitionsTableDef = append(partitionsTableDef, partitionTable.(*txnTable).tableDef)
			var ps *logtailreplay.PartitionState
			if !tbl.db.op.IsSnapOp() {
				ps = e.getOrCreateLatestPart(tbl.db.databaseId, partitionTable.(*txnTable).tableId).Snapshot()
			} else {
				p, err := e.getOrCreateSnapPart(
					ctx,
					partitionTable.(*txnTable),
					types.TimestampToTS(tbl.db.op.SnapshotTS()),
				)
				if err != nil {
					return nil, err
				}
				ps = p.Snapshot()
			}
			approxObjectNum += int64(ps.ApproxObjectsNum())
		}
	} else {
		approxObjectNum = int64(partitionState.ApproxObjectsNum())
	}

	if approxObjectNum == 0 {
		// There are no objects flushed yet.
		return nil, nil
	}

	stats := plan2.NewStatsInfo()
	req := newUpdateStatsRequest(
		tbl.tableDef,
		partitionsTableDef,
		partitionState,
		e.fs,
		types.TimestampToTS(tbl.db.op.SnapshotTS()),
		approxObjectNum,
		stats,
	)
	if err := UpdateStats(ctx, req); err != nil {
		logutil.Errorf("failed to init stats info for table %d", tbl.tableId)
		return nil, err
	}
	return stats, nil
}

func (tbl *txnTable) Rows(ctx context.Context) (uint64, error) {
	var rows uint64
	deletes := make(map[types.Rowid]struct{})
	tbl.getTxn().forEachTableWrites(
		tbl.db.databaseId,
		tbl.tableId,
		tbl.getTxn().GetSnapshotWriteOffset(),
		func(entry Entry) {
			if entry.typ == INSERT || entry.typ == INSERT_TXN {
				rows = rows + uint64(entry.bat.RowCount())
			} else {
				if entry.bat.GetVector(0).GetType().Oid == types.T_Rowid {
					/*
						CASE:
						create table t1(a int);
						begin;
						truncate t1; //txnDatabase.Truncate will DELETE mo_tables
						show tables; // t1 must be shown
					*/
					if entry.databaseId == catalog.MO_CATALOG_ID &&
						entry.tableId == catalog.MO_TABLES_ID &&
						entry.truncate {
						return
					}
					vs := vector.MustFixedCol[types.Rowid](entry.bat.GetVector(0))
					for _, v := range vs {
						deletes[v] = struct{}{}
					}
				}
			}
		})

	ts := types.TimestampToTS(tbl.db.op.SnapshotTS())
	partition, err := tbl.getPartitionState(ctx)
	if err != nil {
		return 0, err
	}
	iter := partition.NewRowsIter(ts, nil, false)
	defer func() { _ = iter.Close() }()
	for iter.Next() {
		entry := iter.Entry()
		if _, ok := deletes[entry.RowID]; ok {
			continue
		}
		rows++
	}
	//s := e.Stats(ctx, pb.StatsInfoKey{
	//	DatabaseID: tbl.db.databaseId,
	//	TableID:    tbl.tableId,
	//}, true)
	s, _ := tbl.Stats(ctx, true)
	if s == nil {
		return rows, nil
	}
	return uint64(s.TableCnt) + rows, nil
}

func (tbl *txnTable) Size(ctx context.Context, columnName string) (uint64, error) {
	ts := types.TimestampToTS(tbl.db.op.SnapshotTS())
	part, err := tbl.getPartitionState(ctx)
	if err != nil {
		return 0, err
	}

	szInPart := uint64(0)
	neededCols := make(map[string]*plan.ColDef)
	cols := tbl.GetTableDef(ctx).Cols
	found := false

	for i := range cols {
		if columnName == AllColumns || cols[i].Name == columnName {
			neededCols[cols[i].Name] = cols[i]
			found = true
		}
	}

	if !found {
		return 0, moerr.NewInvalidInput(ctx, "bad input column name %v", columnName)
	}

	deletes := make(map[types.Rowid]struct{})
	tbl.getTxn().forEachTableWrites(
		tbl.db.databaseId,
		tbl.tableId,
		tbl.getTxn().GetSnapshotWriteOffset(),
		func(entry Entry) {
			if entry.typ == INSERT || entry.typ == INSERT_TXN {
				for i, s := range entry.bat.Attrs {
					if _, ok := neededCols[s]; ok {
						szInPart += uint64(entry.bat.Vecs[i].Size())
					}
				}
			} else {
				if entry.bat.GetVector(0).GetType().Oid == types.T_Rowid {
					// CASE:
					// create table t1(a int);
					// begin;
					// truncate t1; //txnDatabase.Truncate will DELETE mo_tables
					// show tables; // t1 must be shown
					if entry.databaseId == catalog.MO_CATALOG_ID &&
						entry.tableId == catalog.MO_TABLES_ID &&
						entry.truncate {
						return
					}
					vs := vector.MustFixedCol[types.Rowid](entry.bat.GetVector(0))
					for _, v := range vs {
						deletes[v] = struct{}{}
					}
				}
			}
		})

	// Different rows may belong to same batch. So we have
	// to record the batch which we have already handled to avoid
	// repetitive computation
	handled := make(map[*batch.Batch]struct{})
	// Calculate the in mem size
	// TODO: It might includ some deleted row size
	iter := part.NewRowsIter(ts, nil, false)
	defer func() { _ = iter.Close() }()
	for iter.Next() {
		entry := iter.Entry()
		if _, ok := deletes[entry.RowID]; ok {
			continue
		}
		if _, ok := handled[entry.Batch]; ok {
			continue
		}
		for i, s := range entry.Batch.Attrs {
			if _, ok := neededCols[s]; ok {
				szInPart += uint64(entry.Batch.Vecs[i].Size())
			}
		}
		handled[entry.Batch] = struct{}{}
	}

	//s := e.Stats(ctx, pb.StatsInfoKey{
	//	DatabaseID: tbl.db.databaseId,
	//	TableID:    tbl.tableId,
	//}, true)
	s, _ := tbl.Stats(ctx, true)
	if s == nil {
		return szInPart, nil
	}
	if columnName == AllColumns {
		var ret uint64
		for _, z := range s.SizeMap {
			ret += z
		}
		return ret + szInPart, nil
	}
	sz, ok := s.SizeMap[columnName]
	if !ok {
		return 0, moerr.NewInvalidInput(ctx, "bad input column name %v", columnName)
	}
	return sz + szInPart, nil
}

func ForeachVisibleDataObject(
	state *logtailreplay.PartitionState,
	ts types.TS,
	fn func(obj logtailreplay.ObjectEntry) error,
) (err error) {
	iter, err := state.NewObjectsIter(ts)
	if err != nil {
		return err
	}
	for iter.Next() {
		entry := iter.Entry()
		if err = fn(entry); err != nil {
			break
		}
	}
	iter.Close()
	return
}

// not accurate!  only used by stats
func (tbl *txnTable) ApproxObjectsNum(ctx context.Context) int {
	part, err := tbl.getPartitionState(ctx)
	if err != nil {
		return 0
	}
	return part.ApproxObjectsNum()
}

func (tbl *txnTable) MaxAndMinValues(ctx context.Context) ([][2]any, []uint8, error) {
	var (
		err  error
		part *logtailreplay.PartitionState
	)
	if part, err = tbl.getPartitionState(ctx); err != nil {
		return nil, nil, err
	}

	var inited bool
	cols := tbl.GetTableDef(ctx).GetCols()
	dataLength := len(cols) - 1

	tableVal := make([][2]any, dataLength)
	tableTypes := make([]uint8, dataLength)
	zms := make([]objectio.ZoneMap, dataLength)

	var meta objectio.ObjectDataMeta
	var objMeta objectio.ObjectMeta
	fs, err := fileservice.Get[fileservice.FileService](
		tbl.getTxn().proc.FileService,
		defines.SharedFileServiceName)
	if err != nil {
		return nil, nil, err
	}
	onObjFn := func(obj logtailreplay.ObjectEntry) error {
		var err error
		location := obj.Location()
		if objMeta, err = objectio.FastLoadObjectMeta(ctx, &location, false, fs); err != nil {
			return err
		}
		meta = objMeta.MustDataMeta()
		if inited {
			for idx := range zms {
				zm := meta.MustGetColumn(uint16(cols[idx].Seqnum)).ZoneMap()
				if !zm.IsInited() {
					continue
				}
				index.UpdateZM(zms[idx], zm.GetMaxBuf())
				index.UpdateZM(zms[idx], zm.GetMinBuf())
			}
		} else {
			for idx := range zms {
				zms[idx] = meta.MustGetColumn(uint16(cols[idx].Seqnum)).ZoneMap()
				tableTypes[idx] = uint8(cols[idx].Typ.Id)
			}
			inited = true
		}

		return nil
	}

	if err = ForeachVisibleDataObject(
		part,
		types.TimestampToTS(tbl.db.op.SnapshotTS()),
		onObjFn); err != nil {
		return nil, nil, err
	}

	if !inited {
		return nil, nil, moerr.NewInvalidInputNoCtx("table meta is nil")
	}

	for idx, zm := range zms {
		tableVal[idx] = [2]any{zm.GetMin(), zm.GetMax()}
	}

	return tableVal, tableTypes, nil
}

func (tbl *txnTable) GetColumMetadataScanInfo(ctx context.Context, name string) ([]*plan.MetadataScanInfo, error) {
	state, err := tbl.getPartitionState(ctx)
	if err != nil {
		return nil, err
	}

	cols := tbl.GetTableDef(ctx).GetCols()
	found := false
	n := 0
	for _, c := range cols {
		// TODO: We can keep hidden column but need a better way to know
		// whether it has the colmeta or not
		if !c.Hidden && (c.Name == name || name == AllColumns) {
			n++
			found = true
		}
	}
	if !found {
		return nil, moerr.NewInvalidInput(ctx, "bad input column name %v", name)
	}

	needCols := make([]*plan.ColDef, 0, n)
	for _, c := range cols {
		if !c.Hidden && (c.Name == name || name == AllColumns) {
			needCols = append(needCols, c)
		}
	}

	fs, err := fileservice.Get[fileservice.FileService](
		tbl.getTxn().proc.FileService,
		defines.SharedFileServiceName)
	if err != nil {
		return nil, err
	}
	infoList := make([]*plan.MetadataScanInfo, 0, state.ApproxObjectsNum())
	onObjFn := func(obj logtailreplay.ObjectEntry) error {
		createTs, err := obj.CreateTime.Marshal()
		if err != nil {
			return err
		}
		deleteTs, err := obj.DeleteTime.Marshal()
		if err != nil {
			return err
		}

		location := obj.Location()
		objName := location.Name().String()

		if name == AllColumns && obj.StatsValid() {
			// no need to load object meta
			for _, col := range needCols {
				infoList = append(infoList, &plan.MetadataScanInfo{
					ColName:    col.Name,
					IsHidden:   col.Hidden,
					ObjectName: objName,
					ObjLoc:     location,
					CreateTs:   createTs,
					DeleteTs:   deleteTs,
					RowCnt:     int64(obj.Rows()),
					ZoneMap:    objectio.EmptyZm[:],
				})
			}
			return nil
		}

		objMeta, err := objectio.FastLoadObjectMeta(ctx, &location, false, fs)
		if err != nil {
			return err
		}
		meta := objMeta.MustDataMeta()
		rowCnt := int64(meta.BlockHeader().Rows())

		for _, col := range needCols {
			colMeta := meta.MustGetColumn(uint16(col.Seqnum))
			infoList = append(infoList, &plan.MetadataScanInfo{
				ColName:      col.Name,
				IsHidden:     col.Hidden,
				ObjectName:   objName,
				ObjLoc:       location,
				CreateTs:     createTs,
				DeleteTs:     deleteTs,
				RowCnt:       rowCnt,
				NullCnt:      int64(colMeta.NullCnt()),
				CompressSize: int64(colMeta.Location().Length()),
				OriginSize:   int64(colMeta.Location().OriginSize()),
				ZoneMap:      colMeta.ZoneMap(),
			})
		}
		return nil
	}

	if err = ForeachVisibleDataObject(state, types.TimestampToTS(tbl.db.op.SnapshotTS()), onObjFn); err != nil {
		return nil, err
	}

	var logStr string
	for i, col := range needCols {
		if i > 0 {
			logStr += ", "
		}
		logStr += col.GetName()
	}
	logutil.Infof("cols in GetColumMetadataScanInfo: %s, result len: %d", logStr, len(infoList))

	return infoList, nil
}

func (tbl *txnTable) GetDirtyPersistedBlks(state *logtailreplay.PartitionState) []types.Blockid {
	tbl.getTxn().blockId_tn_delete_metaLoc_batch.RLock()
	defer tbl.getTxn().blockId_tn_delete_metaLoc_batch.RUnlock()

	dirtyBlks := make([]types.Blockid, 0)
	for blk := range tbl.getTxn().blockId_tn_delete_metaLoc_batch.data {
		if !state.BlockPersisted(blk) {
			continue
		}
		dirtyBlks = append(dirtyBlks, blk)
	}
	return dirtyBlks
}

func (tbl *txnTable) LoadDeletesForBlock(bid types.Blockid, offsets *[]int64) (err error) {
	tbl.getTxn().blockId_tn_delete_metaLoc_batch.RLock()
	defer tbl.getTxn().blockId_tn_delete_metaLoc_batch.RUnlock()

	bats, ok := tbl.getTxn().blockId_tn_delete_metaLoc_batch.data[bid]
	if !ok {
		return nil
	}
	for _, bat := range bats {
		vs, area := vector.MustVarlenaRawData(bat.GetVector(0))
		for i := range vs {
			location, err := blockio.EncodeLocationFromString(vs[i].UnsafeGetString(area))
			if err != nil {
				return err
			}
			rowIdBat, release, err := blockio.LoadColumns(
				tbl.getTxn().proc.Ctx,
				[]uint16{0},
				nil,
				tbl.getTxn().engine.fs,
				location,
				tbl.getTxn().proc.GetMPool(),
				fileservice.Policy(0))
			if err != nil {
				return err
			}
			defer release()
			rowIds := vector.MustFixedCol[types.Rowid](rowIdBat.GetVector(0))
			for _, rowId := range rowIds {
				_, offset := rowId.Decode()
				*offsets = append(*offsets, int64(offset))
			}
		}
	}
	return nil
}

// LoadDeletesForMemBlocksIn loads deletes for memory blocks whose data resides in PartitionState.rows
func (tbl *txnTable) LoadDeletesForMemBlocksIn(
	state *logtailreplay.PartitionState,
	deletesRowId map[types.Rowid]uint8) error {

	tbl.getTxn().blockId_tn_delete_metaLoc_batch.RLock()
	defer tbl.getTxn().blockId_tn_delete_metaLoc_batch.RUnlock()

	for blk, bats := range tbl.getTxn().blockId_tn_delete_metaLoc_batch.data {
		//if blk is in partitionState.blks, it means that blk is persisted.
		if state.BlockPersisted(blk) {
			continue
		}
		for _, bat := range bats {
			vs, area := vector.MustVarlenaRawData(bat.GetVector(0))
			for i := range vs {
				location, err := blockio.EncodeLocationFromString(vs[i].UnsafeGetString(area))
				if err != nil {
					return err
				}
				rowIdBat, release, err := blockio.LoadColumns(
					tbl.getTxn().proc.Ctx,
					[]uint16{0},
					nil,
					tbl.getTxn().engine.fs,
					location,
					tbl.getTxn().proc.GetMPool(),
					fileservice.Policy(0))
				if err != nil {
					return err
				}
				defer release()
				rowIds := vector.MustFixedCol[types.Rowid](rowIdBat.GetVector(0))
				for _, rowId := range rowIds {
					if deletesRowId != nil {
						deletesRowId[rowId] = 0
					}
				}
			}
		}

	}
	return nil
}

func (tbl *txnTable) GetEngineType() engine.EngineType {
	return engine.Disttae
}

func (tbl *txnTable) reset(newId uint64) {
	//if the table is truncated first time, the table id is saved into the oldTableId
	if tbl.oldTableId == 0 {
		tbl.oldTableId = tbl.tableId
	}
	tbl.tableId = newId
	tbl._partState.Store(nil)
}

func (tbl *txnTable) resetSnapshot() {
	tbl._partState.Store(nil)
}

// return all unmodified blocks
func (tbl *txnTable) Ranges(ctx context.Context, exprs []*plan.Expr) (ranges engine.Ranges, err error) {
	start := time.Now()
	seq := tbl.db.op.NextSequence()
	trace.GetService().AddTxnDurationAction(
		tbl.db.op,
		client.RangesEvent,
		seq,
		tbl.tableId,
		0,
		nil)

	defer func() {
		cost := time.Since(start)

		trace.GetService().AddTxnAction(
			tbl.db.op,
			client.RangesEvent,
			seq,
			tbl.tableId,
			int64(ranges.Len()),
			"blocks",
			err)

		trace.GetService().AddTxnDurationAction(
			tbl.db.op,
			client.RangesEvent,
			seq,
			tbl.tableId,
			cost,
			err)

		v2.TxnTableRangeDurationHistogram.Observe(cost.Seconds())
	}()

	var blocks objectio.BlockInfoSlice
	ranges = &blocks

	// get the table's snapshot
	var part *logtailreplay.PartitionState
	if part, err = tbl.getPartitionState(ctx); err != nil {
		return
	}

	blocks.AppendBlockInfo(objectio.EmptyBlockInfo)

	if err = tbl.rangesOnePart(
		ctx,
		part,
		tbl.GetTableDef(ctx),
		exprs,
		&blocks,
		tbl.proc.Load(),
	); err != nil {
		return
	}
	if tbl.db.op.IsSnapOp() && tbl.db.databaseName == "tpch" {
		logutil.Infof("xxx Ranges, table:%s, len:%d, snapshot op:%s",
			tbl.tableName,
			blocks.Len(),
			tbl.db.op.Txn().DebugString())
	}

	return
}

// txn can read :
//  1. snapshot data:
//      1>. committed block data resides in S3.
//      2>. partition state data resides in memory. read by partitionReader.

//      deletes(rowids) for committed block exist in the following four places:
//      1. in delta location formed by TN writing S3. read by blockReader.
//      2. in CN's partition state, read by partitionReader.
//  	3. in txn's workspace(txn.writes) being deleted by txn, read by partitionReader.
//  	4. in delta location being deleted through CN writing S3, read by blockMergeReader.

//  2. data in txn's workspace:
//     1>.Raw batch data resides in txn.writes,read by partitionReader.
//     2>.CN blocks resides in S3, read by blockReader.

var slowPathCounter atomic.Int64

// rangesOnePart collect blocks which are visible to this txn,
// include committed blocks and uncommitted blocks by CN writing S3.
// notice that only clean blocks can be distributed into remote CNs.
func (tbl *txnTable) rangesOnePart(
	ctx context.Context,
	state *logtailreplay.PartitionState, // snapshot state of this transaction
	tableDef *plan.TableDef, // table definition (schema)
	exprs []*plan.Expr, // filter expression
	outBlocks *objectio.BlockInfoSlice, // output marshaled block list after filtering
	proc *process.Process, // process of this transaction
) (err error) {

	var done bool
	// collect dirty blocks lazily
	var dirtyBlks map[types.Blockid]struct{}
	uncommittedObjects := tbl.collectUnCommittedObjects()

	if done, err = TryFastFilterBlocks(
		ctx,
		tbl,
		tbl.db.op.SnapshotTS(),
		tbl.tableDef,
		exprs,
		state,
		uncommittedObjects,
		&dirtyBlks,
		outBlocks,
		tbl.getTxn().engine.fs,
		tbl.proc.Load(),
	); err != nil {
		return err
	} else if done {
		return nil
	}

	if slowPathCounter.Add(1) >= 1000 {
		slowPathCounter.Store(0)
		logutil.Info(
			"SLOW-RANGES:",
			zap.String("table", tbl.tableDef.Name),
			zap.String("exprs", plan2.FormatExprs(exprs)),
		)
	}

	if dirtyBlks == nil {
		tbl.collectDirtyBlocks(state, uncommittedObjects)
	}

	// for dynamic parameter, substitute param ref and const fold cast expression here to improve performance
	newExprs, err := plan2.ConstandFoldList(exprs, tbl.proc.Load(), true)
	if err == nil {
		exprs = newExprs
	}

	var (
		objMeta    objectio.ObjectMeta
		zms        []objectio.ZoneMap
		vecs       []*vector.Vector
		skipObj    bool
		auxIdCnt   int32
		loadObjCnt uint32
		s3BlkCnt   uint32
	)

	defer func() {
		for i := range vecs {
			if vecs[i] != nil {
				vecs[i].Free(proc.Mp())
			}
		}
	}()

	// check if expr is monotonic, if not, we can skip evaluating expr for each block
	for _, expr := range exprs {
		auxIdCnt += plan2.AssignAuxIdForExpr(expr, auxIdCnt)
	}

	columnMap := make(map[int]int)
	if auxIdCnt > 0 {
		zms = make([]objectio.ZoneMap, auxIdCnt)
		vecs = make([]*vector.Vector, auxIdCnt)
		plan2.GetColumnMapByExprs(exprs, tableDef, columnMap)
	}

	errCtx := errutil.ContextWithNoReport(ctx, true)

	hasDeletes := len(dirtyBlks) > 0

	if err = ForeachSnapshotObjects(
		tbl.db.op.SnapshotTS(),
		func(obj logtailreplay.ObjectInfo, isCommitted bool) (err2 error) {
			var meta objectio.ObjectDataMeta
			skipObj = false

			s3BlkCnt += obj.BlkCnt()
			if auxIdCnt > 0 {
				location := obj.ObjectLocation()
				loadObjCnt++
				if objMeta, err2 = objectio.FastLoadObjectMeta(
					errCtx, &location, false, tbl.getTxn().engine.fs,
				); err2 != nil {
					return
				}

				meta = objMeta.MustDataMeta()
				// here we only eval expr on the object meta if it has more than one blocks
				if meta.BlockCount() > 2 {
					for _, expr := range exprs {
						if !colexec.EvaluateFilterByZoneMap(
							errCtx, proc, expr, meta, columnMap, zms, vecs,
						) {
							skipObj = true
							break
						}
					}
				}
			}
			if skipObj {
				return
			}

			if obj.Rows() == 0 && meta.IsEmpty() {
				loadObjCnt++
				location := obj.ObjectLocation()
				if objMeta, err2 = objectio.FastLoadObjectMeta(
					errCtx, &location, false, tbl.getTxn().engine.fs,
				); err2 != nil {
					return
				}
				meta = objMeta.MustDataMeta()
			}

			ForeachBlkInObjStatsList(true, meta, func(blk objectio.BlockInfo, blkMeta objectio.BlockObject) bool {
				skipBlk := false

				if auxIdCnt > 0 {
					// eval filter expr on the block
					for _, expr := range exprs {
						if !colexec.EvaluateFilterByZoneMap(errCtx, proc, expr, blkMeta, columnMap, zms, vecs) {
							skipBlk = true
							break
						}
					}

					// if the block is not needed, skip it
					if skipBlk {
						return true
					}
				}

				blk.Sorted = obj.Sorted
				blk.EntryState = obj.EntryState
				blk.CommitTs = obj.CommitTS
				if obj.HasDeltaLoc {
					deltaLoc, commitTs, ok := state.GetBockDeltaLoc(blk.BlockID)
					if ok {
						blk.DeltaLoc = deltaLoc
						blk.CommitTs = commitTs
					}
				}

				if hasDeletes {
					if _, ok := dirtyBlks[blk.BlockID]; !ok {
						blk.CanRemote = true
					}
					blk.PartitionNum = -1
					outBlocks.AppendBlockInfo(blk)
					return true
				}
				// store the block in ranges
				blk.CanRemote = true
				blk.PartitionNum = -1
				outBlocks.AppendBlockInfo(blk)

				return true

			},
				obj.ObjectStats,
			)
			return
		},
		state,
		uncommittedObjects...,
	); err != nil {
		return
	}

	bhit, btotal := outBlocks.Len()-1, int(s3BlkCnt)
	v2.TaskSelBlockTotal.Add(float64(btotal))
	v2.TaskSelBlockHit.Add(float64(btotal - bhit))
	blockio.RecordBlockSelectivity(bhit, btotal)
	if btotal > 0 {
		v2.TxnRangesSlowPathLoadObjCntHistogram.Observe(float64(loadObjCnt))
		v2.TxnRangesSlowPathSelectedBlockCntHistogram.Observe(float64(bhit))
		v2.TxnRangesSlowPathBlockSelectivityHistogram.Observe(float64(bhit) / float64(btotal))
	}
	return
}

func (tbl *txnTable) collectUnCommittedObjects() []objectio.ObjectStats {
	var unCommittedObjects []objectio.ObjectStats
	tbl.getTxn().forEachTableWrites(
		tbl.db.databaseId,
		tbl.tableId,
		tbl.getTxn().GetSnapshotWriteOffset(),
		func(entry Entry) {
			stats := objectio.ObjectStats{}
			if entry.bat == nil || entry.bat.IsEmpty() {
				return
			}
			if entry.typ == INSERT_TXN {
				return
			}
			if entry.typ != INSERT ||
				len(entry.bat.Attrs) < 2 ||
				entry.bat.Attrs[1] != catalog.ObjectMeta_ObjectStats {
				return
			}
			for i := 0; i < entry.bat.Vecs[1].Length(); i++ {
				stats.UnMarshal(entry.bat.Vecs[1].GetBytesAt(i))
				unCommittedObjects = append(unCommittedObjects, stats)
			}
		})

	return unCommittedObjects
}

func (tbl *txnTable) collectDirtyBlocks(
	state *logtailreplay.PartitionState,
	uncommittedObjects []objectio.ObjectStats) map[types.Blockid]struct{} {
	dirtyBlks := make(map[types.Blockid]struct{})
	//collect partitionState.dirtyBlocks which may be invisible to this txn into dirtyBlks.
	{
		iter := state.NewDirtyBlocksIter()
		for iter.Next() {
			entry := iter.Entry()
			//lazy load deletes for block.
			dirtyBlks[entry] = struct{}{}
		}
		iter.Close()

	}

	//only collect dirty blocks in PartitionState.blocks into dirtyBlks.
	for _, bid := range tbl.GetDirtyPersistedBlks(state) {
		dirtyBlks[bid] = struct{}{}
	}

	if tbl.getTxn().hasDeletesOnUncommitedObject() {
		ForeachBlkInObjStatsList(true, nil, func(blk objectio.BlockInfo, _ objectio.BlockObject) bool {
			if tbl.getTxn().hasUncommittedDeletesOnBlock(&blk.BlockID) {
				dirtyBlks[blk.BlockID] = struct{}{}
			}
			return true
		}, uncommittedObjects...)
	}

	tbl.getTxn().forEachTableWrites(
		tbl.db.databaseId,
		tbl.tableId,
		tbl.getTxn().GetSnapshotWriteOffset(),
		func(entry Entry) {
			// the CN workspace can only handle `INSERT` and `DELETE` operations. Other operations will be skipped,
			// TODO Adjustments will be made here in the future
			if entry.typ == DELETE || entry.typ == DELETE_TXN {
				if entry.isGeneratedByTruncate() {
					return
				}
				//deletes in tbl.writes maybe comes from PartitionState.rows or PartitionState.blocks.
				if entry.fileName == "" &&
					entry.tableId != catalog.MO_DATABASE_ID && entry.tableId != catalog.MO_TABLES_ID && entry.tableId != catalog.MO_COLUMNS_ID {
					vs := vector.MustFixedCol[types.Rowid](entry.bat.GetVector(0))
					for _, v := range vs {
						id, _ := v.Decode()
						dirtyBlks[id] = struct{}{}
					}
				}
			}
		})

	return dirtyBlks
}

// the return defs has no rowid column
func (tbl *txnTable) TableDefs(ctx context.Context) ([]engine.TableDef, error) {
	//return tbl.defs, nil
	// I don't understand why the logic now is not to get all the tableDef. Don't understand.
	// copy from tae's logic
	defs := make([]engine.TableDef, 0, len(tbl.defs))
	defs = append(defs, &engine.VersionDef{Version: tbl.version})
	if tbl.comment != "" {
		commentDef := new(engine.CommentDef)
		commentDef.Comment = tbl.comment
		defs = append(defs, commentDef)
	}
	if tbl.partitioned > 0 || tbl.partition != "" {
		partitionDef := new(engine.PartitionDef)
		partitionDef.Partitioned = tbl.partitioned
		partitionDef.Partition = tbl.partition
		defs = append(defs, partitionDef)
	}

	if tbl.viewdef != "" {
		viewDef := new(engine.ViewDef)
		viewDef.View = tbl.viewdef
		defs = append(defs, viewDef)
	}
	if len(tbl.constraint) > 0 {
		c := &engine.ConstraintDef{}
		err := c.UnmarshalBinary(tbl.constraint)
		if err != nil {
			return nil, err
		}
		defs = append(defs, c)
	}
	for i, def := range tbl.defs {
		if attr, ok := def.(*engine.AttributeDef); ok {
			if attr.Attr.Name != catalog.Row_ID {
				defs = append(defs, tbl.defs[i])
			}
		}
	}
	pro := new(engine.PropertiesDef)
	pro.Properties = append(pro.Properties, engine.Property{
		Key:   catalog.SystemRelAttr_Kind,
		Value: string(tbl.relKind),
	})
	if tbl.createSql != "" {
		pro.Properties = append(pro.Properties, engine.Property{
			Key:   catalog.SystemRelAttr_CreateSQL,
			Value: tbl.createSql,
		})
	}
	defs = append(defs, pro)
	return defs, nil
}

func (tbl *txnTable) GetTableDef(ctx context.Context) *plan.TableDef {
	if tbl.tableDef == nil {
		var clusterByDef *plan.ClusterByDef
		var cols []*plan.ColDef
		var defs []*plan.TableDef_DefType
		var properties []*plan.Property
		var TableType string
		var Createsql string
		var partitionInfo *plan.PartitionByDef
		var viewSql *plan.ViewDef
		var foreignKeys []*plan.ForeignKeyDef
		var primarykey *plan.PrimaryKeyDef
		var indexes []*plan.IndexDef
		var refChildTbls []uint64
		var hasRowId bool

		i := int32(0)
		name2index := make(map[string]int32)
		for _, def := range tbl.defs {
			if attr, ok := def.(*engine.AttributeDef); ok {
				name2index[attr.Attr.Name] = i
				cols = append(cols, &plan.ColDef{
					ColId: attr.Attr.ID,
					Name:  attr.Attr.Name,
					Typ: plan.Type{
						Id:          int32(attr.Attr.Type.Oid),
						Width:       attr.Attr.Type.Width,
						Scale:       attr.Attr.Type.Scale,
						AutoIncr:    attr.Attr.AutoIncrement,
						Table:       tbl.tableName,
						NotNullable: attr.Attr.Default != nil && !attr.Attr.Default.NullAbility,
						Enumvalues:  attr.Attr.EnumVlaues,
					},
					Primary:   attr.Attr.Primary,
					Default:   attr.Attr.Default,
					OnUpdate:  attr.Attr.OnUpdate,
					Comment:   attr.Attr.Comment,
					ClusterBy: attr.Attr.ClusterBy,
					Hidden:    attr.Attr.IsHidden,
					Seqnum:    uint32(attr.Attr.Seqnum),
				})
				if attr.Attr.ClusterBy {
					clusterByDef = &plan.ClusterByDef{
						Name: attr.Attr.Name,
					}
				}
				if attr.Attr.Name == catalog.Row_ID {
					hasRowId = true
				}
				i++
			}
		}

		if tbl.comment != "" {
			properties = append(properties, &plan.Property{
				Key:   catalog.SystemRelAttr_Comment,
				Value: tbl.comment,
			})
		}

		if tbl.partitioned > 0 {
			p := &plan.PartitionByDef{}
			err := p.UnMarshalPartitionInfo(([]byte)(tbl.partition))
			if err != nil {
				//panic(fmt.Sprintf("cannot unmarshal partition metadata information: %s", err))
				return nil
			}
			partitionInfo = p
		}

		if tbl.viewdef != "" {
			viewSql = &plan.ViewDef{
				View: tbl.viewdef,
			}
		}

		if len(tbl.constraint) > 0 {
			c := &engine.ConstraintDef{}
			err := c.UnmarshalBinary(tbl.constraint)
			if err != nil {
				//panic(fmt.Sprintf("cannot unmarshal table constraint information: %s", err))
				return nil
			}
			for _, ct := range c.Cts {
				switch k := ct.(type) {
				case *engine.IndexDef:
					indexes = k.Indexes
				case *engine.ForeignKeyDef:
					foreignKeys = k.Fkeys
				case *engine.RefChildTableDef:
					refChildTbls = k.Tables
				case *engine.PrimaryKeyDef:
					primarykey = k.Pkey
				case *engine.StreamConfigsDef:
					properties = append(properties, k.Configs...)
				}
			}
		}

		properties = append(properties, &plan.Property{
			Key:   catalog.SystemRelAttr_Kind,
			Value: tbl.relKind,
		})
		TableType = tbl.relKind

		if tbl.createSql != "" {
			properties = append(properties, &plan.Property{
				Key:   catalog.SystemRelAttr_CreateSQL,
				Value: tbl.createSql,
			})
			Createsql = tbl.createSql
		}

		if len(properties) > 0 {
			defs = append(defs, &plan.TableDef_DefType{
				Def: &plan.TableDef_DefType_Properties{
					Properties: &plan.PropertiesDef{
						Properties: properties,
					},
				},
			})
		}

		if primarykey != nil && primarykey.PkeyColName == catalog.CPrimaryKeyColName {
			primarykey.CompPkeyCol = plan2.GetColDefFromTable(cols, catalog.CPrimaryKeyColName)
		}
		if clusterByDef != nil && util.JudgeIsCompositeClusterByColumn(clusterByDef.Name) {
			clusterByDef.CompCbkeyCol = plan2.GetColDefFromTable(cols, clusterByDef.Name)
		}
		if !hasRowId {
			rowIdCol := plan2.MakeRowIdColDef()
			cols = append(cols, rowIdCol)
		}

		tbl.tableDef = &plan.TableDef{
			TblId:         tbl.tableId,
			Name:          tbl.tableName,
			Cols:          cols,
			Name2ColIndex: name2index,
			Defs:          defs,
			TableType:     TableType,
			Createsql:     Createsql,
			Pkey:          primarykey,
			ViewSql:       viewSql,
			Partition:     partitionInfo,
			Fkeys:         foreignKeys,
			RefChildTbls:  refChildTbls,
			ClusterBy:     clusterByDef,
			Indexes:       indexes,
			Version:       tbl.version,
		}
	}
	return tbl.tableDef
}

func (tbl *txnTable) CopyTableDef(ctx context.Context) *plan.TableDef {
	tbl.GetTableDef(ctx)
	return plan2.DeepCopyTableDef(tbl.tableDef, true)
}

func (tbl *txnTable) UpdateConstraint(ctx context.Context, c *engine.ConstraintDef) error {
	if tbl.db.op.IsSnapOp() {
		return moerr.NewInternalErrorNoCtx("cannot update table constraint in snapshot operation")
	}
	ct, err := c.MarshalBinary()
	if err != nil {
		return err
	}
	bat, err := genTableConstraintTuple(tbl.tableId, tbl.db.databaseId, tbl.tableName, tbl.db.databaseName,
		ct, tbl.getTxn().proc.Mp())
	if err != nil {
		return err
	}
	if err = tbl.getTxn().WriteBatch(UPDATE, 0, catalog.MO_CATALOG_ID, catalog.MO_TABLES_ID,
		catalog.MO_CATALOG, catalog.MO_TABLES, bat, tbl.getTxn().tnStores[0], -1, false, false); err != nil {
		bat.Clean(tbl.getTxn().proc.Mp())
		return err
	}
	tbl.constraint = ct
	tbl.tableDef = nil
	tbl.GetTableDef(ctx)
	return nil
}

func (tbl *txnTable) AlterTable(ctx context.Context, c *engine.ConstraintDef, constraint [][]byte) error {
	if tbl.db.op.IsSnapOp() {
		return moerr.NewInternalErrorNoCtx("cannot alter table in snapshot operation")
	}
	ct, err := c.MarshalBinary()
	if err != nil {
		return err
	}
	bat, err := genTableAlterTuple(constraint, tbl.getTxn().proc.Mp())
	if err != nil {
		return err
	}
	if err = tbl.getTxn().WriteBatch(ALTER, 0, catalog.MO_CATALOG_ID, catalog.MO_TABLES_ID,
		catalog.MO_CATALOG, catalog.MO_TABLES, bat, tbl.getTxn().tnStores[0], -1, false, false); err != nil {
		bat.Clean(tbl.getTxn().proc.Mp())
		return err
	}
	tbl.constraint = ct
	// add tbl.partition = partition

	tbl.tableDef = nil

	// update TableDef
	tbl.GetTableDef(ctx)
	return nil
}

func (tbl *txnTable) TableRenameInTxn(ctx context.Context, constraint [][]byte) error {
	if tbl.db.op.IsSnapOp() {
		return moerr.NewInternalErrorNoCtx("cannot rename table in snapshot operation")
	}
	// 1. delete cn metadata of table
	accountId, userId, roleId, err := getAccessInfo(ctx)
	if err != nil {
		return err
	}
	databaseId := tbl.GetDBID(ctx)
	db := tbl.db
	oldTableName := tbl.tableName

	var id uint64
	var rowid types.Rowid
	var rowids []types.Rowid
	key := genTableKey(accountId, tbl.tableName, databaseId)
	if value, ok := tbl.db.getTxn().createMap.Load(key); ok {
		tbl.db.getTxn().createMap.Delete(key)
		table := value.(*txnTable)
		id = table.tableId
		rowid = table.rowid
		rowids = table.rowids
		if tbl != table {
			panic("The table object in createMap should be the current table object")
		}
	} else if value, ok := tbl.db.getTxn().tableCache.tableMap.Load(key); ok {
		table := value.(*txnTable)
		id = table.tableId
		rowid = table.rowid
		rowids = table.rowids
		if tbl != table {
			panic("The table object in tableCache should be the current table object")
		}
		tbl.db.getTxn().tableCache.tableMap.Delete(key)
	} else {
		// I think it is unnecessary to make a judgment on this branch because the table is already in use, so it must be in the cache
		item := &cache.TableItem{
			Name:       tbl.tableName,
			DatabaseId: databaseId,
			AccountId:  accountId,
			Ts:         db.op.SnapshotTS(),
		}
		if ok := tbl.db.getTxn().engine.getLatestCatalogCache().GetTable(item); !ok {
			return moerr.GetOkExpectedEOB()
		}
		id = item.Id
		rowid = item.Rowid
		rowids = item.Rowids
	}

	bat, err := genDropTableTuple(rowid, id, db.databaseId, tbl.tableName,
		db.databaseName, tbl.db.getTxn().proc.Mp())
	if err != nil {
		return err
	}
	for _, store := range tbl.db.getTxn().tnStores {
		if err := tbl.db.getTxn().WriteBatch(DELETE_TXN, 0, catalog.MO_CATALOG_ID, catalog.MO_TABLES_ID,
			catalog.MO_CATALOG, catalog.MO_TABLES, bat, store, -1, false, false); err != nil {
			bat.Clean(tbl.db.getTxn().proc.Mp())
			return err
		}
	}

	// Add writeBatch(delete,mo_columns) to filter table in mo_columns.
	// Every row in writeBatch(delete,mo_columns) needs rowid
	for _, rid := range rowids {
		bat, err = genDropColumnTuple(rid, tbl.db.getTxn().proc.Mp())
		if err != nil {
			return err
		}
		for _, store := range tbl.db.getTxn().tnStores {
			if err = tbl.db.getTxn().WriteBatch(DELETE_TXN, 0, catalog.MO_CATALOG_ID, catalog.MO_COLUMNS_ID,
				catalog.MO_CATALOG, catalog.MO_COLUMNS, bat, store, -1, false, false); err != nil {
				bat.Clean(tbl.db.getTxn().proc.Mp())
				return err
			}
		}
	}
	tbl.db.getTxn().deletedTableMap.Store(key, id)

	//------------------------------------------------------------------------------------------------------------------
	// 2. send alter message to DN
	bat, err = genTableAlterTuple(constraint, tbl.db.getTxn().proc.Mp())
	if err != nil {
		return err
	}
	if err = tbl.db.getTxn().WriteBatch(ALTER, 0, catalog.MO_CATALOG_ID, catalog.MO_TABLES_ID,
		catalog.MO_CATALOG, catalog.MO_TABLES, bat, tbl.db.getTxn().tnStores[0], -1, false, false); err != nil {
		bat.Clean(tbl.db.getTxn().proc.Mp())
		return err
	}

	req := &api.AlterTableReq{}
	if err = req.Unmarshal(constraint[0]); err != nil {
		return err
	} else {
		rename_table := req.Operation.(*api.AlterTableReq_RenameTable)
		newTblName := rename_table.RenameTable.NewName
		tbl.tableName = newTblName
	}
	tbl.tableDef = nil
	tbl.GetTableDef(ctx)

	//------------------------------------------------------------------------------------------------------------------
	// 3. insert new table metadata
	newtbl := new(txnTable)
	newtbl.accountId = accountId

	newRowId, err := tbl.db.getTxn().allocateID(ctx)
	if err != nil {
		return err
	}
	newtbl.rowid = types.DecodeFixed[types.Rowid](types.EncodeSlice([]uint64{newRowId}))
	newtbl.comment = tbl.comment
	newtbl.relKind = tbl.relKind
	newtbl.createSql = tbl.createSql
	newtbl.viewdef = tbl.viewdef
	newtbl.partitioned = tbl.partitioned
	newtbl.partition = tbl.partition
	newtbl.constraint = tbl.constraint
	newtbl.primaryIdx = tbl.primaryIdx
	newtbl.primarySeqnum = tbl.primarySeqnum
	newtbl.clusterByIdx = tbl.clusterByIdx
	newtbl.db = db
	newtbl.defs = tbl.defs
	newtbl.tableName = tbl.tableName
	newtbl.tableId = tbl.tableId
	newtbl.CopyTableDef(ctx)

	{
		sql := getSql(ctx)
		bat, err := genCreateTableTuple(newtbl, sql, accountId, userId, roleId, newtbl.tableName,
			newtbl.tableId, db.databaseId, db.databaseName, newtbl.rowid, true, tbl.db.getTxn().proc.Mp())
		if err != nil {
			return err
		}
		for _, store := range tbl.db.getTxn().tnStores {
			if err := tbl.db.getTxn().WriteBatch(INSERT_TXN, 0, catalog.MO_CATALOG_ID, catalog.MO_TABLES_ID,
				catalog.MO_CATALOG, catalog.MO_TABLES, bat, store, -1, true, false); err != nil {
				bat.Clean(tbl.db.getTxn().proc.Mp())
				return err
			}
		}
	}

	cols, err := genColumns(accountId, newtbl.tableName, db.databaseName, newtbl.tableId, db.databaseId, newtbl.defs)
	if err != nil {
		return err
	}

	newtbl.rowids = make([]types.Rowid, len(cols))
	for i, col := range cols {
		newtbl.rowids[i] = tbl.db.getTxn().genRowId()
		bat, err := genCreateColumnTuple(col, newtbl.rowids[i], true, tbl.db.getTxn().proc.Mp())
		if err != nil {
			return err
		}
		for _, store := range tbl.db.getTxn().tnStores {
			if err := tbl.db.getTxn().WriteBatch(INSERT_TXN, 0, catalog.MO_CATALOG_ID, catalog.MO_COLUMNS_ID,
				catalog.MO_CATALOG, catalog.MO_COLUMNS, bat, store, -1, true, false); err != nil {
				bat.Clean(tbl.db.getTxn().proc.Mp())
				return err
			}
		}
		if col.constraintType == catalog.SystemColPKConstraint {
			newtbl.primaryIdx = i
			newtbl.primarySeqnum = i
		}
		if col.isClusterBy == 1 {
			newtbl.clusterByIdx = i
		}
	}

	newkey := genTableKey(accountId, newtbl.tableName, databaseId)
	newtbl.getTxn().addCreateTable(newkey, newtbl)
	newtbl.getTxn().deletedTableMap.Delete(newkey)
	//---------------------------------------------------------------------------------
	for i := 0; i < len(newtbl.getTxn().writes); i++ {
		if newtbl.getTxn().writes[i].tableId == catalog.MO_DATABASE_ID ||
			newtbl.getTxn().writes[i].tableId == catalog.MO_TABLES_ID ||
			newtbl.getTxn().writes[i].tableId == catalog.MO_COLUMNS_ID {
			continue
		}

		if newtbl.getTxn().writes[i].tableName == oldTableName {
			newtbl.getTxn().writes[i].tableName = tbl.tableName
			logutil.Infof("copy table '%s' has been rename to '%s' in txn", oldTableName, tbl.tableName)
		}
	}
	//---------------------------------------------------------------------------------
	return nil
}

func (tbl *txnTable) TableColumns(ctx context.Context) ([]*engine.Attribute, error) {
	var attrs []*engine.Attribute
	for _, def := range tbl.defs {
		if attr, ok := def.(*engine.AttributeDef); ok {
			attrs = append(attrs, &attr.Attr)
		}
	}
	return attrs, nil
}

func (tbl *txnTable) GetPrimaryKeys(ctx context.Context) ([]*engine.Attribute, error) {
	attrs := make([]*engine.Attribute, 0, 1)
	for _, def := range tbl.defs {
		if attr, ok := def.(*engine.AttributeDef); ok {
			if attr.Attr.Primary {
				attrs = append(attrs, &attr.Attr)
			}
		}
	}
	return attrs, nil
}

func (tbl *txnTable) GetHideKeys(ctx context.Context) ([]*engine.Attribute, error) {
	attrs := make([]*engine.Attribute, 0, 1)
	attrs = append(attrs, &engine.Attribute{
		IsHidden: true,
		IsRowId:  true,
		Name:     catalog.Row_ID,
		Type:     types.New(types.T_Rowid, 0, 0),
		Primary:  true,
	})
	return attrs, nil
}

func (tbl *txnTable) Write(ctx context.Context, bat *batch.Batch) error {
	if tbl.db.op.IsSnapOp() {
		return moerr.NewInternalErrorNoCtx("write operation is not allowed in snapshot transaction")
	}
	if bat == nil || bat.RowCount() == 0 {
		return nil
	}
	// for writing S3 Block
	if bat.Attrs[0] == catalog.BlockMeta_BlockInfo {
		tbl.getTxn().hasS3Op.Store(true)
		//bocks maybe come from different S3 object, here we just need to make sure fileName is not Nil.
		fileName := objectio.DecodeBlockInfo(bat.Vecs[0].GetBytesAt(0)).MetaLocation().Name().String()
		return tbl.getTxn().WriteFile(
			INSERT,
			tbl.accountId,
			tbl.db.databaseId,
			tbl.tableId,
			tbl.db.databaseName,
			tbl.tableName,
			fileName,
			bat,
			tbl.getTxn().tnStores[0])
	}
	ibat, err := util.CopyBatch(bat, tbl.getTxn().proc)
	if err != nil {
		return err
	}
	if err := tbl.getTxn().WriteBatch(
		INSERT,
		tbl.accountId,
		tbl.db.databaseId,
		tbl.tableId,
		tbl.db.databaseName,
		tbl.tableName,
		ibat,
		tbl.getTxn().tnStores[0],
		tbl.primaryIdx,
		false,
		false); err != nil {
		ibat.Clean(tbl.getTxn().proc.Mp())
		return err
	}
	return tbl.getTxn().dumpBatch(tbl.getTxn().GetSnapshotWriteOffset())
}

func (tbl *txnTable) Update(ctx context.Context, bat *batch.Batch) error {
	if tbl.db.op.IsSnapOp() {
		return moerr.NewInternalErrorNoCtx("update operation is not allowed in snapshot transaction")
	}
	return nil
}

//	blkId(string)     deltaLoc(string)                   type(int)
//
// |-----------|-----------------------------------|----------------|
// |  blk_id   |   batch.Marshal(deltaLoc)         |  FlushDeltaLoc | TN Block
// |  blk_id   |   batch.Marshal(uint32 offset)    |  CNBlockOffset | CN Block
// |  blk_id   |   batch.Marshal(rowId)            |  RawRowIdBatch | TN Blcok
// |  blk_id   |   batch.Marshal(uint32 offset)    | RawBatchOffset | RawBatch (in txn workspace)
func (tbl *txnTable) EnhanceDelete(bat *batch.Batch, name string) error {
	blkId, typ_str := objectio.Str2Blockid(name[:len(name)-2]), string(name[len(name)-1])
	typ, err := strconv.ParseInt(typ_str, 10, 64)
	if err != nil {
		return err
	}
	switch typ {
	case deletion.FlushDeltaLoc:
		tbl.getTxn().hasS3Op.Store(true)
		location, err := blockio.EncodeLocationFromString(bat.Vecs[0].UnsafeGetStringAt(0))
		if err != nil {
			return err
		}
		fileName := location.Name().String()
		copBat, err := util.CopyBatch(bat, tbl.getTxn().proc)
		if err != nil {
			return err
		}
		if err := tbl.getTxn().WriteFile(DELETE, tbl.accountId, tbl.db.databaseId, tbl.tableId,
			tbl.db.databaseName, tbl.tableName, fileName, copBat, tbl.getTxn().tnStores[0]); err != nil {
			return err
		}

		tbl.getTxn().blockId_tn_delete_metaLoc_batch.RWMutex.Lock()
		tbl.getTxn().blockId_tn_delete_metaLoc_batch.data[*blkId] =
			append(tbl.getTxn().blockId_tn_delete_metaLoc_batch.data[*blkId], copBat)
		tbl.getTxn().blockId_tn_delete_metaLoc_batch.RWMutex.Unlock()

	case deletion.CNBlockOffset:
	case deletion.RawBatchOffset:
	case deletion.RawRowIdBatch:
		logutil.Infof("data return by remote pipeline\n")
		bat = tbl.getTxn().deleteBatch(bat, tbl.db.databaseId, tbl.tableId)
		if bat.RowCount() == 0 {
			return nil
		}
		tbl.writeTnPartition(tbl.getTxn().proc.Ctx, bat)
	default:
		tbl.getTxn().hasS3Op.Store(true)
		panic(moerr.NewInternalErrorNoCtx("Unsupport type for table delete %d", typ))
	}
	return nil
}

func (tbl *txnTable) ensureSeqnumsAndTypesExpectRowid() {
	if tbl.seqnums != nil && tbl.typs != nil {
		return
	}
	n := len(tbl.tableDef.Cols) - 1
	idxs := make([]uint16, 0, n)
	typs := make([]types.Type, 0, n)
	for i := 0; i < len(tbl.tableDef.Cols)-1; i++ {
		col := tbl.tableDef.Cols[i]
		idxs = append(idxs, uint16(col.Seqnum))
		typs = append(typs, vector.ProtoTypeToType(&col.Typ))
	}
	tbl.seqnums = idxs
	tbl.typs = typs
}

// TODO:: do prefetch read and parallel compaction
func (tbl *txnTable) compaction(
	compactedBlks map[objectio.ObjectLocation][]int64) ([]objectio.BlockInfo, []objectio.ObjectStats, error) {
	s3writer := &colexec.S3Writer{}
	s3writer.SetTableName(tbl.tableName)
	s3writer.SetSchemaVer(tbl.version)
	_, err := s3writer.GenerateWriter(tbl.getTxn().proc)
	if err != nil {
		return nil, nil, err
	}
	tbl.ensureSeqnumsAndTypesExpectRowid()
	s3writer.SetSeqnums(tbl.seqnums)

	for blkmetaloc, deletes := range compactedBlks {
		//blk.MetaLocation()
		bat, e := blockio.BlockCompactionRead(
			tbl.getTxn().proc.Ctx,
			blkmetaloc[:],
			deletes,
			tbl.seqnums,
			tbl.typs,
			tbl.getTxn().engine.fs,
			tbl.getTxn().proc.GetMPool())
		if e != nil {
			return nil, nil, e
		}
		if bat.RowCount() == 0 {
			continue
		}
		s3writer.WriteBlock(bat)
		bat.Clean(tbl.getTxn().proc.GetMPool())

	}
	createdBlks, stats, err := s3writer.WriteEndBlocks(tbl.getTxn().proc)
	if err != nil {
		return nil, nil, err
	}
	return createdBlks, stats, nil
}

func (tbl *txnTable) Delete(ctx context.Context, bat *batch.Batch, name string) error {
	if tbl.db.op.IsSnapOp() {
		return moerr.NewInternalErrorNoCtx("delete operation is not allowed in snapshot transaction")
	}
	//for S3 delete
	if name != catalog.Row_ID {
		return tbl.EnhanceDelete(bat, name)
	}
	bat = tbl.getTxn().deleteBatch(bat, tbl.db.databaseId, tbl.tableId)
	if bat.RowCount() == 0 {
		return nil
	}
	return tbl.writeTnPartition(ctx, bat)
}

func (tbl *txnTable) writeTnPartition(_ context.Context, bat *batch.Batch) error {
	ibat, err := util.CopyBatch(bat, tbl.getTxn().proc)
	if err != nil {
		return err
	}
	if err := tbl.getTxn().WriteBatch(DELETE, tbl.accountId, tbl.db.databaseId, tbl.tableId,
		tbl.db.databaseName, tbl.tableName, ibat, tbl.getTxn().tnStores[0], tbl.primaryIdx, false, false); err != nil {
		ibat.Clean(tbl.getTxn().proc.Mp())
		return err
	}
	return nil
}

func (tbl *txnTable) AddTableDef(ctx context.Context, def engine.TableDef) error {
	return nil
}

func (tbl *txnTable) DelTableDef(ctx context.Context, def engine.TableDef) error {
	return nil
}

func (tbl *txnTable) GetTableID(ctx context.Context) uint64 {
	return tbl.tableId
}

// GetTableName implements the engine.Relation interface.
func (tbl *txnTable) GetTableName() string {
	return tbl.tableName
}

func (tbl *txnTable) GetDBID(ctx context.Context) uint64 {
	return tbl.db.databaseId
}

func (tbl *txnTable) NewReader(
	ctx context.Context, num int, expr *plan.Expr, ranges []byte, orderedScan bool,
) ([]engine.Reader, error) {
	pkFilter := tbl.tryExtractPKFilter(expr)
	blkArray := objectio.BlockInfoSlice(ranges)
	if pkFilter.isNull || plan2.IsFalseExpr(expr) {
		return []engine.Reader{new(emptyReader)}, nil
	}
	if blkArray.Len() == 0 {
		return tbl.newMergeReader(ctx, num, expr, pkFilter, nil)
	}
	if blkArray.Len() == 1 && engine.IsMemtable(blkArray.GetBytes(0)) {
		return tbl.newMergeReader(ctx, num, expr, pkFilter, nil)
	}
	if blkArray.Len() > 1 && engine.IsMemtable(blkArray.GetBytes(0)) {
		rds := make([]engine.Reader, num)
		mrds := make([]mergeReader, num)
		blkArray = blkArray.Slice(1, blkArray.Len())

		var dirtyBlks []*objectio.BlockInfo
		var cleanBlks []*objectio.BlockInfo
		for i := 0; i < blkArray.Len(); i++ {
			blkInfo := blkArray.Get(i)
			if blkInfo.CanRemote {
				cleanBlks = append(cleanBlks, blkInfo)
				continue
			}
			dirtyBlks = append(dirtyBlks, blkInfo)
		}
		rds0, err := tbl.newMergeReader(ctx, num, expr, pkFilter, dirtyBlks)
		if err != nil {
			return nil, err
		}
		for i, rd := range rds0 {
			mrds[i].rds = append(mrds[i].rds, rd)
		}

		if len(cleanBlks) > 0 {
			rds0, err = tbl.newBlockReader(ctx, num, expr, cleanBlks, tbl.proc.Load(), orderedScan)
			if err != nil {
				return nil, err
			}
		}
		for i, rd := range rds0 {
			mrds[i].rds = append(mrds[i].rds, rd)
		}

		for i := range rds {
			rds[i] = &mrds[i]
		}
		return rds, nil
	}
	blkInfos := make([]*objectio.BlockInfo, 0, len(blkArray))
	for i := 0; i < blkArray.Len(); i++ {
		blkInfos = append(blkInfos, blkArray.Get(i))
	}
	return tbl.newBlockReader(ctx, num, expr, blkInfos, tbl.proc.Load(), orderedScan)
}

func (tbl *txnTable) tryExtractPKFilter(expr *plan.Expr) (retPKFilter PKFilter) {
	pk := tbl.tableDef.Pkey
	if expr == nil || pk == nil {
		return
	}

	pkColumn := tbl.tableDef.Cols[tbl.primaryIdx]
	retPKFilter = getPKFilterByExpr(expr, pkColumn.Name, types.T(pkColumn.Typ.Id), tbl)
	if retPKFilter.isNull || !retPKFilter.isValid || retPKFilter.isVec {
		return
	}

	var packer *types.Packer

	put := tbl.getTxn().engine.packerPool.Get(&packer)
	val := logtailreplay.EncodePrimaryKey(retPKFilter.val, packer)
	put.Put()

	if retPKFilter.op == function.EQUAL {
		retPKFilter.SetFullData(function.EQUAL, false, val)
	} else {
		// TODO: hack: remove the last comma, need to fix this in the future
		// serial_full(secondary_index, primary_key|fake_pk) => varchar
		// prefix_eq expression only has the prefix(secondary index) in it.
		// there will have an extra zero after the `encodeStringType` done
		// this will violate the rule of prefix_eq, so remove this redundant zero here.
		//
		val = val[0 : len(val)-1]
		retPKFilter.SetFullData(function.PREFIX_EQ, false, val)
	}

	return
}

func (tbl *txnTable) newMergeReader(
	ctx context.Context,
	num int,
	expr *plan.Expr,
	pkFilter PKFilter,
	dirtyBlks []*objectio.BlockInfo,
) ([]engine.Reader, error) {
	rds := make([]engine.Reader, num)
	mrds := make([]mergeReader, num)
	rds0, err := tbl.newReader(
		ctx,
		num,
		pkFilter,
		expr,
		dirtyBlks)
	if err != nil {
		return nil, err
	}
	mrds[0].rds = append(mrds[0].rds, rds0...)

	for i := range rds {
		rds[i] = &mrds[i]
	}

	return rds, nil
}

func (tbl *txnTable) newBlockReader(
	ctx context.Context,
	num int,
	expr *plan.Expr,
	blkInfos []*objectio.BlockInfo,
	proc *process.Process,
	orderedScan bool) ([]engine.Reader, error) {
	rds := make([]engine.Reader, num)
	ts := tbl.db.op.SnapshotTS()
	tableDef := tbl.GetTableDef(ctx)

	if len(blkInfos) < num || len(blkInfos) == 1 {
		for i, blk := range blkInfos {
			rds[i] = newBlockReader(
				ctx,
				tableDef,
				ts,
				[]*objectio.BlockInfo{blk},
				expr,
				tbl.getTxn().engine.fs,
				proc,
			)
		}
		for j := len(blkInfos); j < num; j++ {
			rds[j] = &emptyReader{}
		}
		return rds, nil
	}

	fs, err := fileservice.Get[fileservice.FileService](
		tbl.getTxn().engine.fs,
		defines.SharedFileServiceName)
	if err != nil {
		return nil, err
	}

	if orderedScan {
		if num != 1 {
			panic("ordered scan must run in only one parallel")
		}
		rd := newBlockReader(ctx, tableDef, ts, blkInfos, expr, fs, proc)
		rd.dontPrefetch = true
		return []engine.Reader{rd}, nil
	}

	infos, steps := groupBlocksToObjects(blkInfos, num)
	blockReaders := newBlockReaders(
		ctx,
		fs,
		tableDef,
		ts,
		num,
		expr,
		proc)
	distributeBlocksToBlockReaders(blockReaders, num, len(blkInfos), infos, steps)
	for i := 0; i < num; i++ {
		rds[i] = blockReaders[i]
	}
	return rds, nil
}

func (tbl *txnTable) tryConstructPrimaryKeyIndexIter(
	ts timestamp.Timestamp,
	pkFilter PKFilter,
	expr *plan.Expr,
	state *logtailreplay.PartitionState,
) (iter logtailreplay.RowsIter) {
	if !pkFilter.isValid {
		return
	}

	switch pkFilter.op {
	case function.EQUAL, function.PREFIX_EQ:
		iter = state.NewPrimaryKeyIter(
			types.TimestampToTS(ts),
			logtailreplay.Prefix(pkFilter.packed[0]),
		)
	case function.IN:
		// may be it's better to iterate rows instead.
		if len(pkFilter.packed) > 128 {
			return
		}

		iter = state.NewPrimaryKeyIter(
			types.TimestampToTS(ts),
			logtailreplay.ExactIn(pkFilter.packed),
		)
	}

	return iter
}

func (tbl *txnTable) newReader(
	ctx context.Context,
	readerNumber int,
	pkFilter PKFilter,
	expr *plan.Expr,
	dirtyBlks []*objectio.BlockInfo,
) ([]engine.Reader, error) {
	txn := tbl.getTxn()
	ts := txn.op.SnapshotTS()
	fs := txn.engine.fs
	state, err := tbl.getPartitionState(ctx)
	if err != nil {
		return nil, err
	}
	readers := make([]engine.Reader, readerNumber)

	seqnumMp := make(map[string]int)
	for _, coldef := range tbl.tableDef.Cols {
		seqnumMp[coldef.Name] = int(coldef.Seqnum)
	}

	mp := make(map[string]types.Type)
	mp[catalog.Row_ID] = types.New(types.T_Rowid, 0, 0)
	//FIXME::why did get type from the engine.AttributeDef,instead of plan.TableDef.Cols
	for _, def := range tbl.defs {
		attr, ok := def.(*engine.AttributeDef)
		if !ok {
			continue
		}
		mp[attr.Attr.Name] = attr.Attr.Type
	}

	var (
		iter logtailreplay.RowsIter
	)

	iter = tbl.tryConstructPrimaryKeyIndexIter(ts, pkFilter, expr, state)
	if iter == nil {
		iter = state.NewRowsIter(
			types.TimestampToTS(ts),
			nil,
			false,
		)
	}

	partReader := &PartitionReader{
		table:    tbl,
		iter:     iter,
		seqnumMp: seqnumMp,
		typsMap:  mp,
	}

	//tbl.Lock()
	proc := tbl.proc.Load()
	//tbl.Unlock()

	readers[0] = partReader

	if readerNumber == 1 {
		for i := range dirtyBlks {
			readers = append(
				readers,
				newBlockMergeReader(
					ctx,
					tbl,
					pkFilter,
					ts,
					[]*objectio.BlockInfo{dirtyBlks[i]},
					expr,
					fs,
					proc,
				),
			)
		}
		return []engine.Reader{&mergeReader{readers}}, nil
	}

	if len(dirtyBlks) < readerNumber-1 {
		for i := range dirtyBlks {
			readers[i+1] = newBlockMergeReader(
				ctx,
				tbl,
				pkFilter,
				ts,
				[]*objectio.BlockInfo{dirtyBlks[i]},
				expr,
				fs,
				proc,
			)
		}
		for j := len(dirtyBlks) + 1; j < readerNumber; j++ {
			readers[j] = &emptyReader{}
		}
		return readers, nil
	}
	//create readerNumber-1 blockReaders
	blockReaders := newBlockReaders(
		ctx,
		fs,
		tbl.tableDef,
		ts,
		readerNumber-1,
		expr,
		proc)
	objInfos, steps := groupBlocksToObjects(dirtyBlks, readerNumber-1)
	blockReaders = distributeBlocksToBlockReaders(
		blockReaders,
		readerNumber-1,
		len(dirtyBlks),
		objInfos,
		steps)
	for i := range blockReaders {
		bmr := &blockMergeReader{
			blockReader: blockReaders[i],
			table:       tbl,
			pkFilter:    pkFilter,
			deletaLocs:  make(map[string][]objectio.Location),
		}
		readers[i+1] = bmr
	}
	return readers, nil
}

func (tbl *txnTable) getPartitionState(
	ctx context.Context,
) (*logtailreplay.PartitionState, error) {
	if !tbl.db.op.IsSnapOp() {
		if tbl._partState.Load() == nil {
			if err := tbl.updateLogtail(ctx); err != nil {
				return nil, err
			}
			tbl._partState.Store(tbl.getTxn().engine.
				getOrCreateLatestPart(tbl.db.databaseId, tbl.tableId).Snapshot())
		}
		return tbl._partState.Load(), nil
	}

	// for snapshot txnOp
	if tbl._partState.Load() == nil {
		p, err := tbl.getTxn().engine.getOrCreateSnapPart(
			ctx,
			tbl,
			types.TimestampToTS(tbl.db.op.Txn().SnapshotTS))
		if err != nil {
			return nil, err
		}
		if tbl.db.databaseName == "tpch" {
			logutil.Infof("xxxx getPartitionState, table:%s, snapshot op :%s, snap:%p",
				tbl.tableName,
				tbl.db.op.Txn().DebugString(),
				p)
		}
		tbl._partState.Store(p.Snapshot())
	}
	return tbl._partState.Load(), nil
}

func (tbl *txnTable) updateLogtail(ctx context.Context) (err error) {
	defer func() {
		if err == nil {
			tbl.getTxn().engine.globalStats.notifyLogtailUpdate(tbl.tableId)
			tbl.logtailUpdated.Store(true)
		}
	}()
	// if the logtail is updated, skip
	if tbl.logtailUpdated.Load() {
		return
	}

	// if the table is created in this txn, skip
	accountId, err := defines.GetAccountId(ctx)
	if err != nil {
		return err
	}
	if _, created := tbl.getTxn().createMap.Load(
		genTableKey(accountId, tbl.tableName, tbl.db.databaseId)); created {
		return
	}

	tableId := tbl.tableId
	/*
		if the table is truncated once or more than once,
		it is suitable to use the old table id to sync logtail.

		CORNER CASE 1:
		create table t1(a int);
		begin;
		truncate t1; //table id changed. there is no new table id in DN.
		select count(*) from t1; // sync logtail for the new id failed.

		CORNER CASE 2:
		create table t1(a int);
		begin;
		select count(*) from t1; // sync logtail for the old succeeded.
		truncate t1; //table id changed. there is no new table id in DN.
		select count(*) from t1; // not sync logtail this time.

		CORNER CASE 3:
		create table t1(a int);
		begin;
		truncate t1; //table id changed. there is no new table id in DN.
		truncate t1; //table id changed. there is no new table id in DN.
		select count(*) from t1; // sync logtail for the new id failed.
	*/
	if tbl.oldTableId != 0 {
		tableId = tbl.oldTableId
	}

	if err = tbl.getTxn().engine.UpdateOfPush(ctx, tbl.db.databaseId, tableId,
		tbl.db.op.SnapshotTS()); err != nil {
		return
	}
	if _, err = tbl.getTxn().engine.lazyLoadLatestCkp(ctx, tbl); err != nil {
		return
	}

	return nil
}

func (tbl *txnTable) PKPersistedBetween(
	p *logtailreplay.PartitionState,
	from types.TS,
	to types.TS,
	keys *vector.Vector,
) (bool, error) {

	ctx := tbl.proc.Load().Ctx
	fs := tbl.getTxn().engine.fs
	primaryIdx := tbl.primaryIdx

	var (
		meta objectio.ObjectDataMeta
		bf   objectio.BloomFilter
	)

	candidateBlks := make(map[types.Blockid]*objectio.BlockInfo)

	//only check data objects.
	delObjs, cObjs := p.GetChangedObjsBetween(from.Next(), types.MaxTs())
	isFakePK := tbl.GetTableDef(ctx).Pkey.PkeyColName == catalog.FakePrimaryKeyColName

	if err := ForeachCommittedObjects(cObjs, delObjs, p,
		func(obj logtailreplay.ObjectInfo) (err2 error) {
			var zmCkecked bool
			if !isFakePK {
				// if the object info contains a pk zonemap, fast-check with the zonemap
				if !obj.ZMIsEmpty() {
					if !obj.SortKeyZoneMap().AnyIn(keys) {
						return
					}
					zmCkecked = true
				}
			}

			var objMeta objectio.ObjectMeta
			location := obj.Location()

			// load object metadata
			if objMeta, err2 = objectio.FastLoadObjectMeta(
				ctx, &location, false, fs,
			); err2 != nil {
				return
			}

			// reset bloom filter to nil for each object
			meta = objMeta.MustDataMeta()

			// check whether the object is skipped by zone map
			// If object zone map doesn't contains the pk value, we need to check bloom filter
			if !zmCkecked {
				if !meta.MustGetColumn(uint16(primaryIdx)).ZoneMap().AnyIn(keys) {
					return
				}
			}

			bf = nil
			//fake pk has no bf
			if !isFakePK {
				if bf, err2 = objectio.LoadBFWithMeta(
					ctx, meta, location, fs,
				); err2 != nil {
					return
				}
			}

			ForeachBlkInObjStatsList(false, meta,
				func(blk objectio.BlockInfo, blkMeta objectio.BlockObject) bool {
					if !blkMeta.IsEmpty() &&
						!blkMeta.MustGetColumn(uint16(primaryIdx)).ZoneMap().AnyIn(keys) {
						return true
					}
					//fake pk has no bf
					if !isFakePK {
						blkBf := bf.GetBloomFilter(uint32(blk.BlockID.Sequence()))
						blkBfIdx := index.NewEmptyBinaryFuseFilter()
						if err2 = index.DecodeBloomFilter(blkBfIdx, blkBf); err2 != nil {
							return false
						}
						var exist bool
						lowerBound, upperBound := blkMeta.MustGetColumn(uint16(primaryIdx)).ZoneMap().SubVecIn(keys)
						if exist = blkBfIdx.MayContainsAny(keys, lowerBound, upperBound); !exist {
							return true
						}
					}

					blk.Sorted = obj.Sorted
					blk.EntryState = obj.EntryState
					blk.CommitTs = obj.CommitTS
					if obj.HasDeltaLoc {
						deltaLoc, commitTs, ok := p.GetBockDeltaLoc(blk.BlockID)
						if ok {
							blk.DeltaLoc = deltaLoc
							blk.CommitTs = commitTs
						}
					}
					blk.PartitionNum = -1
					candidateBlks[blk.BlockID] = &blk
					return true
				}, obj.ObjectStats)

			return
		}); err != nil {
		return true, err
	}

	var filter blockio.ReadFilterSearchFuncType
	buildFilter := func() blockio.ReadFilterSearchFuncType {
		//keys must be sorted.
		keys.InplaceSort()
		bytes, _ := keys.MarshalBinary()
		colExpr := newColumnExpr(0, plan2.MakePlan2Type(keys.GetType()), "pk")
		inExpr := plan2.MakeInExpr(
			tbl.proc.Load().Ctx,
			colExpr,
			int32(keys.Length()),
			bytes,
			false)

		_, _, filter := getNonCompositePKSearchFuncByExpr(
			inExpr,
			"pk",
			tbl.proc.Load())
		return filter.SortedSearchFunc
	}

	var unsortedFilter blockio.ReadFilterSearchFuncType
	buildUnsortedFilter := func() blockio.ReadFilterSearchFuncType {
		return getNonSortedPKSearchFuncByPKVec(keys)
	}

	//read block ,check if keys exist in the block.
	pkDef := tbl.tableDef.Cols[tbl.primaryIdx]
	pkSeq := pkDef.Seqnum
	pkType := types.T(pkDef.Typ.Id).ToType()
	for _, blk := range candidateBlks {
		bat, release, err := blockio.LoadColumns(
			ctx,
			[]uint16{uint16(pkSeq)},
			[]types.Type{pkType},
			fs,
			blk.MetaLocation(),
			tbl.proc.Load().GetMPool(),
			fileservice.Policy(0),
		)
		if err != nil {
			return true, err
		}
		defer release()

		if !blk.Sorted {
			if unsortedFilter == nil {
				unsortedFilter = buildUnsortedFilter()
			}
			sels := unsortedFilter(bat.Vecs)
			if len(sels) > 0 {
				return true, nil
			}
			continue
		}

		//for sorted block, we can use binary search to find the keys.
		if filter == nil {
			filter = buildFilter()
		}
		sels := filter(bat.Vecs)
		if len(sels) > 0 {
			return true, nil
		}
	}
	return false, nil
}

func (tbl *txnTable) PrimaryKeysMayBeModified(
	ctx context.Context,
	from types.TS,
	to types.TS,
	keysVector *vector.Vector) (bool, error) {
	if tbl.db.op.IsSnapOp() {
		return false,
			moerr.NewInternalErrorNoCtx("primary key modification is not allowed in snapshot transaction")
	}
	part, err := tbl.getTxn().engine.lazyLoadLatestCkp(ctx, tbl)
	if err != nil {
		return false, err
	}

	snap := part.Snapshot()
	var packer *types.Packer
	put := tbl.getTxn().engine.packerPool.Get(&packer)
	defer put.Put()
	packer.Reset()

	keys := logtailreplay.EncodePrimaryKeyVector(keysVector, packer)
	exist, flushed := snap.PKExistInMemBetween(from, to, keys)
	if exist {
		return true, nil
	}
	if !flushed {
		return false, nil
	}
	//for mo_tables, mo_database, mo_columns, pk always exist in memory.
	if tbl.tableName == catalog.MO_DATABASE ||
		tbl.tableName == catalog.MO_TABLES ||
		tbl.tableName == catalog.MO_COLUMNS {
		logutil.Warnf("mo table:%s always exist in memory", tbl.tableName)
		return true, nil
	}
	//need check pk whether exist on S3 block.
	return tbl.PKPersistedBetween(
		snap,
		from,
		to,
		keysVector)
}

// TODO::refactor in next PR
func (tbl *txnTable) transferDeletes(
	ctx context.Context,
	state *logtailreplay.PartitionState,
	deleteObjs,
	createObjs map[objectio.ObjectNameShort]struct{}) error {
	var blks []objectio.BlockInfo

	{
		fs, err := fileservice.Get[fileservice.FileService](
			tbl.proc.Load().FileService,
			defines.SharedFileServiceName)
		if err != nil {
			return err
		}
		var objDataMeta objectio.ObjectDataMeta
		var objMeta objectio.ObjectMeta
		for name := range createObjs {
			if obj, ok := state.GetObject(name); ok {
				location := obj.Location()
				if objMeta, err = objectio.FastLoadObjectMeta(
					ctx,
					&location,
					false,
					fs); err != nil {
					return err
				}
				objDataMeta = objMeta.MustDataMeta()
				blkCnt := objDataMeta.BlockCount()
				for i := 0; i < int(blkCnt); i++ {
					blkMeta := objDataMeta.GetBlockMeta(uint32(i))
					bid := *blkMeta.GetBlockID(obj.Location().Name())
					metaLoc := blockio.EncodeLocation(
						obj.Location().Name(),
						obj.Location().Extent(),
						blkMeta.GetRows(),
						blkMeta.GetID(),
					)
					blkInfo := objectio.BlockInfo{
						BlockID:    bid,
						EntryState: obj.EntryState,
						Sorted:     obj.Sorted,
						MetaLoc:    *(*[objectio.LocationLen]byte)(unsafe.Pointer(&metaLoc[0])),
						CommitTs:   obj.CommitTS,
						SegmentID:  *obj.ObjectShortName().Segmentid(),
					}
					if obj.HasDeltaLoc {
						deltaLoc, commitTs, ok := state.GetBockDeltaLoc(blkInfo.BlockID)
						if ok {
							blkInfo.DeltaLoc = deltaLoc
							blkInfo.CommitTs = commitTs
						}
					}
					blks = append(blks, blkInfo)
				}
			}
		}
	}

	for _, entry := range tbl.getTxn().writes {
		if entry.isGeneratedByTruncate() || entry.tableId != tbl.tableId {
			continue
		}
		if (entry.typ == DELETE || entry.typ == DELETE_TXN) && entry.fileName == "" {
			pkVec := entry.bat.GetVector(1)
			rowids := vector.MustFixedCol[types.Rowid](entry.bat.GetVector(0))
			beTransfered := 0
			toTransfer := 0
			for i, rowid := range rowids {
				blkid, _ := rowid.Decode()
				if _, ok := deleteObjs[*objectio.ShortName(&blkid)]; ok {
					toTransfer++
					newId, ok, err := tbl.readNewRowid(pkVec, i, blks)
					if err != nil {
						return err
					}
					if ok {
						newBlockID, _ := newId.Decode()
						trace.GetService().ApplyTransferRowID(
							tbl.db.op.Txn().ID,
							tbl.tableId,
							rowids[i][:],
							newId[:],
							blkid[:],
							newBlockID[:],
							pkVec,
							i)
						rowids[i] = newId
						beTransfered++
					}
				}
			}
			if beTransfered != toTransfer {
				return moerr.NewInternalErrorNoCtx("transfer deletes failed")
			}
		}
	}
	return nil
}

func (tbl *txnTable) readNewRowid(vec *vector.Vector, row int,
	blks []objectio.BlockInfo) (types.Rowid, bool, error) {
	var auxIdCnt int32
	var typ plan.Type
	var rowid types.Rowid
	var objMeta objectio.ObjectMeta

	columns := []uint16{objectio.SEQNUM_ROWID}
	colTypes := []types.Type{objectio.RowidType}
	tableDef := tbl.GetTableDef(context.TODO())
	for _, col := range tableDef.Cols {
		if col.Name == tableDef.Pkey.PkeyColName {
			typ = col.Typ
			columns = append(columns, uint16(col.Seqnum))
			colTypes = append(colTypes, types.T(col.Typ.Id).ToType())
		}
	}
	constExpr := getConstExpr(int32(vec.GetType().Oid),
		rule.GetConstantValue(vec, true, uint64(row)))
	filter, err := tbl.newPkFilter(newColumnExpr(1, typ, tableDef.Pkey.PkeyColName), constExpr)
	if err != nil {
		return rowid, false, err
	}
	columnMap := make(map[int]int)
	auxIdCnt += plan2.AssignAuxIdForExpr(filter, auxIdCnt)
	zms := make([]objectio.ZoneMap, auxIdCnt)
	vecs := make([]*vector.Vector, auxIdCnt)
	plan2.GetColumnMapByExprs([]*plan.Expr{filter}, tableDef, columnMap)
	objFilterMap := make(map[objectio.ObjectNameShort]bool)
	for _, blk := range blks {
		location := blk.MetaLocation()
		if hit, ok := objFilterMap[*location.ShortName()]; !ok {
			if objMeta, err = objectio.FastLoadObjectMeta(
				tbl.proc.Load().Ctx, &location, false, tbl.getTxn().engine.fs,
			); err != nil {
				return rowid, false, err
			}
			hit = colexec.EvaluateFilterByZoneMap(tbl.proc.Load().Ctx, tbl.proc.Load(), filter,
				objMeta.MustDataMeta(), columnMap, zms, vecs)
			objFilterMap[*location.ShortName()] = hit
			if !hit {
				continue
			}
		} else if !hit {
			continue
		}
		// eval filter expr on the block
		blkMeta := objMeta.MustDataMeta().GetBlockMeta(uint32(location.ID()))
		if !colexec.EvaluateFilterByZoneMap(tbl.proc.Load().Ctx, tbl.proc.Load(), filter,
			blkMeta, columnMap, zms, vecs) {
			continue
		}
		// rowid + pk
		bat, err := blockio.BlockRead(
			tbl.proc.Load().Ctx, &blk, nil, columns, colTypes,
			tbl.db.op.SnapshotTS(),
			nil, nil, blockio.ReadFilter{},
			tbl.getTxn().engine.fs, tbl.proc.Load().Mp(), tbl.proc.Load(), fileservice.Policy(0),
		)
		if err != nil {
			return rowid, false, err
		}
		vec, err := colexec.EvalExpressionOnce(tbl.getTxn().proc, filter, []*batch.Batch{bat})
		if err != nil {
			return rowid, false, err
		}
		bs := vector.MustFixedCol[bool](vec)
		for i, b := range bs {
			if b {
				rowids := vector.MustFixedCol[types.Rowid](bat.Vecs[0])
				vec.Free(tbl.proc.Load().Mp())
				bat.Clean(tbl.proc.Load().Mp())
				return rowids[i], true, nil
			}
		}
		vec.Free(tbl.proc.Load().Mp())
		bat.Clean(tbl.proc.Load().Mp())
	}
	return rowid, false, nil
}

func (tbl *txnTable) newPkFilter(pkExpr, constExpr *plan.Expr) (*plan.Expr, error) {
	return plan2.BindFuncExprImplByPlanExpr(tbl.proc.Load().Ctx, "=", []*plan.Expr{pkExpr, constExpr})
}

func (tbl *txnTable) MergeObjects(ctx context.Context, objstats []objectio.ObjectStats, policyName string, targetObjSize uint32) (*api.MergeCommitEntry, error) {
	snapshot := types.TimestampToTS(tbl.getTxn().op.SnapshotTS())
	state, err := tbl.getPartitionState(ctx)
	if err != nil {
		return nil, err
	}

	sortkeyPos := -1
	sortkeyIsPK := false
	if tbl.primaryIdx >= 0 && tbl.tableDef.Cols[tbl.primaryIdx].Name != catalog.FakePrimaryKeyColName {
		if tbl.clusterByIdx < 0 {
			sortkeyPos = tbl.primaryIdx
			sortkeyIsPK = true
		} else {
			panic(fmt.Sprintf("bad schema pk %v, ck %v", tbl.primaryIdx, tbl.clusterByIdx))
		}
	} else if tbl.clusterByIdx >= 0 {
		sortkeyPos = tbl.clusterByIdx
		sortkeyIsPK = false
	}

	var objInfos []logtailreplay.ObjectInfo
	if len(objstats) != 0 {
		objInfos = make([]logtailreplay.ObjectInfo, 0, len(objstats))
		for _, objstat := range objstats {
			info, exist := state.GetObject(*objstat.ObjectShortName())
			if !exist || (!info.DeleteTime.IsEmpty() && info.DeleteTime.LessEq(&snapshot)) {
				logutil.Errorf("object not visible: %s", info.String())
				return nil, moerr.NewInternalErrorNoCtx("object %s not exist", objstat.ObjectName().String())
			}
			objInfos = append(objInfos, info)
		}
	} else {
		objInfos = make([]logtailreplay.ObjectInfo, 0)
		iter, err := state.NewObjectsIter(snapshot)
		if err != nil {
			return nil, err
		}
		for iter.Next() {
			obj := iter.Entry().ObjectInfo
			if obj.EntryState {
				continue
			}
			if sortkeyPos != -1 {
				sortKeyZM := obj.SortKeyZoneMap()
				if !sortKeyZM.IsInited() {
					continue
				}
			}
			objInfos = append(objInfos, obj)
		}
		if len(policyName) != 0 {
			if strings.HasPrefix(policyName, "small") {
				objInfos = logtailreplay.NewSmall(110 * common.Const1MBytes).Filter(objInfos)
			} else if strings.HasPrefix(policyName, "overlap") {
				if sortkeyPos != -1 {
					objInfos = logtailreplay.NewOverlap(100).Filter(objInfos)
				}
			} else {
				return nil, moerr.NewInvalidInput(ctx, "invalid merge policy name")
			}
		}
	}

	if len(objInfos) < 2 {
		return nil, moerr.NewInternalErrorNoCtx("no matching objects")
	}

	tbl.ensureSeqnumsAndTypesExpectRowid()

	taskHost, err := newCNMergeTask(
		ctx, tbl, snapshot, state, // context
		sortkeyPos, sortkeyIsPK, // schema
		objInfos, // targets
		targetObjSize)
	if err != nil {
		return nil, err
	}

<<<<<<< HEAD
	err = mergesort.DoMergeAndWrite(ctx, sortkeyPos, int(options.DefaultBlockMaxRows), taskHost, false)
=======
	err = mergesort.DoMergeAndWrite(ctx, sortkeyPos, taskHost)
>>>>>>> e7a5b9c2
	if err != nil {
		return nil, err
	}

	if taskHost.DoTransfer() {
		return taskHost.commitEntry, nil
	}

	// if transfer info is too large, write it down to s3
	if size := taskHost.commitEntry.Booking.ProtoSize(); size > 80*common.Const1MBytes {
		if err := dumpTransferInfo(ctx, taskHost); err != nil {
			return taskHost.commitEntry, err
		}
		idx := 0
		locstr := ""
		locations := taskHost.commitEntry.BookingLoc
		for ; idx < len(locations); idx += objectio.LocationLen {
			loc := objectio.Location(locations[idx : idx+objectio.LocationLen])
			locstr += loc.String() + ","
		}
		logutil.Infof("mergeblocks %v-%v on cn: write s3 transfer info (%v) %v",
			tbl.tableId, tbl.tableName, common.HumanReadableBytes(size), locstr)
	}

	// commit this to tn
	return taskHost.commitEntry, nil
}

func dumpTransferInfo(ctx context.Context, taskHost *cnMergeTask) (err error) {
	defer func() {
		if err != nil {
			idx := 0
			locations := taskHost.commitEntry.BookingLoc
			for ; idx < len(locations); idx += objectio.LocationLen {
				loc := objectio.Location(locations[idx : idx+objectio.LocationLen])
				taskHost.fs.Delete(ctx, loc.Name().String())
			}
		}
	}()
	data, err := taskHost.commitEntry.Booking.Marshal()
	if err != nil {
		return
	}
	taskHost.commitEntry.BookingLoc = make([]byte, 0, objectio.LocationLen)
	chunkSize := 1000 * mpool.MB
	for len(data) > 0 {
		var chunck []byte
		if len(data) > chunkSize {
			chunck = data[:chunkSize]
			data = data[chunkSize:]
		} else {
			chunck = data
			data = nil
		}

		t := types.T_varchar.ToType()
		v, releasev := taskHost.GetVector(&t)
		vectorRowCnt := 1
		vector.AppendBytes(v, chunck, false, taskHost.GetMPool())
		name := objectio.BuildObjectName(objectio.NewSegmentid(), 0)
		var writer *blockio.BlockWriter
		writer, err = blockio.NewBlockWriterNew(taskHost.fs, name, 0, nil)
		if err != nil {
			releasev()
			return
		}

		batch := batch.New(true, []string{"payload"})
		batch.SetRowCount(vectorRowCnt)
		batch.Vecs[0] = v
		_, err = writer.WriteBatch(batch)
		if err != nil {
			releasev()
			return
		}
		var blocks []objectio.BlockObject
		blocks, _, err = writer.Sync(ctx)
		releasev()
		if err != nil {
			return
		}
		location := blockio.EncodeLocation(
			name,
			blocks[0].GetExtent(),
			uint32(vectorRowCnt),
			blocks[0].GetID())
		taskHost.commitEntry.BookingLoc = append(taskHost.commitEntry.BookingLoc, location...)
	}

	taskHost.commitEntry.Booking = nil
	return
}<|MERGE_RESOLUTION|>--- conflicted
+++ resolved
@@ -2608,11 +2608,7 @@
 		return nil, err
 	}
 
-<<<<<<< HEAD
-	err = mergesort.DoMergeAndWrite(ctx, sortkeyPos, int(options.DefaultBlockMaxRows), taskHost, false)
-=======
-	err = mergesort.DoMergeAndWrite(ctx, sortkeyPos, taskHost)
->>>>>>> e7a5b9c2
+	err = mergesort.DoMergeAndWrite(ctx, sortkeyPos, taskHost, false)
 	if err != nil {
 		return nil, err
 	}
