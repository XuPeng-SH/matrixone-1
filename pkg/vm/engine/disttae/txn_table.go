// Copyright 2022 Matrix Origin
//
// Licensed under the Apache License, Version 2.0 (the "License");
// you may not use this file except in compliance with the License.
// You may obtain a copy of the License at
//
//      http://www.apache.org/licenses/LICENSE-2.0
//
// Unless required by applicable law or agreed to in writing, software
// distributed under the License is distributed on an "AS IS" BASIS,
// WITHOUT WARRANTIES OR CONDITIONS OF ANY KIND, either express or implied.
// See the License for the specific language governing permissions and
// limitations under the License.

package disttae

import (
	"context"
	"fmt"
	"strconv"

	"github.com/matrixorigin/matrixone/pkg/catalog"
	"github.com/matrixorigin/matrixone/pkg/common/moerr"
	"github.com/matrixorigin/matrixone/pkg/container/batch"
	"github.com/matrixorigin/matrixone/pkg/container/types"
	"github.com/matrixorigin/matrixone/pkg/container/vector"
	"github.com/matrixorigin/matrixone/pkg/objectio"
	"github.com/matrixorigin/matrixone/pkg/pb/api"
	"github.com/matrixorigin/matrixone/pkg/pb/plan"
	"github.com/matrixorigin/matrixone/pkg/pb/timestamp"
	"github.com/matrixorigin/matrixone/pkg/sql/colexec"
	"github.com/matrixorigin/matrixone/pkg/sql/colexec/deletion"
	plan2 "github.com/matrixorigin/matrixone/pkg/sql/plan"
	"github.com/matrixorigin/matrixone/pkg/txn/storage/memorystorage/memorytable"
	"github.com/matrixorigin/matrixone/pkg/vm/engine"
	"github.com/matrixorigin/matrixone/pkg/vm/engine/disttae/logtailreplay"
	"github.com/matrixorigin/matrixone/pkg/vm/engine/tae/blockio"
	"github.com/matrixorigin/matrixone/pkg/vm/engine/tae/common"
	"github.com/matrixorigin/matrixone/pkg/vm/engine/tae/index"
	"github.com/matrixorigin/matrixone/pkg/vm/process"
)

var _ engine.Relation = new(txnTable)

func (tbl *txnTable) Stats(ctx context.Context, expr *plan.Expr, statsInfoMap any) (*plan.Stats, error) {
	if !plan2.NeedStats(tbl.getTableDef()) {
		return plan2.DefaultStats(), nil
	}
	s, ok := statsInfoMap.(*plan2.StatsInfoMap)
	if !ok {
		return plan2.DefaultStats(), nil
	}
	if len(tbl.blockInfos) == 0 || !tbl.blockInfosUpdated {
		err := tbl.updateBlockInfos(ctx, expr)
		if err != nil {
			return plan2.DefaultStats(), err
		}
	}
	if len(tbl.blockInfos) > 0 {
		return CalcStats(ctx, tbl.blockInfos, expr, tbl.getTableDef(), tbl.db.txn.proc, tbl.getCbName(), s)
	} else {
		// no meta means not flushed yet, very small table
		return plan2.DefaultStats(), nil
	}
}

func (tbl *txnTable) Rows(ctx context.Context) (rows int64, err error) {
	writes := make([]Entry, 0, len(tbl.db.txn.writes))
	tbl.db.txn.Lock()
	for _, entry := range tbl.db.txn.writes {
		if entry.databaseId != tbl.db.databaseId {
			continue
		}
		if entry.tableId != tbl.tableId {
			continue
		}
		writes = append(writes, entry)
	}
	tbl.db.txn.Unlock()

	deletes := make(map[types.Rowid]struct{})
	for _, entry := range writes {
		if entry.typ == INSERT {
			rows = rows + int64(entry.bat.Length())
		} else {
			if entry.bat.GetVector(0).GetType().Oid == types.T_Rowid {
				/*
					CASE:
					create table t1(a int);
					begin;
					truncate t1; //txnDatabase.Truncate will DELETE mo_tables
					show tables; // t1 must be shown
				*/
				if entry.databaseId == catalog.MO_CATALOG_ID &&
					entry.tableId == catalog.MO_TABLES_ID &&
					entry.truncate {
					continue
				}
				vs := vector.MustFixedCol[types.Rowid](entry.bat.GetVector(0))
				for _, v := range vs {
					deletes[v] = struct{}{}
				}
			}
		}
	}

	ts := types.TimestampToTS(tbl.db.txn.meta.SnapshotTS)
	parts, err := tbl.getParts(ctx)
	if err != nil {
		return 0, err
	}
	for _, part := range parts {
		iter := part.NewRowsIter(ts, nil, false)
		for iter.Next() {
			entry := iter.Entry()
			if _, ok := deletes[entry.RowID]; ok {
				continue
			}
			rows++
		}
		iter.Close()
	}

	if len(tbl.blockInfos) > 0 {
		for _, blks := range tbl.blockInfos {
			for _, blk := range blks {
				rows += int64(blk.MetaLocation().Rows())
			}
		}
	}

	return rows, nil
}

func (tbl *txnTable) MaxAndMinValues(ctx context.Context) ([][2]any, []uint8, error) {
	if len(tbl.blockInfos) == 0 {
		return nil, nil, moerr.NewInvalidInputNoCtx("table meta is nil")
	}

	cols := tbl.getTableDef().GetCols()
	dataLength := len(cols) - 1

	tableTypes := make([]uint8, dataLength)

	tableVal := make([][2]any, dataLength)
	zms := make([]objectio.ZoneMap, dataLength)

	var (
		err  error
		init bool
		meta objectio.ObjectMeta
	)
	for _, blks := range tbl.blockInfos {
		for _, blk := range blks {
			location := blk.MetaLocation()
			if objectio.IsSameObjectLocVsMeta(location, meta) {
				continue
			} else {
				if meta, err = objectio.FastLoadObjectMeta(ctx, &location, tbl.db.txn.proc.FileService); err != nil {
					return nil, nil, err
				}
			}
			if !init {
				for idx := range zms {
					zms[idx] = meta.ObjectColumnMeta(uint16(idx)).ZoneMap()
					tableTypes[idx] = uint8(cols[idx].Typ.Id)
				}

				init = true
			} else {
				for idx := range zms {
					zm := meta.ObjectColumnMeta(uint16(idx)).ZoneMap()
					index.UpdateZM(&zms[idx], zm.GetMaxBuf())
					index.UpdateZM(&zms[idx], zm.GetMinBuf())
				}
			}
		}
	}

	for idx, zm := range zms {
		tableVal[idx] = [2]any{zm.GetMin(), zm.GetMax()}
	}

	return tableVal, tableTypes, nil
}

func (tbl *txnTable) Size(ctx context.Context, name string) (int64, error) {
	// TODO
	return 0, nil
}

func (tbl *txnTable) LoadDeletesForBlock(blockID *types.Blockid, deleteBlockId map[types.Blockid][]int, deletesRowId map[types.Rowid]uint8) error {
	for _, bat := range tbl.db.txn.blockId_dn_delete_metaLoc_batch[*blockID] {
		vs := vector.MustStrCol(bat.GetVector(0))
		for _, metalLoc := range vs {
			location, err := blockio.EncodeLocationFromString(metalLoc)
			if err != nil {
				return err
			}
			s3BlockReader, err := blockio.NewObjectReader(tbl.db.txn.engine.fs, location)
			if err != nil {
				return err
			}
			rowIdBat, err := s3BlockReader.LoadColumns(tbl.db.txn.proc.Ctx, []uint16{0}, location.ID(), tbl.db.txn.proc.GetMPool())
			if err != nil {
				return err
			}
			rowIds := vector.MustFixedCol[types.Rowid](rowIdBat.GetVector(0))
			for _, rowId := range rowIds {
				if deleteBlockId != nil {
					id, offset := rowId.Decode()
					deleteBlockId[id] = append(deleteBlockId[id], int(offset))
				} else if deletesRowId != nil {
					deletesRowId[rowId] = 0
				} else {
					panic("Load Block Deletes Error")
				}
			}
		}
	}
	return nil
}

func (tbl *txnTable) GetEngineType() engine.EngineType {
	return engine.Disttae
}

func (tbl *txnTable) reset(newId uint64) {
	//if the table is truncated first time, the table id is saved into the oldTableId
	if tbl.oldTableId == 0 {
		tbl.oldTableId = tbl.tableId
	}
	tbl.tableId = newId
	tbl._parts = nil
	tbl.blockInfos = nil
	tbl.modifiedBlocks = nil
	tbl.blockInfosUpdated = false
	tbl.localState = logtailreplay.NewPartitionState(true)
}

// return all unmodified blocks
func (tbl *txnTable) Ranges(ctx context.Context, expr *plan.Expr) (ranges [][]byte, err error) {
	tbl.db.txn.Lock()
	tbl.writes = tbl.writes[:0]

	// get all writes for this table from the current transaction
	for i, entry := range tbl.db.txn.writes {
		if entry.databaseId != tbl.db.databaseId || entry.tableId != tbl.tableId {
			continue
		}
		tbl.writes = append(tbl.writes, tbl.db.txn.writes[i])
	}
	tbl.db.txn.Unlock()

	// make sure we have the block infos snapshot
	if err = tbl.updateBlockInfos(ctx, expr); err != nil {
		return
	}

	// get the table's snapshot
	var parts []*logtailreplay.PartitionState
	if parts, err = tbl.getParts(ctx); err != nil {
		return
	}

	ranges = make([][]byte, 0, 1)
	ranges = append(ranges, []byte{})
	if len(tbl.blockInfos) == 0 {
		return
	}

	tbl.modifiedBlocks = make([][]ModifyBlockMeta, len(tbl.blockInfos))

	for _, i := range tbl.dnList {
		blocks := tbl.blockInfos[i]
<<<<<<< HEAD
		if len(blocks) == 0 {
			continue
		}
		if err = tbl.rangesOnePart(
			ctx,
			tbl.db.txn.meta.SnapshotTS,
			parts[i],
			tbl.getTableDef(),
			expr,
			blocks,
			&ranges,
			&tbl.modifiedBlocks[i],
			tbl.db.txn.proc,
		); err != nil {
			return
		}
	}

	return
}

// this function is to filter out the blocks to be read and marshal them into a byte array
func (tbl *txnTable) rangesOnePart(
	ctx context.Context,
	ts timestamp.Timestamp, // snapshot timestamp
	state *logtailreplay.PartitionState, // snapshot state of this transaction
	tableDef *plan.TableDef, // table definition (schema)
	expr *plan.Expr, // filter expression
	blocks []catalog.BlockInfo, // whole block list
	ranges *[][]byte, // output marshaled block list after filtering
	modifies *[]ModifyBlockMeta, // output modified blocks after filtering
	proc *process.Process, // process of this transaction
) (err error) {
	deletes := make(map[types.Blockid][]int)
	ids := make([]types.Blockid, len(blocks))
	appendIds := make([]types.Blockid, len(blocks))

	for i := range blocks {
		// if cn can see a appendable block, this block must contain all updates
		// in cache, no need to do merge read, BlockRead will filter out
		// invisible and deleted rows with respect to the timestamp
		if !blocks[i].EntryState {
			if blocks[i].CommitTs.ToTimestamp().Less(ts) { // hack
				ids[i] = blocks[i].BlockID
=======
		deletes := make(map[types.Blockid][]int)
		if len(blocks) > 0 {
			ts := tbl.db.txn.meta.SnapshotTS
			ids := make([]types.Blockid, len(blocks))
			appendIds := make([]types.Blockid, len(blocks))
			for i := range blocks {
				// if cn can see a appendable block, this block must contain all updates
				// in cache, no need to do merge read, BlockRead will filter out
				// invisible and deleted rows with respect to the timestamp
				if !blocks[i].EntryState {
					if blocks[i].CommitTs.ToTimestamp().Less(ts) { // hack
						ids[i] = blocks[i].BlockID
					}
				} else {
					appendIds = append(appendIds, blocks[i].BlockID)
				}
			}
			// non-append -> flush-deletes -- yes
			// non-append -> raw-deletes  -- yes
			// append     -> raw-deletes -- yes
			// append     -> flush-deletes -- yes
			for _, blockID := range ids {
				ts := types.TimestampToTS(ts)
				iter := parts[i].NewRowsIter(ts, &blockID, true)
				for iter.Next() {
					entry := iter.Entry()
					id, offset := entry.RowID.Decode()
					deletes[id] = append(deletes[id], int(offset))
				}
				iter.Close()
				// DN flush deletes rowids block
				if err = tbl.LoadDeletesForBlock(string(blockID[:]), deletes, nil); err != nil {
					return
				}
			}
			for _, entry := range tbl.writes {
				if entry.isGeneratedByTruncate() {
					continue
				}
				// rawBatch detele rowId for Dn block
				if entry.typ == DELETE && entry.fileName == "" {
					vs := vector.MustFixedCol[types.Rowid](entry.bat.GetVector(0))
					for _, v := range vs {
						id, offset := v.Decode()
						deletes[id] = append(deletes[id], int(offset))
					}
				}
>>>>>>> 9fa0377f
			}
		} else {
			appendIds = append(appendIds, blocks[i].BlockID)
		}
	}

	// non-append -> flush-deletes -- yes
	// non-append -> raw-deletes  -- yes
	// append     -> raw-deletes -- yes
	// append     -> flush-deletes -- yes
	for _, blockID := range ids {
		ts := types.TimestampToTS(ts)
		iter := state.NewRowsIter(ts, &blockID, true)
		for iter.Next() {
			entry := iter.Entry()
			id, offset := entry.RowID.Decode()
			deletes[id] = append(deletes[id], int(offset))
		}
		iter.Close()
		// DN flush deletes rowids block
		if err = tbl.LoadDeletesForBlock(&blockID, deletes, nil); err != nil {
			return
		}
	}

	for _, entry := range tbl.writes {
		// rawBatch detele rowId for Dn block
		if entry.typ == DELETE && entry.fileName == "" {
			vs := vector.MustFixedCol[types.Rowid](entry.bat.GetVector(0))
			for _, v := range vs {
				id, offset := v.Decode()
				deletes[id] = append(deletes[id], int(offset))
			}
		}
	}

	// add append-block flush-deletes
	for _, blockID := range appendIds {
		// DN flush deletes rowids block
		if err = tbl.LoadDeletesForBlock(&blockID, deletes, nil); err != nil {
			return
		}
	}

	var (
		isMonoExpr bool
		meta       objectio.ObjectMeta
		columnMap  map[int]int
		defCols    []int
		exprCols   []int
		maxCol     int
	)

	hasDeletes := len(deletes) > 0

	// check if expr is monotonic, if not, we can skip evaluating expr for each block
	if isMonoExpr = plan2.CheckExprIsMonotonic(proc.Ctx, expr); isMonoExpr {
		columnMap, defCols, exprCols, maxCol = plan2.GetColumnsByExpr(expr, tableDef)
	}

	for _, blk := range blocks {
		need := true

		// if expr is monotonic, we need evaluating expr for each block
		if isMonoExpr {
			location := blk.MetaLocation()

			// if the blk is from a new object, we need to load the object meta
			// object meta is loaded once for each object
			if !objectio.IsSameObjectLocVsMeta(location, meta) {
				if meta, err = objectio.FastLoadObjectMeta(ctx, &location, proc.FileService); err != nil {
					return
				}
			}

			// eval filter expr on the block
			need = needRead(
				ctx,
				expr,
				meta,
				blk,
				tableDef,
				columnMap,
				defCols,
				exprCols,
				maxCol,
				proc)
		}

		// if the block is not needed, skip it
		if !need {
			continue
		}

		if hasDeletes {
			// check if the block has deletes
			// if any, store the block and its deletes in modifies
			if rows, ok := deletes[blk.BlockID]; ok {
				*modifies = append(*modifies, ModifyBlockMeta{blk, rows})
			} else {
				*ranges = append(*ranges, catalog.EncodeBlockInfo(blk))
			}
		} else {
			// store the block in ranges
			*ranges = append(*ranges, catalog.EncodeBlockInfo(blk))
		}
	}
	return
}

// getTableDef only return all cols and their index.
func (tbl *txnTable) getTableDef() *plan.TableDef {
	if tbl.tableDef == nil {
		var cols []*plan.ColDef
		i := int32(0)
		name2index := make(map[string]int32)
		for _, def := range tbl.defs {
			if attr, ok := def.(*engine.AttributeDef); ok {
				name2index[attr.Attr.Name] = i
				cols = append(cols, &plan.ColDef{
					Name:  attr.Attr.Name,
					ColId: attr.Attr.ID,
					Typ: &plan.Type{
						Id:       int32(attr.Attr.Type.Oid),
						Width:    attr.Attr.Type.Width,
						Scale:    attr.Attr.Type.Scale,
						AutoIncr: attr.Attr.AutoIncrement,
					},
					Primary:   attr.Attr.Primary,
					Default:   attr.Attr.Default,
					OnUpdate:  attr.Attr.OnUpdate,
					Comment:   attr.Attr.Comment,
					ClusterBy: attr.Attr.ClusterBy,
				})
				i++
			}
		}
		tbl.tableDef = &plan.TableDef{
			Name:          tbl.tableName,
			Cols:          cols,
			Name2ColIndex: name2index,
		}
	}
	return tbl.tableDef
}

func (tbl *txnTable) TableDefs(ctx context.Context) ([]engine.TableDef, error) {
	//return tbl.defs, nil
	// I don't understand why the logic now is not to get all the tableDef. Don't understand.
	// copy from tae's logic
	defs := make([]engine.TableDef, 0, len(tbl.defs))
	if tbl.comment != "" {
		commentDef := new(engine.CommentDef)
		commentDef.Comment = tbl.comment
		defs = append(defs, commentDef)
	}
	if tbl.partitioned > 0 || tbl.partition != "" {
		partitionDef := new(engine.PartitionDef)
		partitionDef.Partitioned = tbl.partitioned
		partitionDef.Partition = tbl.partition
		defs = append(defs, partitionDef)
	}

	if tbl.viewdef != "" {
		viewDef := new(engine.ViewDef)
		viewDef.View = tbl.viewdef
		defs = append(defs, viewDef)
	}
	if len(tbl.constraint) > 0 {
		c := &engine.ConstraintDef{}
		err := c.UnmarshalBinary(tbl.constraint)
		if err != nil {
			return nil, err
		}
		defs = append(defs, c)
	}
	for i, def := range tbl.defs {
		if attr, ok := def.(*engine.AttributeDef); ok {
			if attr.Attr.Name != catalog.Row_ID {
				defs = append(defs, tbl.defs[i])
			}
		}
	}
	pro := new(engine.PropertiesDef)
	pro.Properties = append(pro.Properties, engine.Property{
		Key:   catalog.SystemRelAttr_Kind,
		Value: string(tbl.relKind),
	})
	if tbl.createSql != "" {
		pro.Properties = append(pro.Properties, engine.Property{
			Key:   catalog.SystemRelAttr_CreateSQL,
			Value: tbl.createSql,
		})
	}
	defs = append(defs, pro)
	return defs, nil

}

func (tbl *txnTable) UpdateConstraint(ctx context.Context, c *engine.ConstraintDef) error {
	ct, err := c.MarshalBinary()
	if err != nil {
		return err
	}
	bat, err := genTableConstraintTuple(tbl.tableId, tbl.db.databaseId, tbl.tableName, tbl.db.databaseName, ct, tbl.db.txn.proc.Mp())
	if err != nil {
		return err
	}
	if err = tbl.db.txn.WriteBatch(UPDATE, catalog.MO_CATALOG_ID, catalog.MO_TABLES_ID,
		catalog.MO_CATALOG, catalog.MO_TABLES, bat, tbl.db.txn.dnStores[0], -1, false, false); err != nil {
		return err
	}
	tbl.constraint = ct
	return nil
}

func (tbl *txnTable) TableColumns(ctx context.Context) ([]*engine.Attribute, error) {
	var attrs []*engine.Attribute
	for _, def := range tbl.defs {
		if attr, ok := def.(*engine.AttributeDef); ok {
			attrs = append(attrs, &attr.Attr)
		}
	}
	return attrs, nil
}

func (tbl *txnTable) getCbName() string {
	if tbl.clusterByIdx == -1 {
		return ""
	} else {
		return tbl.tableDef.Cols[tbl.clusterByIdx].Name
	}
}

func (tbl *txnTable) GetPrimaryKeys(ctx context.Context) ([]*engine.Attribute, error) {
	attrs := make([]*engine.Attribute, 0, 1)
	for _, def := range tbl.defs {
		if attr, ok := def.(*engine.AttributeDef); ok {
			if attr.Attr.Primary {
				attrs = append(attrs, &attr.Attr)
			}
		}
	}
	return attrs, nil
}

func (tbl *txnTable) GetHideKeys(ctx context.Context) ([]*engine.Attribute, error) {
	attrs := make([]*engine.Attribute, 0, 1)
	attrs = append(attrs, &engine.Attribute{
		IsHidden: true,
		IsRowId:  true,
		Name:     catalog.Row_ID,
		Type:     types.New(types.T_Rowid, 0, 0),
		Primary:  true,
	})
	return attrs, nil
}

func (tbl *txnTable) Write(ctx context.Context, bat *batch.Batch) error {
	if bat == nil {
		return nil
	}

	// Write S3 Block
	if bat.Attrs[0] == catalog.BlockMeta_MetaLoc {
		location, err := blockio.EncodeLocationFromString(bat.Vecs[0].GetStringAt(0))
		if err != nil {
			return err
		}
		fileName := location.Name().String()
		ibat := batch.New(true, bat.Attrs)
		for j := range bat.Vecs {
			ibat.SetVector(int32(j), vector.NewVec(*bat.GetVector(int32(j)).GetType()))
		}
		if _, err := ibat.Append(ctx, tbl.db.txn.proc.Mp(), bat); err != nil {
			return err
		}
		return tbl.db.txn.WriteFile(INSERT, tbl.db.databaseId, tbl.tableId, tbl.db.databaseName, tbl.tableName, fileName, ibat, tbl.db.txn.dnStores[0])
	}
	ibat := batch.NewWithSize(len(bat.Attrs))
	ibat.SetAttributes(bat.Attrs)
	for j := range bat.Vecs {
		ibat.SetVector(int32(j), vector.NewVec(*bat.GetVector(int32(j)).GetType()))
	}
	if _, err := ibat.Append(ctx, tbl.db.txn.proc.Mp(), bat); err != nil {
		return err
	}
	if err := tbl.db.txn.WriteBatch(INSERT, tbl.db.databaseId, tbl.tableId,
		tbl.db.databaseName, tbl.tableName, ibat, tbl.db.txn.dnStores[0], tbl.primaryIdx, false, false); err != nil {
		return err
	}
	packer, put := tbl.db.txn.engine.packerPool.Get()
	defer put()
	if err := tbl.updateLocalState(ctx, INSERT, ibat, packer); err != nil {
		return err
	}
	return nil
}

func (tbl *txnTable) Update(ctx context.Context, bat *batch.Batch) error {
	return nil
}

//	blkId(string)     deltaLoc(string)                   type(int)
//
// |-----------|-----------------------------------|----------------|
// |  blk_id   |   batch.Marshal(metaLoc)          |  FlushMetaLoc  | DN Block
// |  blk_id   |   batch.Marshal(uint32 offset)    |  CNBlockOffset | CN Block
// |  blk_id   |   batch.Marshal(rowId)            |  RawRowIdBatch | DN Blcok
// |  blk_id   |   batch.Marshal(uint32 offset)    | RawBatchOffset | RawBatch (in txn workspace)
func (tbl *txnTable) EnhanceDelete(bat *batch.Batch, name string) error {
	blkId, typ_str := objectio.Str2Blockid(name[:len(name)-2]), string(name[len(name)-1])
	typ, err := strconv.ParseInt(typ_str, 10, 64)
	if err != nil {
		return err
	}
	switch typ {
	case deletion.FlushMetaLoc:
		location, err := blockio.EncodeLocationFromString(bat.Vecs[0].GetStringAt(0))
		if err != nil {
			return err
		}
		fileName := location.Name().String()
		copBat := CopyBatch(tbl.db.txn.proc.Ctx, tbl.db.txn.proc, bat)
		if err := tbl.db.txn.WriteFile(DELETE, tbl.db.databaseId, tbl.tableId,
			tbl.db.databaseName, tbl.tableName, fileName, copBat, tbl.db.txn.dnStores[0]); err != nil {
			return err
		}
		tbl.db.txn.blockId_dn_delete_metaLoc_batch[*blkId] = append(tbl.db.txn.blockId_dn_delete_metaLoc_batch[*blkId], copBat)
	case deletion.CNBlockOffset:
		vs := vector.MustFixedCol[int64](bat.GetVector(0))
		tbl.db.txn.PutCnBlockDeletes(blkId, vs)
	case deletion.RawRowIdBatch:
		tbl.writeDnPartition(tbl.db.txn.proc.Ctx, bat)
	case deletion.RawBatchOffset:
		vs := vector.MustFixedCol[int64](bat.GetVector(0))
		entry_bat := tbl.db.txn.blockId_raw_batch[*blkId]
		entry_bat.AntiShrink(vs)
		// reset rowId offset
		rowIds := vector.MustFixedCol[types.Rowid](entry_bat.GetVector(0))
		for i := range rowIds {
			(&rowIds[i]).SetRowOffset(uint32(i))
		}
	}
	return nil
}

// CN Block Compaction
func (tbl *txnTable) compaction() error {
	mp := make(map[int][]int64)
	s3writer := &colexec.S3Writer{}
	batchNums := 0
	name, err := s3writer.GenerateWriter(tbl.db.txn.proc)
	if err != nil {
		return err
	}

	var deletedIDs []*types.Blockid
	defer tbl.db.txn.deletedBlocks.removeBlockDeletedInfos(deletedIDs)
	tbl.db.txn.deletedBlocks.iter(func(id *types.Blockid, deleteOffsets []int64) bool {
		pos := tbl.db.txn.cnBlkId_Pos[*id]
		// just do compaction for current txnTable
		entry := tbl.db.txn.writes[pos.idx]
		if !(entry.databaseId == tbl.db.databaseId && entry.tableId == tbl.tableId) {
			return true
		}
		delete(tbl.db.txn.cnBlkId_Pos, *id)
		deletedIDs = append(deletedIDs, id)
		if len(deleteOffsets) == 0 {
			return true
		}
		mp[pos.idx] = append(mp[pos.idx], pos.offset)
		// start compaction
		metaLoc := tbl.db.txn.writes[pos.idx].bat.GetVector(0).GetStringAt(int(pos.offset))
		location, e := blockio.EncodeLocationFromString(metaLoc)
		if e != nil {
			err = e
			return false
		}
		s3BlockReader, e := blockio.NewObjectReader(tbl.db.txn.engine.fs, location)
		if e != nil {
			err = e
			return false
		}
		if tbl.idxs == nil {
			idxs := make([]uint16, 0, len(tbl.tableDef.Cols)-1)
			for i := 0; i < len(tbl.tableDef.Cols)-1; i++ {
				idxs = append(idxs, uint16(i))
			}
			tbl.idxs = idxs
		}
		bat, e := s3BlockReader.LoadColumns(tbl.db.txn.proc.Ctx, tbl.idxs, location.ID(), tbl.db.txn.proc.GetMPool())
		if e != nil {
			err = e
			return false
		}
		bat.SetZs(bat.GetVector(0).Length(), tbl.db.txn.proc.GetMPool())
		bat.AntiShrink(deleteOffsets)
		if bat.Length() == 0 {
			return true
		}
		// ToDo: Optimize this logic, we need to control blocks num in one file
		// and make sure one block has as close as possible to 8192 rows
		// if the batch is little we should not flush, improve this in next pr.
		s3writer.WriteBlock(bat)
		batchNums++
		return true
	})
	if err != nil {
		return err
	}

	if batchNums > 0 {
		metaLocs, err := s3writer.WriteEndBlocks(tbl.db.txn.proc)
		if err != nil {
			return err
		}
		new_bat := batch.New(false, []string{catalog.BlockMeta_MetaLoc})
		new_bat.SetVector(0, vector.NewVec(types.T_text.ToType()))
		for _, metaLoc := range metaLocs {
			vector.AppendBytes(new_bat.GetVector(0), []byte(metaLoc), false, tbl.db.txn.proc.GetMPool())
		}
		new_bat.SetZs(len(metaLocs), tbl.db.txn.proc.GetMPool())
		err = tbl.db.txn.WriteFile(INSERT, tbl.db.databaseId, tbl.tableId, tbl.db.databaseName, tbl.tableName, name.String(), new_bat, tbl.db.txn.dnStores[0])
		if err != nil {
			return err
		}
	}
	remove_batch := make(map[*batch.Batch]bool)
	// delete old block info
	for idx, offsets := range mp {
		bat := tbl.db.txn.writes[idx].bat
		bat.AntiShrink(offsets)
		// update txn.cnBlkId_Pos
		tbl.db.txn.updatePosForCNBlock(bat.GetVector(0), idx)
		if bat.Length() == 0 {
			remove_batch[bat] = true
		}
	}
	for i := 0; i < len(tbl.db.txn.writes); i++ {
		if remove_batch[tbl.db.txn.writes[i].bat] {
			// DON'T MODIFY THE IDX OF AN ENTRY IN LOG
			// THIS IS VERY IMPORTANT FOR CN BLOCK COMPACTION
			// maybe this will cause that the log imcrements unlimitly.
			// tbl.db.txn.writes = append(tbl.db.txn.writes[:i], tbl.db.txn.writes[i+1:]...)
			// i--
			tbl.db.txn.writes[i].bat.Clean(tbl.db.txn.proc.GetMPool())
			tbl.db.txn.writes[i].bat = nil
		}
	}
	return nil
}

func (tbl *txnTable) Delete(ctx context.Context, bat *batch.Batch, name string) error {
	if bat == nil {
		// ToDo:
		// start to do compaction for cn blocks
		// there are three strageties:
		// 1.do compaction at deletion operator
		// 2.do compaction here
		// 3.do compaction when read
		// choose which one at last depends on next pr
		// we use 2 now.
		return tbl.compaction()
	}
	// remoteDelete
	if name != catalog.Row_ID {
		return tbl.EnhanceDelete(bat, name)
	}
	bat.SetAttributes([]string{catalog.Row_ID})

	packer, put := tbl.db.txn.engine.packerPool.Get()
	defer put()
	if err := tbl.updateLocalState(ctx, DELETE, bat, packer); err != nil {
		return err
	}
	bat = tbl.db.txn.deleteBatch(bat, tbl.db.databaseId, tbl.tableId)
	if bat.Length() == 0 {
		return nil
	}
	return tbl.writeDnPartition(ctx, bat)
}

func CopyBatch(ctx context.Context, proc *process.Process, bat *batch.Batch) *batch.Batch {
	ibat := batch.New(true, bat.Attrs)
	for i := 0; i < len(ibat.Attrs); i++ {
		ibat.SetVector(int32(i), vector.NewVec(*bat.GetVector(int32(i)).GetType()))
	}
	ibat.Append(ctx, proc.GetMPool(), bat)
	return ibat
}

func (tbl *txnTable) writeDnPartition(ctx context.Context, bat *batch.Batch) error {
	ibat := CopyBatch(ctx, tbl.db.txn.proc, bat)
	if err := tbl.db.txn.WriteBatch(DELETE, tbl.db.databaseId, tbl.tableId,
		tbl.db.databaseName, tbl.tableName, ibat, tbl.db.txn.dnStores[0], tbl.primaryIdx, false, false); err != nil {
		return err
	}
	return nil
}

func (tbl *txnTable) AddTableDef(ctx context.Context, def engine.TableDef) error {
	return nil
}

func (tbl *txnTable) DelTableDef(ctx context.Context, def engine.TableDef) error {
	return nil
}

func (tbl *txnTable) GetTableID(ctx context.Context) uint64 {
	return tbl.tableId
}

func (tbl *txnTable) NewReader(ctx context.Context, num int, expr *plan.Expr, ranges [][]byte) ([]engine.Reader, error) {
	if len(ranges) == 0 {
		return tbl.newMergeReader(ctx, num, expr)
	}
	if len(ranges) == 1 && engine.IsMemtable(ranges[0]) {
		return tbl.newMergeReader(ctx, num, expr)
	}
	if len(ranges) > 1 && engine.IsMemtable(ranges[0]) {
		rds := make([]engine.Reader, num)
		mrds := make([]mergeReader, num)
		rds0, err := tbl.newMergeReader(ctx, num, expr)
		if err != nil {
			return nil, err
		}
		for i := range rds0 {
			mrds[i].rds = append(mrds[i].rds, rds0[i])
		}
		rds0, err = tbl.newBlockReader(ctx, num, expr, ranges[1:])
		if err != nil {
			return nil, err
		}
		for i := range rds0 {
			mrds[i].rds = append(mrds[i].rds, rds0[i])
		}
		for i := range rds {
			rds[i] = &mrds[i]
		}
		return rds, nil
	}
	return tbl.newBlockReader(ctx, num, expr, ranges)
}

func (tbl *txnTable) newMergeReader(ctx context.Context, num int,
	expr *plan.Expr) ([]engine.Reader, error) {

	var encodedPrimaryKey []byte
	if tbl.primaryIdx >= 0 && expr != nil {
		pkColumn := tbl.tableDef.Cols[tbl.primaryIdx]
		ok, v := getPkValueByExpr(expr, pkColumn.Name, types.T(pkColumn.Typ.Id))
		if ok {
			packer, put := tbl.db.txn.engine.packerPool.Get()
			defer put()
			encodedPrimaryKey = logtailreplay.EncodePrimaryKey(v, packer)
		}
	}

	rds := make([]engine.Reader, num)
	mrds := make([]mergeReader, num)
	for _, i := range tbl.dnList {
		var blks []ModifyBlockMeta

		if len(tbl.blockInfos) > 0 {
			blks = tbl.modifiedBlocks[i]
		}
		rds0, err := tbl.newReader(
			ctx,
			i,
			num,
			encodedPrimaryKey,
			blks,
			tbl.writes,
		)
		if err != nil {
			return nil, err
		}
		mrds[i].rds = append(mrds[i].rds, rds0...)
	}

	for i := range rds {
		rds[i] = &mrds[i]
	}

	return rds, nil
}

func (tbl *txnTable) newBlockReader(ctx context.Context, num int, expr *plan.Expr, ranges [][]byte) ([]engine.Reader, error) {
	rds := make([]engine.Reader, num)
	blks := make([]*catalog.BlockInfo, len(ranges))
	for i := range ranges {
		blks[i] = catalog.DecodeBlockInfo(ranges[i])
	}
	ts := tbl.db.txn.meta.SnapshotTS
	tableDef := tbl.getTableDef()

	if len(ranges) < num || len(ranges) == 1 {
		for i := range ranges {
			rds[i] = &blockReader{
				fs:         tbl.db.txn.engine.fs,
				tableDef:   tableDef,
				primaryIdx: tbl.primaryIdx,
				expr:       expr,
				ts:         ts,
				ctx:        ctx,
				blks:       []*catalog.BlockInfo{blks[i]},
			}
		}
		for j := len(ranges); j < num; j++ {
			rds[j] = &emptyReader{}
		}
		return rds, nil
	}

	infos, steps := groupBlocksToObjects(blks, num)
	blockReaders := newBlockReaders(ctx, tbl.db.txn.engine.fs, tableDef, tbl.primaryIdx, ts, num, expr)
	distributeBlocksToBlockReaders(blockReaders, num, infos, steps)
	for i := 0; i < num; i++ {
		rds[i] = blockReaders[i]
	}
	return rds, nil
}

func (tbl *txnTable) newReader(
	ctx context.Context,
	partitionIndex int,
	readerNumber int,
	encodedPrimaryKey []byte,
	blks []ModifyBlockMeta,
	entries []Entry,
) ([]engine.Reader, error) {

	txn := tbl.db.txn
	ts := txn.meta.SnapshotTS
	fs := txn.engine.fs

	inserts := make([]*batch.Batch, 0, len(entries))
	deletes := make(map[types.Rowid]uint8)
	for _, entry := range entries {
		if entry.typ == INSERT {
			inserts = append(inserts, entry.bat)
		} else {
			if entry.bat.GetVector(0).GetType().Oid == types.T_Rowid {
				/*
					CASE:
					create table t1(a int);
					begin;
					truncate t1; //txnDatabase.Truncate will DELETE mo_tables
					show tables; // t1 must be shown
				*/
				if entry.isGeneratedByTruncate() {
					continue
				}
				vs := vector.MustFixedCol[types.Rowid](entry.bat.GetVector(0))
				for _, v := range vs {
					deletes[v] = 0
				}
			}
		}
	}
	// get all blocks in disk
	meta_blocks := make(map[types.Blockid]bool)
	if len(tbl.blockInfos) > 0 {
		for _, blk := range tbl.blockInfos[0] {
			meta_blocks[blk.BlockID] = true
		}
	}

	for blkId := range tbl.db.txn.blockId_dn_delete_metaLoc_batch {
		if !meta_blocks[blkId] {
			tbl.LoadDeletesForBlock(&blkId, nil, deletes)
		}
	}

	// add add rawBatchRowId deletes info
	for _, entry := range tbl.writes {
		if entry.isGeneratedByTruncate() {
			continue
		}
		// rawBatch detele rowId for memory Dn block
		if entry.typ == DELETE && entry.fileName == "" {
			vs := vector.MustFixedCol[types.Rowid](entry.bat.GetVector(0))
			if len(vs) == 0 {
				continue
			}
			blkId := vs[0].GetBlockid()
			if !meta_blocks[*blkId] {
				for _, v := range vs {
					deletes[v] = 0
				}
			}
		}
	}

	readers := make([]engine.Reader, readerNumber)

	mp := make(map[string]types.Type)
	colIdxMp := make(map[string]int)
	if tbl.tableDef != nil {
		for i := range tbl.tableDef.Cols {
			colIdxMp[tbl.tableDef.Cols[i].Name] = i
		}
	}

	mp[catalog.Row_ID] = types.New(types.T_Rowid, 0, 0)
	for _, def := range tbl.defs {
		attr, ok := def.(*engine.AttributeDef)
		if !ok {
			continue
		}
		mp[attr.Attr.Name] = attr.Attr.Type
	}

	parts, err := tbl.getParts(ctx)
	if err != nil {
		return nil, err
	}

	var iter logtailreplay.PartitionStateIter
	if len(encodedPrimaryKey) > 0 {
		iter = parts[partitionIndex].NewPrimaryKeyIter(
			types.TimestampToTS(ts),
			encodedPrimaryKey,
		)
	} else {
		iter = parts[partitionIndex].NewRowsIter(
			types.TimestampToTS(ts),
			nil,
			false,
		)
	}

	partReader := &PartitionReader{
		typsMap:         mp,
		inserts:         inserts,
		deletes:         deletes,
		iter:            iter,
		colIdxMp:        colIdxMp,
		extendId2s3File: make(map[string]int),
		s3FileService:   fs,
		procMPool:       txn.proc.GetMPool(),
		deletedBlocks:   txn.deletedBlocks,
	}
	readers[0] = partReader

	if readerNumber == 1 {
		for i := range blks {
			readers = append(readers, &blockMergeReader{
				fs:       fs,
				ts:       ts,
				ctx:      ctx,
				tableDef: tbl.tableDef,
				sels:     make([]int64, 0, 1024),
				blks:     []ModifyBlockMeta{blks[i]},
			})
		}
		return []engine.Reader{&mergeReader{readers}}, nil
	}

	if len(blks) < readerNumber-1 {
		for i := range blks {
			readers[i+1] = &blockMergeReader{
				fs:       fs,
				ts:       ts,
				ctx:      ctx,
				tableDef: tbl.tableDef,
				sels:     make([]int64, 0, 1024),
				blks:     []ModifyBlockMeta{blks[i]},
			}
		}
		for j := len(blks) + 1; j < readerNumber; j++ {
			readers[j] = &emptyReader{}
		}
		return readers, nil
	}

	step := len(blks) / (readerNumber - 1)
	if step < 1 {
		step = 1
	}
	for i := 1; i < readerNumber; i++ {
		if i == readerNumber-1 {
			readers[i] = &blockMergeReader{
				fs:       fs,
				ts:       ts,
				ctx:      ctx,
				tableDef: tbl.tableDef,
				blks:     blks[(i-1)*step:],
				sels:     make([]int64, 0, 1024),
			}
		} else {
			readers[i] = &blockMergeReader{
				fs:       fs,
				ts:       ts,
				ctx:      ctx,
				tableDef: tbl.tableDef,
				blks:     blks[(i-1)*step : i*step],
				sels:     make([]int64, 0, 1024),
			}
		}
	}

	return readers, nil
}

func (tbl *txnTable) updateLocalState(
	ctx context.Context,
	typ int,
	bat *batch.Batch,
	packer *types.Packer,
) (
	err error,
) {

	if bat.Vecs[0].GetType().Oid != types.T_Rowid {
		// skip
		return nil
	}

	if tbl.primaryIdx < 0 {
		// no primary key, skip
		return nil
	}

	// hide primary key, auto_incr, nevery dedup.
	if tbl.tableDef != nil {
		pk := tbl.tableDef.Cols[tbl.primaryIdx]
		if pk.Hidden && pk.Typ.AutoIncr {
			return nil
		}
	}

	if tbl.localState == nil {
		tbl.localState = logtailreplay.NewPartitionState(true)
	}

	// make a logtail compatible batch
	protoBatch, err := batch.BatchToProtoBatch(bat)
	if err != nil {
		panic(err)
	}
	vec := vector.NewVec(types.T_TS.ToType())
	ts := types.TimestampToTS(tbl.nextLocalTS())
	for i, l := 0, bat.Length(); i < l; i++ {
		if err := vector.AppendFixed(
			vec,
			ts,
			false,
			tbl.db.txn.proc.Mp(),
		); err != nil {
			panic(err)
		}
	}
	protoVec, err := vector.VectorToProtoVector(vec)
	if err != nil {
		panic(err)
	}
	newAttrs := make([]string, 0, len(protoBatch.Attrs)+1)
	newAttrs = append(newAttrs, protoBatch.Attrs[:1]...)
	newAttrs = append(newAttrs, "name")
	newAttrs = append(newAttrs, protoBatch.Attrs[1:]...)
	protoBatch.Attrs = newAttrs
	newVecs := make([]*api.Vector, 0, len(protoBatch.Vecs)+1)
	newVecs = append(newVecs, protoBatch.Vecs[:1]...)
	newVecs = append(newVecs, protoVec)
	newVecs = append(newVecs, protoBatch.Vecs[1:]...)
	protoBatch.Vecs = newVecs

	switch typ {

	case INSERT:
		primaryKeys := tbl.localState.HandleRowsInsert(ctx, protoBatch, tbl.primaryIdx, packer)

		// check primary key
		for idx, primaryKey := range primaryKeys {
			iter := tbl.localState.NewPrimaryKeyIter(ts, primaryKey)
			n := 0
			for iter.Next() {
				n++
			}
			iter.Close()
			if n > 1 {
				primaryKeyVector := bat.Vecs[tbl.primaryIdx+1 /* skip the first row id column */]
				nullableVec := memorytable.VectorAt(primaryKeyVector, idx)
				return moerr.NewDuplicateEntry(
					ctx,
					common.TypeStringValue(
						*primaryKeyVector.GetType(),
						nullableVec.Value, nullableVec.IsNull,
					),
					bat.Attrs[tbl.primaryIdx+1],
				)
			}
		}

	case DELETE:
		tbl.localState.HandleRowsDelete(ctx, protoBatch)

	default:
		panic(fmt.Sprintf("unknown type: %v", typ))

	}

	return
}

func (tbl *txnTable) nextLocalTS() timestamp.Timestamp {
	tbl.localTS = tbl.localTS.Next()
	return tbl.localTS
}

// get the table's snapshot.
// it is only initialized once for a transaction and will not change.
func (tbl *txnTable) getParts(ctx context.Context) ([]*logtailreplay.PartitionState, error) {
	if tbl._parts == nil {
		if err := tbl.updateLogtail(ctx); err != nil {
			return nil, err
		}
		tbl._parts = tbl.db.txn.engine.getPartitions(tbl.db.databaseId, tbl.tableId).Snapshot()
	}
	return tbl._parts, nil
}

func (tbl *txnTable) updateBlockInfos(ctx context.Context, expr *plan.Expr) (err error) {
	tbl.dnList = []int{0}

	_, created := tbl.db.txn.createMap.Load(genTableKey(ctx, tbl.tableName, tbl.db.databaseId))
	// check if the table is not created in this txn, and the block infos are not updated, then update:
	// 1. update logtail
	// 2. generate block infos
	// 3. update the blockInfosUpdated and blockInfos fields of the table
	if !created && !tbl.blockInfosUpdated {
		if err = tbl.updateLogtail(ctx); err != nil {
			return
		}
		var blocks [][]catalog.BlockInfo
		if blocks, err = tbl.db.txn.getBlockInfos(ctx, tbl); err != nil {
			return
		}
		tbl.blockInfos = blocks
		tbl.blockInfosUpdated = true
	}
	return
}

func (tbl *txnTable) updateLogtail(ctx context.Context) (err error) {
	// if the logtail is updated, skip
	if tbl.logtailUpdated {
		return
	}

	// if the table is created in this txn, skip
	if _, created := tbl.db.txn.createMap.Load(genTableKey(ctx, tbl.tableName, tbl.db.databaseId)); created {
		return
	}

<<<<<<< HEAD
	// if it is a push model
	if tbl.db.txn.engine.UsePushModelOrNot() {
		if err = tbl.db.txn.engine.UpdateOfPush(ctx, tbl.db.databaseId, tbl.tableId, tbl.db.txn.meta.SnapshotTS); err != nil {
			return
=======
	tableId := tbl.tableId
	/*
		if the table is truncated once or more than once,
		it is suitable to use the old table id to sync logtail.

		CORNER CASE 1:
		create table t1(a int);
		begin;
		truncate t1; //table id changed. there is no new table id in DN.
		select count(*) from t1; // sync logtail for the new id failed.

		CORNER CASE 2:
		create table t1(a int);
		begin;
		select count(*) from t1; // sync logtail for the old succeeded.
		truncate t1; //table id changed. there is no new table id in DN.
		select count(*) from t1; // not sync logtail this time.

		CORNER CASE 3:
		create table t1(a int);
		begin;
		truncate t1; //table id changed. there is no new table id in DN.
		truncate t1; //table id changed. there is no new table id in DN.
		select count(*) from t1; // sync logtail for the new id failed.
	*/
	if tbl.oldTableId != 0 {
		tableId = tbl.oldTableId
	}

	if tbl.db.txn.engine.UsePushModelOrNot() {
		if err := tbl.db.txn.engine.UpdateOfPush(ctx, tbl.db.databaseId, tableId, tbl.db.txn.meta.SnapshotTS); err != nil {
			return err
>>>>>>> 9fa0377f
		}
		if err = tbl.db.txn.engine.lazyLoad(ctx, tbl); err != nil {
			return
		}
	} else {
<<<<<<< HEAD
		if err = tbl.db.txn.engine.UpdateOfPull(
			ctx,
			tbl.db.txn.dnStores[:1],
			tbl,
			tbl.db.txn.op,
			tbl.primaryIdx,
			tbl.db.databaseId,
			tbl.tableId,
			tbl.db.txn.meta.SnapshotTS,
		); err != nil {
			return
=======
		if err := tbl.db.txn.engine.UpdateOfPull(ctx, tbl.db.txn.dnStores[:1], tbl, tbl.db.txn.op, tbl.primaryIdx,
			tbl.db.databaseId, tableId, tbl.db.txn.meta.SnapshotTS); err != nil {
			return err
>>>>>>> 9fa0377f
		}
	}

	tbl.logtailUpdated = true
	return nil
}<|MERGE_RESOLUTION|>--- conflicted
+++ resolved
@@ -273,7 +273,6 @@
 
 	for _, i := range tbl.dnList {
 		blocks := tbl.blockInfos[i]
-<<<<<<< HEAD
 		if len(blocks) == 0 {
 			continue
 		}
@@ -318,55 +317,6 @@
 		if !blocks[i].EntryState {
 			if blocks[i].CommitTs.ToTimestamp().Less(ts) { // hack
 				ids[i] = blocks[i].BlockID
-=======
-		deletes := make(map[types.Blockid][]int)
-		if len(blocks) > 0 {
-			ts := tbl.db.txn.meta.SnapshotTS
-			ids := make([]types.Blockid, len(blocks))
-			appendIds := make([]types.Blockid, len(blocks))
-			for i := range blocks {
-				// if cn can see a appendable block, this block must contain all updates
-				// in cache, no need to do merge read, BlockRead will filter out
-				// invisible and deleted rows with respect to the timestamp
-				if !blocks[i].EntryState {
-					if blocks[i].CommitTs.ToTimestamp().Less(ts) { // hack
-						ids[i] = blocks[i].BlockID
-					}
-				} else {
-					appendIds = append(appendIds, blocks[i].BlockID)
-				}
-			}
-			// non-append -> flush-deletes -- yes
-			// non-append -> raw-deletes  -- yes
-			// append     -> raw-deletes -- yes
-			// append     -> flush-deletes -- yes
-			for _, blockID := range ids {
-				ts := types.TimestampToTS(ts)
-				iter := parts[i].NewRowsIter(ts, &blockID, true)
-				for iter.Next() {
-					entry := iter.Entry()
-					id, offset := entry.RowID.Decode()
-					deletes[id] = append(deletes[id], int(offset))
-				}
-				iter.Close()
-				// DN flush deletes rowids block
-				if err = tbl.LoadDeletesForBlock(string(blockID[:]), deletes, nil); err != nil {
-					return
-				}
-			}
-			for _, entry := range tbl.writes {
-				if entry.isGeneratedByTruncate() {
-					continue
-				}
-				// rawBatch detele rowId for Dn block
-				if entry.typ == DELETE && entry.fileName == "" {
-					vs := vector.MustFixedCol[types.Rowid](entry.bat.GetVector(0))
-					for _, v := range vs {
-						id, offset := v.Decode()
-						deletes[id] = append(deletes[id], int(offset))
-					}
-				}
->>>>>>> 9fa0377f
 			}
 		} else {
 			appendIds = append(appendIds, blocks[i].BlockID)
@@ -393,6 +343,9 @@
 	}
 
 	for _, entry := range tbl.writes {
+		if entry.isGeneratedByTruncate() {
+			continue
+		}
 		// rawBatch detele rowId for Dn block
 		if entry.typ == DELETE && entry.fileName == "" {
 			vs := vector.MustFixedCol[types.Rowid](entry.bat.GetVector(0))
@@ -1324,12 +1277,6 @@
 		return
 	}
 
-<<<<<<< HEAD
-	// if it is a push model
-	if tbl.db.txn.engine.UsePushModelOrNot() {
-		if err = tbl.db.txn.engine.UpdateOfPush(ctx, tbl.db.databaseId, tbl.tableId, tbl.db.txn.meta.SnapshotTS); err != nil {
-			return
-=======
 	tableId := tbl.tableId
 	/*
 		if the table is truncated once or more than once,
@@ -1362,13 +1309,11 @@
 	if tbl.db.txn.engine.UsePushModelOrNot() {
 		if err := tbl.db.txn.engine.UpdateOfPush(ctx, tbl.db.databaseId, tableId, tbl.db.txn.meta.SnapshotTS); err != nil {
 			return err
->>>>>>> 9fa0377f
 		}
 		if err = tbl.db.txn.engine.lazyLoad(ctx, tbl); err != nil {
 			return
 		}
 	} else {
-<<<<<<< HEAD
 		if err = tbl.db.txn.engine.UpdateOfPull(
 			ctx,
 			tbl.db.txn.dnStores[:1],
@@ -1376,15 +1321,10 @@
 			tbl.db.txn.op,
 			tbl.primaryIdx,
 			tbl.db.databaseId,
-			tbl.tableId,
+			tableId,
 			tbl.db.txn.meta.SnapshotTS,
 		); err != nil {
 			return
-=======
-		if err := tbl.db.txn.engine.UpdateOfPull(ctx, tbl.db.txn.dnStores[:1], tbl, tbl.db.txn.op, tbl.primaryIdx,
-			tbl.db.databaseId, tableId, tbl.db.txn.meta.SnapshotTS); err != nil {
-			return err
->>>>>>> 9fa0377f
 		}
 	}
 
