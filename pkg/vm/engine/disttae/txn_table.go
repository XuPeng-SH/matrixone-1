// Copyright 2022 Matrix Origin
//
// Licensed under the Apache License, Version 2.0 (the "License");
// you may not use this file except in compliance with the License.
// You may obtain a copy of the License at
//
//      http://www.apache.org/licenses/LICENSE-2.0
//
// Unless required by applicable law or agreed to in writing, software
// distributed under the License is distributed on an "AS IS" BASIS,
// WITHOUT WARRANTIES OR CONDITIONS OF ANY KIND, either express or implied.
// See the License for the specific language governing permissions and
// limitations under the License.

package disttae

import (
	"context"
	"fmt"
	"strconv"

	"github.com/matrixorigin/matrixone/pkg/catalog"
	"github.com/matrixorigin/matrixone/pkg/common/moerr"
	"github.com/matrixorigin/matrixone/pkg/container/batch"
	"github.com/matrixorigin/matrixone/pkg/container/types"
	"github.com/matrixorigin/matrixone/pkg/container/vector"
	"github.com/matrixorigin/matrixone/pkg/objectio"
	"github.com/matrixorigin/matrixone/pkg/pb/api"
	"github.com/matrixorigin/matrixone/pkg/pb/plan"
	"github.com/matrixorigin/matrixone/pkg/pb/timestamp"
	"github.com/matrixorigin/matrixone/pkg/sql/colexec"
	"github.com/matrixorigin/matrixone/pkg/sql/colexec/deletion"
	plan2 "github.com/matrixorigin/matrixone/pkg/sql/plan"
	"github.com/matrixorigin/matrixone/pkg/txn/storage/memorystorage/memorytable"
	"github.com/matrixorigin/matrixone/pkg/vm/engine"
	"github.com/matrixorigin/matrixone/pkg/vm/engine/tae/blockio"
	"github.com/matrixorigin/matrixone/pkg/vm/engine/tae/common"
	"github.com/matrixorigin/matrixone/pkg/vm/engine/tae/index"
	"github.com/matrixorigin/matrixone/pkg/vm/process"
)

var _ engine.Relation = new(txnTable)

func (tbl *txnTable) Stats(ctx context.Context, expr *plan.Expr, statsInfoMap any) (*plan.Stats, error) {
	if !plan2.NeedStats(tbl.getTableDef()) {
		return plan2.DefaultStats(), nil
	}
	s, ok := statsInfoMap.(*plan2.StatsInfoMap)
	if !ok {
		return plan2.DefaultStats(), nil
	}
	if len(tbl.blockInfos) == 0 || !tbl.blockInfosUpdated {
		err := tbl.updateBlockInfos(ctx, expr)
		if err != nil {
			return plan2.DefaultStats(), err
		}
	}
	if len(tbl.blockInfos) > 0 {
		return CalcStats(ctx, tbl.blockInfos, expr, tbl.getTableDef(), tbl.db.txn.proc, tbl.getCbName(), s)
	} else {
		// no meta means not flushed yet, very small table
		return plan2.DefaultStats(), nil
	}
}

func (tbl *txnTable) Rows(ctx context.Context) (rows int64, err error) {
	writes := make([]Entry, 0, len(tbl.db.txn.writes))
	tbl.db.txn.Lock()
	for _, entry := range tbl.db.txn.writes {
		if entry.databaseId != tbl.db.databaseId {
			continue
		}
		if entry.tableId != tbl.tableId {
			continue
		}
		writes = append(writes, entry)
	}
	tbl.db.txn.Unlock()

	deletes := make(map[types.Rowid]struct{})
	for _, entry := range writes {
		if entry.typ == INSERT {
			rows = rows + int64(entry.bat.Length())
		} else {
			if entry.bat.GetVector(0).GetType().Oid == types.T_Rowid {
				vs := vector.MustFixedCol[types.Rowid](entry.bat.GetVector(0))
				for _, v := range vs {
					deletes[v] = struct{}{}
				}
			}
		}
	}

	ts := types.TimestampToTS(tbl.db.txn.meta.SnapshotTS)
	parts, err := tbl.getParts(ctx)
	if err != nil {
		return 0, err
	}
	for _, part := range parts {
		iter := part.NewRowsIter(ts, nil, false)
		for iter.Next() {
			entry := iter.Entry()
			if _, ok := deletes[entry.RowID]; ok {
				continue
			}
			rows++
		}
		iter.Close()
	}

	if len(tbl.blockInfos) > 0 {
		for _, blks := range tbl.blockInfos {
			for _, blk := range blks {
				rows += int64(blk.MetaLocation().Rows())
			}
		}
	}

	return rows, nil
}

func (tbl *txnTable) MaxAndMinValues(ctx context.Context) ([][2]any, []uint8, error) {
	if len(tbl.blockInfos) == 0 {
		return nil, nil, moerr.NewInvalidInputNoCtx("table meta is nil")
	}

	cols := tbl.getTableDef().GetCols()
	dataLength := len(cols) - 1

	tableTypes := make([]uint8, dataLength)

	tableVal := make([][2]any, dataLength)
	zms := make([]objectio.ZoneMap, dataLength)

	var (
		err  error
		init bool
		meta objectio.ObjectMeta
	)
	for _, blks := range tbl.blockInfos {
		for _, blk := range blks {
			location := blk.MetaLocation()
			if objectio.IsSameObjectLocVsMeta(location, meta) {
				continue
			} else {
				if meta, err = objectio.FastLoadObjectMeta(ctx, &location, tbl.db.txn.proc.FileService); err != nil {
					return nil, nil, err
				}
			}
			if !init {
				for idx := range zms {
					zms[idx] = meta.ObjectColumnMeta(uint16(idx)).ZoneMap()
					tableTypes[idx] = uint8(cols[idx].Typ.Id)
				}

				init = true
			} else {
				for idx := range zms {
					zm := meta.ObjectColumnMeta(uint16(idx)).ZoneMap()
					index.UpdateZM(&zms[idx], zm.GetMaxBuf())
					index.UpdateZM(&zms[idx], zm.GetMinBuf())
				}
			}
		}
	}

	for idx, zm := range zms {
		tableVal[idx] = [2]any{zm.GetMin(), zm.GetMax()}
	}

	return tableVal, tableTypes, nil
}

func (tbl *txnTable) Size(ctx context.Context, name string) (int64, error) {
	// TODO
	return 0, nil
}

func (tbl *txnTable) LoadDeletesForBlock(blockID *types.Blockid, deleteBlockId map[types.Blockid][]int, deletesRowId map[types.Rowid]uint8) error {
	for _, bat := range tbl.db.txn.blockId_dn_delete_metaLoc_batch[*blockID] {
		vs := vector.MustStrCol(bat.GetVector(0))
		for _, metalLoc := range vs {
			location, err := blockio.EncodeLocationFromString(metalLoc)
			if err != nil {
				return err
			}
			s3BlockReader, err := blockio.NewObjectReader(tbl.db.txn.engine.fs, location)
			if err != nil {
				return err
			}
			rowIdBat, err := s3BlockReader.LoadColumns(tbl.db.txn.proc.Ctx, []uint16{0}, location.ID(), tbl.db.txn.proc.GetMPool())
			if err != nil {
				return err
			}
			rowIds := vector.MustFixedCol[types.Rowid](rowIdBat.GetVector(0))
			for _, rowId := range rowIds {
				if deleteBlockId != nil {
					id, offset := rowId.Decode()
					deleteBlockId[id] = append(deleteBlockId[id], int(offset))
				} else if deletesRowId != nil {
					deletesRowId[rowId] = 0
				} else {
					panic("Load Block Deletes Error")
				}
			}
		}
	}
	return nil
}

func (tbl *txnTable) GetEngineType() engine.EngineType {
	return engine.Disttae
}

func (tbl *txnTable) reset(newId uint64) {
	tbl.tableId = newId
	tbl._parts = nil
	tbl.blockInfos = nil
	tbl.modifiedBlocks = nil
	tbl.blockInfosUpdated = false
	tbl.localState = NewPartitionState(true)
}

// return all unmodified blocks
func (tbl *txnTable) Ranges(ctx context.Context, expr *plan.Expr) (ranges [][]byte, err error) {
	tbl.db.txn.Lock()
	tbl.writes = tbl.writes[:0]
	tbl.writesOffset = len(tbl.db.txn.writes)
	for i, entry := range tbl.db.txn.writes {
		if entry.databaseId != tbl.db.databaseId {
			continue
		}
		if entry.tableId != tbl.tableId {
			continue
		}
		tbl.writes = append(tbl.writes, tbl.db.txn.writes[i])
	}
	tbl.db.txn.Unlock()

	if err = tbl.updateBlockInfos(ctx, expr); err != nil {
		return
	}
	parts, err := tbl.getParts(ctx)
	if err != nil {
		return
	}

	ranges = make([][]byte, 0, 1)
	ranges = append(ranges, []byte{})
	if len(tbl.blockInfos) == 0 {
		return
	}
	tbl.modifiedBlocks = make([][]ModifyBlockMeta, len(tbl.blockInfos))

	exprMono := plan2.CheckExprIsMonotonic(tbl.db.txn.proc.Ctx, expr)
	columnMap, columns, maxCol := plan2.GetColumnsByExpr(expr, tbl.getTableDef())
	for _, i := range tbl.dnList {
		blocks := tbl.blockInfos[i]
		deletes := make(map[types.Blockid][]int)
		if len(blocks) > 0 {
			ts := tbl.db.txn.meta.SnapshotTS
			ids := make([]types.Blockid, len(blocks))
			appendIds := make([]types.Blockid, len(blocks))
			for i := range blocks {
				// if cn can see a appendable block, this block must contain all updates
				// in cache, no need to do merge read, BlockRead will filter out
				// invisible and deleted rows with respect to the timestamp
				if !blocks[i].EntryState {
					if blocks[i].CommitTs.ToTimestamp().Less(ts) { // hack
						ids[i] = blocks[i].BlockID
					} else {
						appendIds = append(appendIds, blocks[i].BlockID)
					}
				}
			}
			// non-append -> flush-deletes -- yes
			// non-append -> raw-deletes  -- yes
			// append     -> raw-deletes -- yes
			// append     -> flush-deletes -- yes
			for _, blockID := range ids {
				ts := types.TimestampToTS(ts)
				iter := parts[i].NewRowsIter(ts, &blockID, true)
				for iter.Next() {
					entry := iter.Entry()
					id, offset := entry.RowID.Decode()
					deletes[id] = append(deletes[id], int(offset))
				}
				iter.Close()
				// DN flush deletes rowids block
				if err = tbl.LoadDeletesForBlock(&blockID, deletes, nil); err != nil {
					return
				}
			}
			for _, entry := range tbl.writes {
				// rawBatch detele rowId for Dn block
				if entry.typ == DELETE && entry.fileName == "" {
					vs := vector.MustFixedCol[types.Rowid](entry.bat.GetVector(0))
					for _, v := range vs {
						id, offset := v.Decode()
						deletes[id] = append(deletes[id], int(offset))
					}
				}
			}
			// add append-block flush-deletes
			for _, blockID := range appendIds {
				// DN flush deletes rowids block
				if err = tbl.LoadDeletesForBlock(string(blockID[:]), deletes, nil); err != nil {
					return
				}
			}
		}

		var (
			meta  objectio.ObjectMeta
			mblks []ModifyBlockMeta
		)
		hasDeletes := len(deletes) > 0
		for _, blk := range blocks {
			need := true
			if exprMono {
				location := blk.MetaLocation()
				if !objectio.IsSameObjectLocVsMeta(location, meta) {
					if meta, err = objectio.FastLoadObjectMeta(ctx, &location, tbl.db.txn.proc.FileService); err != nil {
						return
					}
				}
				need = needRead(ctx, expr, meta, blk, tbl.getTableDef(), columnMap, columns, maxCol, tbl.db.txn.proc)
			}

			if !need {
				continue
			}

			if hasDeletes {
				if rows, ok := deletes[blk.BlockID]; ok {
					mblks = append(mblks, ModifyBlockMeta{blk, rows})
				} else {
					ranges = append(ranges, blockInfoMarshal(blk))
				}
			} else {
				ranges = append(ranges, blockInfoMarshal(blk))
			}
		}
		tbl.modifiedBlocks[i] = mblks
	}

	return
}

// getTableDef only return all cols and their index.
func (tbl *txnTable) getTableDef() *plan.TableDef {
	if tbl.tableDef == nil {
		var cols []*plan.ColDef
		i := int32(0)
		name2index := make(map[string]int32)
		for _, def := range tbl.defs {
			if attr, ok := def.(*engine.AttributeDef); ok {
				name2index[attr.Attr.Name] = i
				cols = append(cols, &plan.ColDef{
					Name:  attr.Attr.Name,
					ColId: attr.Attr.ID,
					Typ: &plan.Type{
						Id:       int32(attr.Attr.Type.Oid),
						Width:    attr.Attr.Type.Width,
						Scale:    attr.Attr.Type.Scale,
						AutoIncr: attr.Attr.AutoIncrement,
					},
					Primary:   attr.Attr.Primary,
					Default:   attr.Attr.Default,
					OnUpdate:  attr.Attr.OnUpdate,
					Comment:   attr.Attr.Comment,
					ClusterBy: attr.Attr.ClusterBy,
				})
				i++
			}
		}
		tbl.tableDef = &plan.TableDef{
			Name:          tbl.tableName,
			Cols:          cols,
			Name2ColIndex: name2index,
		}
	}
	return tbl.tableDef
}

func (tbl *txnTable) TableDefs(ctx context.Context) ([]engine.TableDef, error) {
	//return tbl.defs, nil
	// I don't understand why the logic now is not to get all the tableDef. Don't understand.
	// copy from tae's logic
	defs := make([]engine.TableDef, 0, len(tbl.defs))
	if tbl.comment != "" {
		commentDef := new(engine.CommentDef)
		commentDef.Comment = tbl.comment
		defs = append(defs, commentDef)
	}
	if tbl.partitioned > 0 || tbl.partition != "" {
		partitionDef := new(engine.PartitionDef)
		partitionDef.Partitioned = tbl.partitioned
		partitionDef.Partition = tbl.partition
		defs = append(defs, partitionDef)
	}

	if tbl.viewdef != "" {
		viewDef := new(engine.ViewDef)
		viewDef.View = tbl.viewdef
		defs = append(defs, viewDef)
	}
	if len(tbl.constraint) > 0 {
		c := &engine.ConstraintDef{}
		err := c.UnmarshalBinary(tbl.constraint)
		if err != nil {
			return nil, err
		}
		defs = append(defs, c)
	}
	for i, def := range tbl.defs {
		if attr, ok := def.(*engine.AttributeDef); ok {
			if attr.Attr.Name != catalog.Row_ID {
				defs = append(defs, tbl.defs[i])
			}
		}
	}
	pro := new(engine.PropertiesDef)
	pro.Properties = append(pro.Properties, engine.Property{
		Key:   catalog.SystemRelAttr_Kind,
		Value: string(tbl.relKind),
	})
	if tbl.createSql != "" {
		pro.Properties = append(pro.Properties, engine.Property{
			Key:   catalog.SystemRelAttr_CreateSQL,
			Value: tbl.createSql,
		})
	}
	defs = append(defs, pro)
	return defs, nil

}

func (tbl *txnTable) UpdateConstraint(ctx context.Context, c *engine.ConstraintDef) error {
	ct, err := c.MarshalBinary()
	if err != nil {
		return err
	}
	bat, err := genTableConstraintTuple(tbl.tableId, tbl.db.databaseId, tbl.tableName, tbl.db.databaseName, ct, tbl.db.txn.proc.Mp())
	if err != nil {
		return err
	}
	if err = tbl.db.txn.WriteBatch(UPDATE, catalog.MO_CATALOG_ID, catalog.MO_TABLES_ID,
		catalog.MO_CATALOG, catalog.MO_TABLES, bat, tbl.db.txn.dnStores[0], -1); err != nil {
		return err
	}
	tbl.constraint = ct
	return nil
}

func (tbl *txnTable) TableColumns(ctx context.Context) ([]*engine.Attribute, error) {
	var attrs []*engine.Attribute
	for _, def := range tbl.defs {
		if attr, ok := def.(*engine.AttributeDef); ok {
			attrs = append(attrs, &attr.Attr)
		}
	}
	return attrs, nil
}

func (tbl *txnTable) getCbName() string {
	if tbl.clusterByIdx == -1 {
		return ""
	} else {
		return tbl.tableDef.Cols[tbl.clusterByIdx].Name
	}
}

func (tbl *txnTable) GetPrimaryKeys(ctx context.Context) ([]*engine.Attribute, error) {
	attrs := make([]*engine.Attribute, 0, 1)
	for _, def := range tbl.defs {
		if attr, ok := def.(*engine.AttributeDef); ok {
			if attr.Attr.Primary {
				attrs = append(attrs, &attr.Attr)
			}
		}
	}
	return attrs, nil
}

func (tbl *txnTable) GetHideKeys(ctx context.Context) ([]*engine.Attribute, error) {
	attrs := make([]*engine.Attribute, 0, 1)
	attrs = append(attrs, &engine.Attribute{
		IsHidden: true,
		IsRowId:  true,
		Name:     catalog.Row_ID,
		Type:     types.New(types.T_Rowid, 0, 0),
		Primary:  true,
	})
	return attrs, nil
}

func (tbl *txnTable) Write(ctx context.Context, bat *batch.Batch) error {
	if bat == nil {
		return nil
	}

	// Write S3 Block
	if bat.Attrs[0] == catalog.BlockMeta_MetaLoc {
		location, err := blockio.EncodeLocationFromString(bat.Vecs[0].GetStringAt(0))
		if err != nil {
			return err
		}
		fileName := location.Name().String()
		ibat := batch.New(true, bat.Attrs)
		for j := range bat.Vecs {
			ibat.SetVector(int32(j), vector.NewVec(*bat.GetVector(int32(j)).GetType()))
		}
		if _, err := ibat.Append(ctx, tbl.db.txn.proc.Mp(), bat); err != nil {
			return err
		}
		return tbl.db.txn.WriteFile(INSERT, tbl.db.databaseId, tbl.tableId, tbl.db.databaseName, tbl.tableName, fileName, ibat, tbl.db.txn.dnStores[0])
	}
	ibat := batch.NewWithSize(len(bat.Attrs))
	ibat.SetAttributes(bat.Attrs)
	for j := range bat.Vecs {
		ibat.SetVector(int32(j), vector.NewVec(*bat.GetVector(int32(j)).GetType()))
	}
	if _, err := ibat.Append(ctx, tbl.db.txn.proc.Mp(), bat); err != nil {
		return err
	}
	if err := tbl.db.txn.WriteBatch(INSERT, tbl.db.databaseId, tbl.tableId,
		tbl.db.databaseName, tbl.tableName, ibat, tbl.db.txn.dnStores[0], tbl.primaryIdx); err != nil {
		return err
	}
	packer, put := tbl.db.txn.engine.packerPool.Get()
	defer put()
	if err := tbl.updateLocalState(ctx, INSERT, ibat, packer); err != nil {
		return err
	}
	return nil
	// return tbl.db.txn.DumpBatch(false, tbl.writesOffset)
}

func (tbl *txnTable) Update(ctx context.Context, bat *batch.Batch) error {
	return nil
}

//	blkId(string)     deltaLoc(string)                   type(int)
//
// |-----------|-----------------------------------|----------------|
// |  blk_id   |   batch.Marshal(metaLoc)          |  FlushMetaLoc  | DN Block
// |  blk_id   |   batch.Marshal(uint32 offset)    |  CNBlockOffset | CN Block
// |  blk_id   |   batch.Marshal(rowId)            |  RawRowIdBatch | DN Blcok
// |  blk_id   |   batch.Marshal(uint32 offset)    | RawBatchOffset | RawBatch (in txn workspace)
func (tbl *txnTable) EnhanceDelete(bat *batch.Batch, name string) error {
	blkId, typ_str := objectio.Str2Blockid(name[:len(name)-2]), string(name[len(name)-1])
	typ, err := strconv.ParseInt(typ_str, 10, 64)
	if err != nil {
		return err
	}
	switch typ {
	case deletion.FlushMetaLoc:
		location, err := blockio.EncodeLocationFromString(bat.Vecs[0].GetStringAt(0))
		if err != nil {
			return err
		}
		fileName := location.Name().String()
		copBat := CopyBatch(tbl.db.txn.proc.Ctx, tbl.db.txn.proc, bat)
		if err := tbl.db.txn.WriteFile(DELETE, tbl.db.databaseId, tbl.tableId,
			tbl.db.databaseName, tbl.tableName, fileName, copBat, tbl.db.txn.dnStores[0]); err != nil {
			return err
		}
		tbl.db.txn.blockId_dn_delete_metaLoc_batch[*blkId] = append(tbl.db.txn.blockId_dn_delete_metaLoc_batch[*blkId], copBat)
	case deletion.CNBlockOffset:
		vs := vector.MustFixedCol[int64](bat.GetVector(0))
		tbl.db.txn.PutCnBlockDeletes(blkId, vs)
	case deletion.RawRowIdBatch:
		tbl.writeDnPartition(tbl.db.txn.proc.Ctx, bat)
	case deletion.RawBatchOffset:
		vs := vector.MustFixedCol[int64](bat.GetVector(0))
		entry_bat := tbl.db.txn.blockId_raw_batch[*blkId]
		entry_bat.AntiShrink(vs)
		// reset rowId offset
		rowIds := vector.MustFixedCol[types.Rowid](entry_bat.GetVector(0))
		for i := range rowIds {
			(&rowIds[i]).SetRowOffset(uint32(i))
		}
	}
	return nil
}

// CN Block Compaction
func (tbl *txnTable) compaction() error {
	mp := make(map[int][]int64)
	s3writer := &colexec.S3Writer{}
	batchNums := 0
	name, err := s3writer.GenerateWriter(tbl.db.txn.proc)
	if err != nil {
		return err
	}

	var deletedIDs []*types.Blockid
	defer tbl.db.txn.deletedBlocks.removeBlockDeletedInfos(deletedIDs)
	tbl.db.txn.deletedBlocks.iter(func(id *types.Blockid, deleteOffsets []int64) bool {
		pos := tbl.db.txn.cnBlkId_Pos[*id]
		// just do compaction for current txnTable
		entry := tbl.db.txn.writes[pos.idx]
		if !(entry.databaseId == tbl.db.databaseId && entry.tableId == tbl.tableId) {
			return true
		}
		delete(tbl.db.txn.cnBlkId_Pos, *id)
		deletedIDs = append(deletedIDs, id)
		if len(deleteOffsets) == 0 {
			return true
		}
		mp[pos.idx] = append(mp[pos.idx], pos.offset)
		// start compaction
		metaLoc := tbl.db.txn.writes[pos.idx].bat.GetVector(0).GetStringAt(int(pos.offset))
		location, e := blockio.EncodeLocationFromString(metaLoc)
		if e != nil {
			err = e
			return false
		}
		s3BlockReader, e := blockio.NewObjectReader(tbl.db.txn.engine.fs, location)
		if e != nil {
			err = e
			return false
		}
		if tbl.idxs == nil {
			idxs := make([]uint16, 0, len(tbl.tableDef.Cols)-1)
			for i := 0; i < len(tbl.tableDef.Cols)-1; i++ {
				idxs = append(idxs, uint16(i))
			}
			tbl.idxs = idxs
		}
		bat, e := s3BlockReader.LoadColumns(tbl.db.txn.proc.Ctx, tbl.idxs, location.ID(), tbl.db.txn.proc.GetMPool())
		if e != nil {
			err = e
			return false
		}
		bat.SetZs(bat.GetVector(0).Length(), tbl.db.txn.proc.GetMPool())
		bat.AntiShrink(deleteOffsets)
		if bat.Length() == 0 {
			return true
		}
		// ToDo: Optimize this logic, we need to control blocks num in one file
		// and make sure one block has as close as possible to 8192 rows
		// if the batch is little we should not flush, improve this in next pr.
		s3writer.WriteBlock(bat)
		batchNums++
		return true
	})
	if err != nil {
		return err
	}

	if batchNums > 0 {
		metaLocs, err := s3writer.WriteEndBlocks(tbl.db.txn.proc)
		if err != nil {
			return err
		}
		new_bat := batch.New(false, []string{catalog.BlockMeta_MetaLoc})
		new_bat.SetVector(0, vector.NewVec(types.T_text.ToType()))
		for _, metaLoc := range metaLocs {
			vector.AppendBytes(new_bat.GetVector(0), []byte(metaLoc), false, tbl.db.txn.proc.GetMPool())
		}
		new_bat.SetZs(len(metaLocs), tbl.db.txn.proc.GetMPool())
		err = tbl.db.txn.WriteFile(INSERT, tbl.db.databaseId, tbl.tableId, tbl.db.databaseName, tbl.tableName, name.String(), new_bat, tbl.db.txn.dnStores[0])
		if err != nil {
			return err
		}
	}
	remove_batch := make(map[*batch.Batch]bool)
	// delete old block info
	for idx, offsets := range mp {
		bat := tbl.db.txn.writes[idx].bat
		bat.AntiShrink(offsets)
		// update txn.cnBlkId_Pos
		tbl.db.txn.updatePosForCNBlock(bat.GetVector(0), idx)
		if bat.Length() == 0 {
			remove_batch[bat] = true
		}
	}
	for i := 0; i < len(tbl.db.txn.writes); i++ {
		if remove_batch[tbl.db.txn.writes[i].bat] {
			// DON'T MODIFY THE IDX OF AN ENTRY IN LOG
			// THIS IS VERY IMPORTANT FOR CN BLOCK COMPACTION
			// maybe this will cause that the log imcrements unlimitly.
			// tbl.db.txn.writes = append(tbl.db.txn.writes[:i], tbl.db.txn.writes[i+1:]...)
			// i--
			tbl.db.txn.writes[i].bat.Clean(tbl.db.txn.proc.GetMPool())
			tbl.db.txn.writes[i].bat = nil
		}
	}
	return nil
}

func (tbl *txnTable) Delete(ctx context.Context, bat *batch.Batch, name string) error {
	if bat == nil {
		// ToDo:
		// start to do compaction for cn blocks
		// there are three strageties:
		// 1.do compaction at deletion operator
		// 2.do compaction here
		// 3.do compaction when read
		// choose which one at last depends on next pr
		// we use 2 now.
		return tbl.compaction()
	}
	// remoteDelete
	if name != catalog.Row_ID {
		return tbl.EnhanceDelete(bat, name)
	}
	bat.SetAttributes([]string{catalog.Row_ID})

	packer, put := tbl.db.txn.engine.packerPool.Get()
	defer put()
	if err := tbl.updateLocalState(ctx, DELETE, bat, packer); err != nil {
		return err
	}
	bat = tbl.db.txn.deleteBatch(bat, tbl.db.databaseId, tbl.tableId)
	if bat.Length() == 0 {
		return nil
	}
	return tbl.writeDnPartition(ctx, bat)
}

func CopyBatch(ctx context.Context, proc *process.Process, bat *batch.Batch) *batch.Batch {
	ibat := batch.New(true, bat.Attrs)
	for i := 0; i < len(ibat.Attrs); i++ {
		ibat.SetVector(int32(i), vector.NewVec(*bat.GetVector(int32(i)).GetType()))
	}
	ibat.Append(ctx, proc.GetMPool(), bat)
	return ibat
}

func (tbl *txnTable) writeDnPartition(ctx context.Context, bat *batch.Batch) error {
	ibat := CopyBatch(ctx, tbl.db.txn.proc, bat)
	if err := tbl.db.txn.WriteBatch(DELETE, tbl.db.databaseId, tbl.tableId,
		tbl.db.databaseName, tbl.tableName, ibat, tbl.db.txn.dnStores[0], tbl.primaryIdx); err != nil {
		return err
	}
	return nil
}

func (tbl *txnTable) AddTableDef(ctx context.Context, def engine.TableDef) error {
	return nil
}

func (tbl *txnTable) DelTableDef(ctx context.Context, def engine.TableDef) error {
	return nil
}

func (tbl *txnTable) GetTableID(ctx context.Context) uint64 {
	return tbl.tableId
}

func (tbl *txnTable) NewReader(ctx context.Context, num int, expr *plan.Expr, ranges [][]byte) ([]engine.Reader, error) {
	if len(ranges) == 0 {
		return tbl.newMergeReader(ctx, num, expr)
	}
	if len(ranges) == 1 && engine.IsMemtable(ranges[0]) {
		return tbl.newMergeReader(ctx, num, expr)
	}
	if len(ranges) > 1 && engine.IsMemtable(ranges[0]) {
		rds := make([]engine.Reader, num)
		mrds := make([]mergeReader, num)
		rds0, err := tbl.newMergeReader(ctx, num, expr)
		if err != nil {
			return nil, err
		}
		for i := range rds0 {
			mrds[i].rds = append(mrds[i].rds, rds0[i])
		}
		rds0, err = tbl.newBlockReader(ctx, num, expr, ranges[1:])
		if err != nil {
			return nil, err
		}
		for i := range rds0 {
			mrds[i].rds = append(mrds[i].rds, rds0[i])
		}
		for i := range rds {
			rds[i] = &mrds[i]
		}
		return rds, nil
	}
	return tbl.newBlockReader(ctx, num, expr, ranges)
}

func (tbl *txnTable) newMergeReader(ctx context.Context, num int,
	expr *plan.Expr) ([]engine.Reader, error) {

	var encodedPrimaryKey []byte
	if tbl.primaryIdx >= 0 && expr != nil {
		pkColumn := tbl.tableDef.Cols[tbl.primaryIdx]
		ok, v := getPkValueByExpr(expr, pkColumn.Name, types.T(pkColumn.Typ.Id))
		if ok {
			packer, put := tbl.db.txn.engine.packerPool.Get()
			defer put()
			encodedPrimaryKey = encodePrimaryKey(v, packer)
		}
	}

	rds := make([]engine.Reader, num)
	mrds := make([]mergeReader, num)
	for _, i := range tbl.dnList {
		var blks []ModifyBlockMeta

		if len(tbl.blockInfos) > 0 {
			blks = tbl.modifiedBlocks[i]
		}
		rds0, err := tbl.newReader(
			ctx,
			i,
			num,
			encodedPrimaryKey,
			blks,
			tbl.writes,
		)
		if err != nil {
			return nil, err
		}
		mrds[i].rds = append(mrds[i].rds, rds0...)
	}

	for i := range rds {
		rds[i] = &mrds[i]
	}

	return rds, nil
}

func (tbl *txnTable) newBlockReader(ctx context.Context, num int, expr *plan.Expr, ranges [][]byte) ([]engine.Reader, error) {
	rds := make([]engine.Reader, num)
	blks := make([]*catalog.BlockInfo, len(ranges))
	for i := range ranges {
		blks[i] = BlockInfoUnmarshal(ranges[i])
	}
	ts := tbl.db.txn.meta.SnapshotTS
	tableDef := tbl.getTableDef()

	if len(ranges) < num || len(ranges) == 1 {
		for i := range ranges {
			rds[i] = &blockReader{
				fs:         tbl.db.txn.engine.fs,
				tableDef:   tableDef,
				primaryIdx: tbl.primaryIdx,
				expr:       expr,
				ts:         ts,
				ctx:        ctx,
				blks:       []*catalog.BlockInfo{blks[i]},
			}
		}
		for j := len(ranges); j < num; j++ {
			rds[j] = &emptyReader{}
		}
		return rds, nil
	}

	infos, steps := groupBlocksToObjects(blks, num)
	blockReaders := newBlockReaders(ctx, tbl.db.txn.engine.fs, tableDef, tbl.primaryIdx, ts, num, expr)
	distributeBlocksToBlockReaders(blockReaders, num, infos, steps)
	for i := 0; i < num; i++ {
		rds[i] = blockReaders[i]
	}
	return rds, nil
}

func (tbl *txnTable) newReader(
	ctx context.Context,
	partitionIndex int,
	readerNumber int,
	encodedPrimaryKey []byte,
	blks []ModifyBlockMeta,
	entries []Entry,
) ([]engine.Reader, error) {

	txn := tbl.db.txn
	ts := txn.meta.SnapshotTS
	fs := txn.engine.fs

	inserts := make([]*batch.Batch, 0, len(entries))
	deletes := make(map[types.Rowid]uint8)
	for _, entry := range entries {
		if entry.typ == INSERT {
			inserts = append(inserts, entry.bat)
		} else {
			if entry.bat.GetVector(0).GetType().Oid == types.T_Rowid {
				vs := vector.MustFixedCol[types.Rowid](entry.bat.GetVector(0))
				for _, v := range vs {
					deletes[v] = 0
				}
			}
		}
	}
<<<<<<< HEAD
	// get append block deletes rowids
	non_append_block := make(map[types.Blockid]bool)
	if len(tbl.blockInfos) > 0 {
		for _, blk := range tbl.blockInfos[0] {
			// append non_append_block
			if !blk.EntryState {
				non_append_block[blk.BlockID] = true
			}
=======
	// get all blocks in disk
	meta_blocks := make(map[string]bool)
	if len(tbl.blockInfos) > 0 {
		for _, blk := range tbl.blockInfos[0] {
			meta_blocks[string(blk.BlockID[:])] = true
>>>>>>> bc35eb42
		}
	}

	for blkId := range tbl.db.txn.blockId_dn_delete_metaLoc_batch {
<<<<<<< HEAD
		if !non_append_block[blkId] {
			tbl.LoadDeletesForBlock(&blkId, nil, deletes)
=======
		if !meta_blocks[blkId] {
			tbl.LoadDeletesForBlock(blkId, nil, deletes)
>>>>>>> bc35eb42
		}
	}

	// add add rawBatchRowId deletes info
	for _, entry := range tbl.writes {
		// rawBatch detele rowId for memory Dn block
		if entry.typ == DELETE && entry.fileName == "" {
			vs := vector.MustFixedCol[types.Rowid](entry.bat.GetVector(0))
			if len(vs) == 0 {
				continue
			}
			blkId := vs[0].GetBlockid()
			if !meta_blocks[string(blkId[:])] {
				for _, v := range vs {
					deletes[v] = 0
				}
			}
		}
	}

	readers := make([]engine.Reader, readerNumber)

	mp := make(map[string]types.Type)
	colIdxMp := make(map[string]int)
	if tbl.tableDef != nil {
		for i := range tbl.tableDef.Cols {
			colIdxMp[tbl.tableDef.Cols[i].Name] = i
		}
	}

	mp[catalog.Row_ID] = types.New(types.T_Rowid, 0, 0)
	for _, def := range tbl.defs {
		attr, ok := def.(*engine.AttributeDef)
		if !ok {
			continue
		}
		mp[attr.Attr.Name] = attr.Attr.Type
	}

	parts, err := tbl.getParts(ctx)
	if err != nil {
		return nil, err
	}

	var iter partitionStateIter
	if len(encodedPrimaryKey) > 0 {
		iter = parts[partitionIndex].NewPrimaryKeyIter(
			types.TimestampToTS(ts),
			encodedPrimaryKey,
		)
	} else {
		iter = parts[partitionIndex].NewRowsIter(
			types.TimestampToTS(ts),
			nil,
			false,
		)
	}

	partReader := &PartitionReader{
		typsMap:         mp,
		inserts:         inserts,
		deletes:         deletes,
		iter:            iter,
		colIdxMp:        colIdxMp,
		extendId2s3File: make(map[string]int),
		s3FileService:   fs,
		procMPool:       txn.proc.GetMPool(),
		deletedBlocks:   txn.deletedBlocks,
	}
	readers[0] = partReader

	if readerNumber == 1 {
		for i := range blks {
			readers = append(readers, &blockMergeReader{
				fs:       fs,
				ts:       ts,
				ctx:      ctx,
				tableDef: tbl.tableDef,
				sels:     make([]int64, 0, 1024),
				blks:     []ModifyBlockMeta{blks[i]},
			})
		}
		return []engine.Reader{&mergeReader{readers}}, nil
	}

	if len(blks) < readerNumber-1 {
		for i := range blks {
			readers[i+1] = &blockMergeReader{
				fs:       fs,
				ts:       ts,
				ctx:      ctx,
				tableDef: tbl.tableDef,
				sels:     make([]int64, 0, 1024),
				blks:     []ModifyBlockMeta{blks[i]},
			}
		}
		for j := len(blks) + 1; j < readerNumber; j++ {
			readers[j] = &emptyReader{}
		}
		return readers, nil
	}

	step := len(blks) / (readerNumber - 1)
	if step < 1 {
		step = 1
	}
	for i := 1; i < readerNumber; i++ {
		if i == readerNumber-1 {
			readers[i] = &blockMergeReader{
				fs:       fs,
				ts:       ts,
				ctx:      ctx,
				tableDef: tbl.tableDef,
				blks:     blks[(i-1)*step:],
				sels:     make([]int64, 0, 1024),
			}
		} else {
			readers[i] = &blockMergeReader{
				fs:       fs,
				ts:       ts,
				ctx:      ctx,
				tableDef: tbl.tableDef,
				blks:     blks[(i-1)*step : i*step],
				sels:     make([]int64, 0, 1024),
			}
		}
	}

	return readers, nil
}

func (tbl *txnTable) updateLocalState(
	ctx context.Context,
	typ int,
	bat *batch.Batch,
	packer *types.Packer,
) (
	err error,
) {

	if bat.Vecs[0].GetType().Oid != types.T_Rowid {
		// skip
		return nil
	}

	if tbl.primaryIdx < 0 {
		// no primary key, skip
		return nil
	}

	// hide primary key, auto_incr, nevery dedup.
	if tbl.tableDef != nil {
		pk := tbl.tableDef.Cols[tbl.primaryIdx]
		if pk.Hidden && pk.Typ.AutoIncr {
			return nil
		}
	}

	if tbl.localState == nil {
		tbl.localState = NewPartitionState(true)
	}

	// make a logtail compatible batch
	protoBatch, err := batch.BatchToProtoBatch(bat)
	if err != nil {
		panic(err)
	}
	vec := vector.NewVec(types.T_TS.ToType())
	ts := types.TimestampToTS(tbl.nextLocalTS())
	for i, l := 0, bat.Length(); i < l; i++ {
		if err := vector.AppendFixed(
			vec,
			ts,
			false,
			tbl.db.txn.proc.Mp(),
		); err != nil {
			panic(err)
		}
	}
	protoVec, err := vector.VectorToProtoVector(vec)
	if err != nil {
		panic(err)
	}
	newAttrs := make([]string, 0, len(protoBatch.Attrs)+1)
	newAttrs = append(newAttrs, protoBatch.Attrs[:1]...)
	newAttrs = append(newAttrs, "name")
	newAttrs = append(newAttrs, protoBatch.Attrs[1:]...)
	protoBatch.Attrs = newAttrs
	newVecs := make([]*api.Vector, 0, len(protoBatch.Vecs)+1)
	newVecs = append(newVecs, protoBatch.Vecs[:1]...)
	newVecs = append(newVecs, protoVec)
	newVecs = append(newVecs, protoBatch.Vecs[1:]...)
	protoBatch.Vecs = newVecs

	switch typ {

	case INSERT:
		primaryKeys := tbl.localState.HandleRowsInsert(ctx, protoBatch, tbl.primaryIdx, packer)

		// check primary key
		for idx, primaryKey := range primaryKeys {
			iter := tbl.localState.NewPrimaryKeyIter(ts, primaryKey)
			n := 0
			for iter.Next() {
				n++
			}
			iter.Close()
			if n > 1 {
				primaryKeyVector := bat.Vecs[tbl.primaryIdx+1 /* skip the first row id column */]
				nullableVec := memorytable.VectorAt(primaryKeyVector, idx)
				return moerr.NewDuplicateEntry(
					ctx,
					common.TypeStringValue(
						*primaryKeyVector.GetType(),
						nullableVec.Value, nullableVec.IsNull,
					),
					bat.Attrs[tbl.primaryIdx+1],
				)
			}
		}

	case DELETE:
		tbl.localState.HandleRowsDelete(ctx, protoBatch)

	default:
		panic(fmt.Sprintf("unknown type: %v", typ))

	}

	return
}

func (tbl *txnTable) nextLocalTS() timestamp.Timestamp {
	tbl.localTS = tbl.localTS.Next()
	return tbl.localTS
}

func (tbl *txnTable) getParts(ctx context.Context) ([]*PartitionState, error) {
	if tbl._parts == nil {
		if err := tbl.updateLogtail(ctx); err != nil {
			return nil, err
		}
		tbl._parts = tbl.db.txn.engine.getPartitions(tbl.db.databaseId, tbl.tableId).Snapshot()
	}
	return tbl._parts, nil
}

func (tbl *txnTable) updateBlockInfos(ctx context.Context, expr *plan.Expr) error {
	tbl.dnList = []int{0}
	_, created := tbl.db.txn.createMap.Load(genTableKey(ctx, tbl.tableName, tbl.db.databaseId))
	if !created && !tbl.blockInfosUpdated {
		if err := tbl.updateLogtail(ctx); err != nil {
			return err
		}
		blocks, err := tbl.db.txn.getBlockInfos(ctx, tbl)
		if err != nil {
			return err
		}
		tbl.blockInfos = blocks
		tbl.blockInfosUpdated = true
	}
	return nil
}

func (tbl *txnTable) updateLogtail(ctx context.Context) error {
	_, created := tbl.db.txn.createMap.Load(genTableKey(ctx, tbl.tableName, tbl.db.databaseId))
	if created {
		return nil
	}

	if tbl.logtailUpdated {
		return nil
	}

	if tbl.db.txn.engine.UsePushModelOrNot() {
		if err := tbl.db.txn.engine.UpdateOfPush(ctx, tbl.db.databaseId, tbl.tableId, tbl.db.txn.meta.SnapshotTS); err != nil {
			return err
		}
		err := tbl.db.txn.engine.lazyLoad(ctx, tbl)
		if err != nil {
			return err
		}
	} else {
		if err := tbl.db.txn.engine.UpdateOfPull(ctx, tbl.db.txn.dnStores[:1], tbl, tbl.db.txn.op, tbl.primaryIdx,
			tbl.db.databaseId, tbl.tableId, tbl.db.txn.meta.SnapshotTS); err != nil {
			return err
		}
	}

	tbl.logtailUpdated = true
	return nil
}<|MERGE_RESOLUTION|>--- conflicted
+++ resolved
@@ -304,7 +304,7 @@
 			// add append-block flush-deletes
 			for _, blockID := range appendIds {
 				// DN flush deletes rowids block
-				if err = tbl.LoadDeletesForBlock(string(blockID[:]), deletes, nil); err != nil {
+				if err = tbl.LoadDeletesForBlock(&blockID, deletes, nil); err != nil {
 					return
 				}
 			}
@@ -889,33 +889,17 @@
 			}
 		}
 	}
-<<<<<<< HEAD
-	// get append block deletes rowids
-	non_append_block := make(map[types.Blockid]bool)
+	// get all blocks in disk
+	meta_blocks := make(map[types.Blockid]bool)
 	if len(tbl.blockInfos) > 0 {
 		for _, blk := range tbl.blockInfos[0] {
-			// append non_append_block
-			if !blk.EntryState {
-				non_append_block[blk.BlockID] = true
-			}
-=======
-	// get all blocks in disk
-	meta_blocks := make(map[string]bool)
-	if len(tbl.blockInfos) > 0 {
-		for _, blk := range tbl.blockInfos[0] {
-			meta_blocks[string(blk.BlockID[:])] = true
->>>>>>> bc35eb42
+			meta_blocks[blk.BlockID] = true
 		}
 	}
 
 	for blkId := range tbl.db.txn.blockId_dn_delete_metaLoc_batch {
-<<<<<<< HEAD
-		if !non_append_block[blkId] {
+		if !meta_blocks[blkId] {
 			tbl.LoadDeletesForBlock(&blkId, nil, deletes)
-=======
-		if !meta_blocks[blkId] {
-			tbl.LoadDeletesForBlock(blkId, nil, deletes)
->>>>>>> bc35eb42
 		}
 	}
 
@@ -928,7 +912,7 @@
 				continue
 			}
 			blkId := vs[0].GetBlockid()
-			if !meta_blocks[string(blkId[:])] {
+			if !meta_blocks[blkId] {
 				for _, v := range vs {
 					deletes[v] = 0
 				}
