--- conflicted
+++ resolved
@@ -971,7 +971,6 @@
 	return unCommittedObjects
 }
 
-<<<<<<< HEAD
 //func (tbl *txnTable) collectDirtyBlocks(
 //	state *logtailreplay.PartitionState,
 //	uncommittedObjects []objectio.ObjectStats,
@@ -1033,65 +1032,6 @@
 //
 //	return dirtyBlks
 //}
-=======
-func (tbl *txnTable) collectDirtyBlocks(
-	state *logtailreplay.PartitionState,
-	uncommittedObjects []objectio.ObjectStats,
-	txnOffset int, // Transaction writes offset used to specify the starting position for reading data.
-) map[types.Blockid]struct{} {
-	dirtyBlks := make(map[types.Blockid]struct{})
-	//collect partitionState.dirtyBlocks which may be invisible to this txn into dirtyBlks.
-	{
-		iter := state.NewDirtyBlocksIter()
-		for iter.Next() {
-			entry := iter.Entry()
-			//lazy load deletes for block.
-			dirtyBlks[entry] = struct{}{}
-		}
-		iter.Close()
-
-	}
-
-	//only collect dirty blocks in PartitionState.blocks into dirtyBlks.
-	for _, bid := range tbl.GetDirtyPersistedBlks(state) {
-		dirtyBlks[bid] = struct{}{}
-	}
-
-	if tbl.getTxn().hasDeletesOnUncommitedObject() {
-		ForeachBlkInObjStatsList(true, nil, func(blk objectio.BlockInfo, _ objectio.BlockObject) bool {
-			if tbl.getTxn().hasUncommittedDeletesOnBlock(&blk.BlockID) {
-				dirtyBlks[blk.BlockID] = struct{}{}
-			}
-			return true
-		}, uncommittedObjects...)
-	}
-
-	if tbl.db.op.IsSnapOp() {
-		txnOffset = tbl.getTxn().GetSnapshotWriteOffset()
-	}
-
-	tbl.getTxn().forEachTableWrites(
-		tbl.db.databaseId,
-		tbl.tableId,
-		txnOffset,
-		func(entry Entry) {
-			// the CN workspace can only handle `INSERT` and `DELETE` operations. Other operations will be skipped,
-			// TODO Adjustments will be made here in the future
-			if entry.typ == DELETE {
-				//deletes in tbl.writes maybe comes from PartitionState.rows or PartitionState.blocks.
-				if entry.fileName == "" {
-					vs := vector.MustFixedCol[types.Rowid](entry.bat.GetVector(0))
-					for _, v := range vs {
-						id, _ := v.Decode()
-						dirtyBlks[id] = struct{}{}
-					}
-				}
-			}
-		})
-
-	return dirtyBlks
-}
->>>>>>> 2f154a06
 
 // the return defs has no rowid column
 func (tbl *txnTable) TableDefs(ctx context.Context) ([]engine.TableDef, error) {
@@ -1323,11 +1263,6 @@
 	return tbl.AlterTable(ctx, c, []*api.AlterTableReq{req})
 }
 
-<<<<<<< HEAD
-func (tbl *txnTable) AlterTable(
-	ctx context.Context, c *engine.ConstraintDef, constraint [][]byte,
-) error {
-=======
 // Note:
 //
 // 1. It is insufficeint to use txn.CreateTable to check, which contains newly-created table or newly-altered table in txn.
@@ -1336,7 +1271,6 @@
 //
 // 2. This check depends on replaying all catalog cache when cn starts.
 func (tbl *txnTable) isCreatedInTxn() bool {
->>>>>>> 2f154a06
 	if tbl.db.op.IsSnapOp() {
 		// if the operation is snapshot read, isCreatedInTxn can not be called by AlterTable
 		// So if the snapshot read want to subcribe logtail tail, let it go ahead.
@@ -2238,11 +2172,7 @@
 	}
 
 	for _, entry := range tbl.getTxn().writes {
-<<<<<<< HEAD
-		if entry.IsGeneratedByTruncate() || entry.tableId != tbl.tableId {
-=======
 		if entry.tableId != tbl.tableId {
->>>>>>> 2f154a06
 			continue
 		}
 		if entry.typ == DELETE && entry.fileName == "" {
