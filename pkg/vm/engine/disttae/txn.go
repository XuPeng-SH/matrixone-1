// Copyright 2022 Matrix Origin
//
// Licensed under the Apache License, Version 2.0 (the "License");
// you may not use this file except in compliance with the License.
// You may obtain a copy of the License at
//
//      http://www.apache.org/licenses/LICENSE-2.0
//
// Unless required by applicable law or agreed to in writing, software
// distributed under the License is distributed on an "AS IS" BASIS,
// WITHOUT WARRANTIES OR CONDITIONS OF ANY KIND, either express or implied.
// See the License for the specific language governing permissions and
// limitations under the License.

package disttae

import (
	"context"
	"encoding/hex"
	"fmt"
	"math"
	"sync"
	"time"

	"github.com/matrixorigin/matrixone/pkg/catalog"
	"github.com/matrixorigin/matrixone/pkg/common/moerr"
	"github.com/matrixorigin/matrixone/pkg/container/batch"
	"github.com/matrixorigin/matrixone/pkg/container/types"
	"github.com/matrixorigin/matrixone/pkg/container/vector"
	"github.com/matrixorigin/matrixone/pkg/defines"
	"github.com/matrixorigin/matrixone/pkg/logutil"
	"github.com/matrixorigin/matrixone/pkg/objectio"
	"github.com/matrixorigin/matrixone/pkg/pb/plan"
	"github.com/matrixorigin/matrixone/pkg/pb/timestamp"
	"github.com/matrixorigin/matrixone/pkg/pb/txn"
	"github.com/matrixorigin/matrixone/pkg/sql/colexec"
	"github.com/matrixorigin/matrixone/pkg/txn/client"
	"github.com/matrixorigin/matrixone/pkg/txn/trace"
	v2 "github.com/matrixorigin/matrixone/pkg/util/metric/v2"
	"github.com/matrixorigin/matrixone/pkg/vm/engine"
	"github.com/matrixorigin/matrixone/pkg/vm/engine/disttae/cache"
	"github.com/matrixorigin/matrixone/pkg/vm/engine/tae/blockio"
	"github.com/matrixorigin/matrixone/pkg/vm/engine/tae/common"
)

//func (txn *Transaction) getObjInfos(
//	ctx context.Context,
//	tbl *txnTable,
//) (objs []logtailreplay.ObjectEntry, err error) {
//	ts := types.TimestampToTS(txn.op.SnapshotTS())
//	state, err := tbl.getPartitionState(ctx)
//	if err != nil {
//		return nil, err
//	}
//	iter, err := state.NewObjectsIter(ts)
//	if err != nil {
//		return nil, err
//	}
//	for iter.Next() {
//		entry := iter.Entry()
//		objs = append(objs, entry)
//	}
//	iter.Close()
//	return
//}

// detecting whether a transaction is a read-only transaction
func (txn *Transaction) ReadOnly() bool {
	return txn.readOnly.Load()
}

// WriteBatch used to write data to the transaction buffer
// insert/delete/update all use this api
// truncate : it denotes the batch with typ DELETE on mo_tables is generated when Truncating
// a table.
//
// NOTE: For Insert type, rowid is generated in this function.
// Be carefule use this function multiple times for the same batch
func (txn *Transaction) WriteBatch(
	typ int, note string,
	accountId uint32,
	databaseId uint64,
	tableId uint64,
	databaseName string,
	tableName string,
	bat *batch.Batch,
	tnStore DNStore) (genRowidVec *vector.Vector, err error) {
	start := time.Now()
	seq := txn.op.NextSequence()
	trace.GetService(txn.proc.GetService()).AddTxnDurationAction(
		txn.op,
		client.WorkspaceWriteEvent,
		seq,
		tableId,
		0,
		nil)
	defer func() {
		trace.GetService(txn.proc.GetService()).AddTxnDurationAction(
			txn.op,
			client.WorkspaceWriteEvent,
			seq,
			tableId,
			time.Since(start),
			nil)
	}()

	txn.readOnly.Store(false)
	bat.Cnt = 1
	txn.Lock()
	defer txn.Unlock()
	// generate rowid for insert
	// TODO(aptend): move this outside WriteBatch? Call twice for the same batch will generate different rowid
	if typ == INSERT {
		if bat.Vecs[0].GetType().Oid == types.T_Rowid {
			panic("rowid should not be generated in Insert WriteBatch")
		}
		txn.genBlock()
		len := bat.RowCount()
		genRowidVec = txn.proc.GetVector(types.T_Rowid.ToType())
		for i := 0; i < len; i++ {
			if err := vector.AppendFixed(genRowidVec, txn.genRowId(), false,
				txn.proc.Mp()); err != nil {
				return nil, err
			}
		}
		bat.Vecs = append([]*vector.Vector{genRowidVec}, bat.Vecs...)
		bat.Attrs = append([]string{catalog.Row_ID}, bat.Attrs...)
		if tableId != catalog.MO_DATABASE_ID &&
			tableId != catalog.MO_TABLES_ID && tableId != catalog.MO_COLUMNS_ID {
			txn.workspaceSize += uint64(bat.Size())
			txn.insertCount += bat.RowCount()
		}
	}

	e := Entry{
		typ:          typ,
		accountId:    accountId,
		bat:          bat,
		tableId:      tableId,
		databaseId:   databaseId,
		tableName:    tableName,
		databaseName: databaseName,
		tnStore:      tnStore,
		note:         note,
	}
	txn.writes = append(txn.writes, e)
	txn.pkCount += bat.RowCount()

	trace.GetService(txn.proc.GetService()).TxnWrite(txn.op, tableId, typesNames[typ], bat)
	return
}

func (txn *Transaction) dumpBatch(offset int) error {
	txn.Lock()
	defer txn.Unlock()
	return txn.dumpBatchLocked(offset)
}

func checkPKDupGeneric[T comparable](
	mp map[any]bool,
	t *types.Type,
	vals []T,
	start, count int) (bool, string) {
	for _, v := range vals[start : start+count] {
		if _, ok := mp[v]; ok {
			entry := common.TypeStringValue(*t, v, false)
			return true, entry
		}
		mp[v] = true
	}
	return false, ""
}

func checkPKDup(
	mp map[any]bool,
	pk *vector.Vector,
	start, count int) (bool, string) {
	colType := pk.GetType()
	switch colType.Oid {
	case types.T_bool:
		vs := vector.MustFixedCol[bool](pk)
		return checkPKDupGeneric[bool](mp, colType, vs, start, count)
	case types.T_bit:
		vs := vector.MustFixedCol[uint64](pk)
		return checkPKDupGeneric[uint64](mp, colType, vs, start, count)
	case types.T_int8:
		vs := vector.MustFixedCol[int8](pk)
		return checkPKDupGeneric[int8](mp, colType, vs, start, count)
	case types.T_int16:
		vs := vector.MustFixedCol[int16](pk)
		return checkPKDupGeneric[int16](mp, colType, vs, start, count)
	case types.T_int32:
		vs := vector.MustFixedCol[int32](pk)
		return checkPKDupGeneric[int32](mp, colType, vs, start, count)
	case types.T_int64:
		vs := vector.MustFixedCol[int64](pk)
		return checkPKDupGeneric[int64](mp, colType, vs, start, count)
	case types.T_uint8:
		vs := vector.MustFixedCol[uint8](pk)
		return checkPKDupGeneric[uint8](mp, colType, vs, start, count)
	case types.T_uint16:
		vs := vector.MustFixedCol[uint16](pk)
		return checkPKDupGeneric[uint16](mp, colType, vs, start, count)
	case types.T_uint32:
		vs := vector.MustFixedCol[uint32](pk)
		return checkPKDupGeneric[uint32](mp, colType, vs, start, count)
	case types.T_uint64:
		vs := vector.MustFixedCol[uint64](pk)
		return checkPKDupGeneric[uint64](mp, colType, vs, start, count)
	case types.T_decimal64:
		vs := vector.MustFixedCol[types.Decimal64](pk)
		return checkPKDupGeneric[types.Decimal64](mp, colType, vs, start, count)
	case types.T_decimal128:
		vs := vector.MustFixedCol[types.Decimal128](pk)
		return checkPKDupGeneric[types.Decimal128](mp, colType, vs, start, count)
	case types.T_uuid:
		vs := vector.MustFixedCol[types.Uuid](pk)
		return checkPKDupGeneric[types.Uuid](mp, colType, vs, start, count)
	case types.T_float32:
		vs := vector.MustFixedCol[float32](pk)
		return checkPKDupGeneric[float32](mp, colType, vs, start, count)
	case types.T_float64:
		vs := vector.MustFixedCol[float64](pk)
		return checkPKDupGeneric[float64](mp, colType, vs, start, count)
	case types.T_date:
		vs := vector.MustFixedCol[types.Date](pk)
		return checkPKDupGeneric[types.Date](mp, colType, vs, start, count)
	case types.T_timestamp:
		vs := vector.MustFixedCol[types.Timestamp](pk)
		return checkPKDupGeneric[types.Timestamp](mp, colType, vs, start, count)
	case types.T_time:
		vs := vector.MustFixedCol[types.Time](pk)
		return checkPKDupGeneric[types.Time](mp, colType, vs, start, count)
	case types.T_datetime:
		vs := vector.MustFixedCol[types.Datetime](pk)
		return checkPKDupGeneric[types.Datetime](mp, colType, vs, start, count)
	case types.T_enum:
		vs := vector.MustFixedCol[types.Enum](pk)
		return checkPKDupGeneric[types.Enum](mp, colType, vs, start, count)
	case types.T_TS:
		vs := vector.MustFixedCol[types.TS](pk)
		return checkPKDupGeneric[types.TS](mp, colType, vs, start, count)
	case types.T_Rowid:
		vs := vector.MustFixedCol[types.Rowid](pk)
		return checkPKDupGeneric[types.Rowid](mp, colType, vs, start, count)
	case types.T_Blockid:
		vs := vector.MustFixedCol[types.Blockid](pk)
		return checkPKDupGeneric[types.Blockid](mp, colType, vs, start, count)
	case types.T_char, types.T_varchar, types.T_json,
		types.T_binary, types.T_varbinary, types.T_blob, types.T_text, types.T_datalink:
		for i := start; i < start+count; i++ {
			v := pk.UnsafeGetStringAt(i)
			if _, ok := mp[v]; ok {
				entry := common.TypeStringValue(*colType, []byte(v), false)
				return true, entry
			}
			mp[v] = true
		}
	case types.T_array_float32:
		for i := start; i < start+count; i++ {
			v := types.ArrayToString[float32](vector.GetArrayAt[float32](pk, i))
			if _, ok := mp[v]; ok {
				entry := common.TypeStringValue(*colType, pk.GetBytesAt(i), false)
				return true, entry
			}
			mp[v] = true
		}
	case types.T_array_float64:
		for i := start; i < start+count; i++ {
			v := types.ArrayToString[float64](vector.GetArrayAt[float64](pk, i))
			if _, ok := mp[v]; ok {
				entry := common.TypeStringValue(*colType, pk.GetBytesAt(i), false)
				return true, entry
			}
			mp[v] = true
		}
	default:
		panic(moerr.NewInternalErrorNoCtx("%s not supported", pk.GetType().String()))
	}
	return false, ""
}

// checkDup check whether the txn.writes has duplicate pk entry
func (txn *Transaction) checkDup() error {
	start := time.Now()
	defer func() {
		v2.TxnCheckPKDupDurationHistogram.Observe(time.Since(start).Seconds())
	}()
	//table id is global unique
	tablesDef := make(map[uint64]*plan.TableDef)
	pkIndex := make(map[uint64]int)
	insertPks := make(map[uint64]map[any]bool)
	delPks := make(map[uint64]map[any]bool)

	for _, e := range txn.writes {
		if e.bat == nil || e.bat.RowCount() == 0 {
			continue
		}
		if e.fileName != "" {
			continue
		}
		if e.isCatalog() {
			continue
		}

		dbkey := genDatabaseKey(e.accountId, e.databaseName)
		if _, ok := txn.deletedDatabaseMap.Load(dbkey); ok {
			continue
		}

		tableKey := genTableKey(e.accountId, e.tableName, e.databaseId, e.databaseName)
		if txn.tableOps.existAndDeleted(tableKey) {
			continue
		}
		//build pk index for tables.
		if _, ok := tablesDef[e.tableId]; !ok {
			tbl, err := txn.getTable(e.accountId, e.databaseName, e.tableName)
			if err != nil {
				return err
			}
			tablesDef[e.tableId] = tbl.GetTableDef(txn.proc.Ctx)
		}
		tableDef := tablesDef[e.tableId]
		if _, ok := pkIndex[e.tableId]; !ok {
			for idx, colDef := range tableDef.Cols {
				if colDef.Name == tableDef.Pkey.PkeyColName {
					if colDef.Name == catalog.FakePrimaryKeyColName ||
						colDef.Name == catalog.CPrimaryKeyColName {
						pkIndex[e.tableId] = -1
					} else {
						pkIndex[e.tableId] = idx
					}
					break
				}
			}
		}

		if e.typ == INSERT {
			bat := e.bat
			if index, ok := pkIndex[e.tableId]; ok && index != -1 {
				if *bat.Vecs[0].GetType() == types.T_Rowid.ToType() {
					newBat := batch.NewWithSize(len(bat.Vecs) - 1)
					newBat.SetAttributes(bat.Attrs[1:])
					newBat.Vecs = bat.Vecs[1:]
					newBat.SetRowCount(bat.Vecs[0].Length())
					bat = newBat
				}
				if _, ok := insertPks[e.tableId]; !ok {
					insertPks[e.tableId] = make(map[any]bool)
				}
				if dup, pk := checkPKDup(
					insertPks[e.tableId],
					bat.Vecs[index],
					0,
					bat.RowCount()); dup {
					logutil.Errorf("txn:%s wants to insert duplicate primary key:%s in table:[%v-%v:%s-%s]",
						hex.EncodeToString(txn.op.Txn().ID),
						pk,
						e.databaseId,
						e.tableId,
						e.databaseName,
						e.tableName)
					return moerr.NewDuplicateEntryNoCtx(pk, bat.Attrs[index])
				}
			}
			continue
		}
		//if entry.tyep is DELETE, then e.bat.Vecs[0] is rowid,e.bat.Vecs[1] is PK
		if e.typ == DELETE {
			if len(e.bat.Vecs) < 2 {
				logutil.Warnf("delete has no pk, database:%s, table:%s",
					e.databaseName, e.tableName)
				continue
			}
			if index, ok := pkIndex[e.tableId]; ok && index != -1 {
				if _, ok := delPks[e.tableId]; !ok {
					delPks[e.tableId] = make(map[any]bool)
				}
				if dup, pk := checkPKDup(
					delPks[e.tableId],
					e.bat.Vecs[1],
					0,
					e.bat.RowCount()); dup {
					logutil.Errorf("txn:%s wants to delete duplicate primary key:%s in table:[%v-%v:%s-%s]",
						hex.EncodeToString(txn.op.Txn().ID),
						pk,
						e.databaseId,
						e.tableId,
						e.databaseName,
						e.tableName)
					return moerr.NewDuplicateEntryNoCtx(pk, e.bat.Attrs[1])
				}
			}
		}
	}
	return nil
}

// dumpBatch if txn.workspaceSize is larger than threshold, cn will write workspace to s3
// start from write offset.   Pass in offset -1 to dump all.   Note that dump all will
// modify txn.writes, so it can only be called right before txn.commit.
func (txn *Transaction) dumpBatchLocked(offset int) error {
	var size uint64
	var pkCount int

	//offset < 0 indicates commit.
	if offset < 0 {
		//if txn.workspaceSize < WorkspaceThreshold {
		//	return nil
		//}
		if txn.workspaceSize < WorkspaceThreshold && txn.insertCount < InsertEntryThreshold {
			return nil
		}
	} else {
		if txn.workspaceSize < WorkspaceThreshold {
			return nil
		}
	}

	dumpAll := offset < 0
	if dumpAll {
		offset = 0
	}

	if !dumpAll {
		for i := offset; i < len(txn.writes); i++ {
			if txn.writes[i].tableId == catalog.MO_DATABASE_ID ||
				txn.writes[i].tableId == catalog.MO_TABLES_ID ||
				txn.writes[i].tableId == catalog.MO_COLUMNS_ID {
				continue
			}
			if txn.writes[i].bat == nil || txn.writes[i].bat.RowCount() == 0 {
				continue
			}
			if txn.writes[i].typ == INSERT && txn.writes[i].fileName == "" {
				size += uint64(txn.writes[i].bat.Size())
			}
		}
		if size < WorkspaceThreshold {
			return nil
		}
		size = 0
	}
	txn.hasS3Op.Store(true)
	mp := make(map[tableKey][]*batch.Batch)

	lastTxnWritesIndex := offset
	for i := offset; i < len(txn.writes); i++ {
		if txn.writes[i].tableId == catalog.MO_DATABASE_ID ||
			txn.writes[i].tableId == catalog.MO_TABLES_ID ||
			txn.writes[i].tableId == catalog.MO_COLUMNS_ID {
			txn.writes[lastTxnWritesIndex] = txn.writes[i]
			lastTxnWritesIndex++
			continue
		}
		if txn.writes[i].bat == nil || txn.writes[i].bat.RowCount() == 0 {
			txn.writes[lastTxnWritesIndex] = txn.writes[i]
			lastTxnWritesIndex++
			continue
		}

		keepElement := true
		if txn.writes[i].typ == INSERT && txn.writes[i].fileName == "" {
			tbKey := tableKey{
				accountId:  txn.writes[i].accountId,
				databaseId: txn.writes[i].databaseId,
				dbName:     txn.writes[i].databaseName,
				name:       txn.writes[i].tableName,
			}
			bat := txn.writes[i].bat
			size += uint64(bat.Size())
			pkCount += bat.RowCount()
			// skip rowid
			newBat := batch.NewWithSize(len(bat.Vecs) - 1)
			newBat.SetAttributes(bat.Attrs[1:])
			newBat.Vecs = bat.Vecs[1:]
			newBat.SetRowCount(bat.Vecs[0].Length())
			mp[tbKey] = append(mp[tbKey], newBat)
			txn.toFreeBatches[tbKey] = append(txn.toFreeBatches[tbKey], bat)

			keepElement = false
		}

		if keepElement {
			txn.writes[lastTxnWritesIndex] = txn.writes[i]
			lastTxnWritesIndex++
		}
	}
	txn.writes = txn.writes[:lastTxnWritesIndex]

	for tbKey := range mp {
		// scenario 2 for cn write s3, more info in the comment of S3Writer
		tbl, err := txn.getTable(tbKey.accountId, tbKey.dbName, tbKey.name)
		if err != nil {
			return err
		}

		tableDef := tbl.GetTableDef(txn.proc.Ctx)

		s3Writer, err := colexec.AllocS3Writer(txn.proc, tableDef)
		if err != nil {
			return err
		}
		defer s3Writer.Free(txn.proc)

		s3Writer.InitBuffers(txn.proc, mp[tbKey][0])
		for i := 0; i < len(mp[tbKey]); i++ {
			s3Writer.Put(mp[tbKey][i], txn.proc)
		}
		err = s3Writer.SortAndFlush(txn.proc)

		if err != nil {
			return err
		}
		blockInfo := s3Writer.GetBlockInfoBat()

		lenVecs := len(blockInfo.Attrs)
		// only remain the metaLoc col and object stats
		blockInfo.Vecs = blockInfo.Vecs[lenVecs-2:]
		blockInfo.Attrs = blockInfo.Attrs[lenVecs-2:]
		blockInfo.SetRowCount(blockInfo.Vecs[0].Length())

		var table *txnTable
		if v, ok := tbl.(*txnTableDelegate); ok {
			table = v.origin
		} else {
			table = tbl.(*txnTable)
		}
		fileName := objectio.DecodeBlockInfoInProgress(
			blockInfo.Vecs[0].GetBytesAt(0)).
			MetaLocation().Name().String()
		err = table.getTxn().WriteFileLocked(
			INSERT,
			table.accountId,
			table.db.databaseId,
			table.tableId,
			table.db.databaseName,
			table.tableName,
			fileName,
			blockInfo,
			table.getTxn().tnStores[0],
		)
		if err != nil {
			return err
		}
	}

	if dumpAll {
		txn.workspaceSize = 0
		txn.pkCount -= pkCount
		// modifies txn.writes.
		writes := txn.writes[:0]
		for i, write := range txn.writes {
			if write.bat != nil {
				writes = append(writes, txn.writes[i])
			}
		}
		txn.writes = writes
	} else {
		txn.workspaceSize -= size
		txn.pkCount -= pkCount
	}
	return nil
}

func (txn *Transaction) getTable(
	id uint32,
	dbName string,
	tbName string,
) (engine.Relation, error) {
	ctx := context.WithValue(
		context.Background(),
		defines.TenantIDKey{},
		id,
	)

	database, err := txn.engine.Database(ctx, dbName, txn.proc.GetTxnOperator())
	if err != nil {
		return nil, err
	}
	tbl, err := database.Relation(ctx, tbName, nil)
	if err != nil {
		return nil, err
	}
	return tbl, nil
}

// vec contains block infos.
func (txn *Transaction) insertPosForCNBlock(
	vec *vector.Vector,
	id uint32,
	b *batch.Batch,
	dbName string,
	tbName string) error {
	blks, area := vector.MustVarlenaRawData(vec)
	for i := range blks {
		blkInfo := *objectio.DecodeBlockInfoInProgress(blks[i].GetByteSlice(area))
		txn.cnBlkId_Pos[blkInfo.BlockID] = Pos{
			bat:       b,
			accountId: id,
			dbName:    dbName,
			tbName:    tbName,
			offset:    int64(i),
			blkInfo:   blkInfo}
	}
	return nil
}

func (txn *Transaction) WriteFileLocked(
	typ int,
	accountId uint32,
	databaseId,
	tableId uint64,
	databaseName,
	tableName string,
	fileName string,
	bat *batch.Batch,
	tnStore DNStore) error {
	txn.hasS3Op.Store(true)
	newBat := bat
	if typ == INSERT {
		newBat = batch.NewWithSize(len(bat.Vecs))
		newBat.SetAttributes([]string{catalog.BlockMeta_MetaLoc, catalog.ObjectMeta_ObjectStats})

		for idx := 0; idx < newBat.VectorCount(); idx++ {
			newBat.SetVector(int32(idx), vector.NewVec(*bat.Vecs[idx].GetType()))
		}

		blkInfosVec := bat.Vecs[0]
		for idx := 0; idx < blkInfosVec.Length(); idx++ {
			blkInfo := *objectio.DecodeBlockInfoInProgress(blkInfosVec.GetBytesAt(idx))
			vector.AppendBytes(newBat.Vecs[0], []byte(blkInfo.MetaLocation().String()),
				false, txn.proc.Mp())
			colexec.Get().PutCnSegment(blkInfo.BlockID.Segment(), colexec.CnBlockIdType)
		}

		// append obj stats, may multiple
		statsListVec := bat.Vecs[1]
		for idx := 0; idx < statsListVec.Length(); idx++ {
			vector.AppendBytes(newBat.Vecs[1], statsListVec.GetBytesAt(idx), false, txn.proc.Mp())
		}
		newBat.SetRowCount(bat.Vecs[0].Length())

		txn.insertPosForCNBlock(
			bat.GetVector(0),
			accountId,
			newBat,
			databaseName,
			tableName)
	}
	txn.readOnly.Store(false)
	entry := Entry{
		typ:          typ,
		accountId:    accountId,
		tableId:      tableId,
		databaseId:   databaseId,
		tableName:    tableName,
		databaseName: databaseName,
		fileName:     fileName,
		bat:          newBat,
		tnStore:      tnStore,
	}
	txn.writes = append(txn.writes, entry)
	return nil
}

// WriteFile used to add a s3 file information to the transaction buffer
// insert/delete/update all use this api
func (txn *Transaction) WriteFile(
	typ int,
	accountId uint32,
	databaseId,
	tableId uint64,
	databaseName,
	tableName string,
	fileName string,
	bat *batch.Batch,
	tnStore DNStore) error {
	txn.Lock()
	defer txn.Unlock()
	return txn.WriteFileLocked(
		typ, accountId, databaseId, tableId,
		databaseName, tableName, fileName, bat, tnStore)
}

func (txn *Transaction) deleteBatch(bat *batch.Batch,
	databaseId, tableId uint64) *batch.Batch {
	start := time.Now()
	seq := txn.op.NextSequence()
	trace.GetService(txn.proc.GetService()).AddTxnDurationAction(
		txn.op,
		client.WorkspaceWriteEvent,
		seq,
		tableId,
		0,
		nil)
	defer func() {
		trace.GetService(txn.proc.GetService()).AddTxnDurationAction(
			txn.op,
			client.WorkspaceWriteEvent,
			seq,
			tableId,
			time.Since(start),
			nil)
	}()

	trace.GetService(txn.proc.GetService()).TxnWrite(txn.op, tableId, typesNames[DELETE], bat)

	mp := make(map[types.Rowid]uint8)
	deleteBlkId := make(map[types.Blockid]bool)
	rowids := vector.MustFixedCol[types.Rowid](bat.GetVector(0))
	min1 := uint32(math.MaxUint32)
	max1 := uint32(0)
	cnRowIdOffsets := make([]int64, 0, len(rowids))
	for i, rowid := range rowids {
		// process cn block deletes
		uid := rowid.BorrowSegmentID()
		blkid := rowid.CloneBlockID()
		deleteBlkId[blkid] = true
		mp[rowid] = 0
		rowOffset := rowid.GetRowOffset()
		if colexec.Get() != nil && colexec.Get().GetCnSegmentType(uid) == colexec.CnBlockIdType {
			txn.deletedBlocks.addDeletedBlocks(&blkid, []int64{int64(rowOffset)})
			cnRowIdOffsets = append(cnRowIdOffsets, int64(i))
			continue
		}
		if rowOffset < (min1) {
			min1 = rowOffset
		}

		if rowOffset > max1 {
			max1 = rowOffset
		}
		// update workspace
	}
	// cn rowId antiShrink
	bat.Shrink(cnRowIdOffsets, true)
	if bat.RowCount() == 0 {
		return bat
	}
	sels := txn.proc.Mp().GetSels()
	txn.deleteTableWrites(databaseId, tableId, sels, deleteBlkId, min1, max1, mp)

	sels = sels[:0]
	rowids = vector.MustFixedCol[types.Rowid](bat.GetVector(0))
	for k, rowid := range rowids {
		// put rowid to be deleted into sels.
		if mp[rowid] != 0 {
			sels = append(sels, int64(k))
		}
	}
	bat.Shrink(sels, true)
	txn.proc.Mp().PutSels(sels)
	return bat
}

// Delete rows belongs to uncommitted raw data batch in txn's workspace.
func (txn *Transaction) deleteTableWrites(
	databaseId uint64,
	tableId uint64,
	sels []int64,
	deleteBlkId map[types.Blockid]bool,
	min, max uint32,
	mp map[types.Rowid]uint8,
) {
	txn.Lock()
	defer txn.Unlock()

	// txn worksapce will have four batch type:
	// 1.RawBatch 2.DN Block RowId(mixed rowid from different block)
	// 3.CN block Meta batch(record block meta generated by cn insert write s3)
	// 4.DN delete Block Meta batch(record block meta generated by cn delete write s3)
	for _, e := range txn.writes {
		// nil batch will generated by comapction or dumpBatch
		if e.bat == nil || e.bat.RowCount() == 0 {
			continue
		}
		if e.typ == ALTER {
			continue
		}
		// for 3 and 4 above.
		if e.bat.Attrs[0] == catalog.BlockMeta_MetaLoc ||
			e.bat.Attrs[0] == catalog.BlockMeta_DeltaLoc {
			continue
		}
		sels = sels[:0]
		if e.tableId == tableId && e.databaseId == databaseId {
			vs := vector.MustFixedCol[types.Rowid](e.bat.GetVector(0))
			if len(vs) == 0 {
				continue
			}
			// skip 2 above
			if !vs[0].BorrowSegmentID().Eq(txn.segId) {
				continue
			}
			// Now, e.bat is uncommitted raw data batch which belongs to only one block allocated by CN.
			// so if e.bat is not to be deleted,skip it.
			if !deleteBlkId[vs[0].CloneBlockID()] {
				continue
			}
			min2 := vs[0].GetRowOffset()
			max2 := vs[len(vs)-1].GetRowOffset()
			if min > max2 || max < min2 {
				continue
			}
			for k, v := range vs {
				if _, ok := mp[v]; !ok {
					// if the v is not to be deleted, then add its index into the sels.
					sels = append(sels, int64(k))
				} else {
					mp[v]++
				}
			}
			if len(sels) != len(vs) {
				txn.batchSelectList[e.bat] = append(txn.batchSelectList[e.bat], sels...)
			}
		}
	}
}

func (txn *Transaction) allocateID(ctx context.Context) (uint64, error) {
	ctx, cancel := context.WithTimeout(ctx, time.Minute)
	defer cancel()
	return txn.idGen.AllocateID(ctx)
}

func (txn *Transaction) genBlock() {
	txn.rowId[4]++
	txn.rowId[5] = INIT_ROWID_OFFSET
}

func (txn *Transaction) genRowId() types.Rowid {
	if txn.rowId[5] != INIT_ROWID_OFFSET {
		txn.rowId[5]++
	} else {
		txn.rowId[5] = 0
	}
	return types.DecodeFixed[types.Rowid](types.EncodeSlice(txn.rowId[:]))
}

func (txn *Transaction) mergeTxnWorkspaceLocked() error {
	txn.restoreTxnTableFunc = txn.restoreTxnTableFunc[:0]

	if len(txn.batchSelectList) > 0 {
		for _, e := range txn.writes {
			if sels, ok := txn.batchSelectList[e.bat]; ok {
				txn.insertCount -= e.bat.RowCount() - len(sels)
				e.bat.Shrink(sels, false)
				delete(txn.batchSelectList, e.bat)
			}
		}
	}
	return txn.compactionBlksLocked()
}

// CN blocks compaction for txn
func (txn *Transaction) compactionBlksLocked() error {
	compactedBlks := make(map[tableKey]map[objectio.ObjectLocation][]int64)
	compactedEntries := make(map[*batch.Batch][]int64)
	defer func() {
		//txn.deletedBlocks = nil
		txn.deletedBlocks.clean()
	}()
	txn.deletedBlocks.iter(
		func(blkId *types.Blockid, offsets []int64) bool {
			pos := txn.cnBlkId_Pos[*blkId]
			if v, ok := compactedBlks[tableKey{
				accountId: pos.accountId,
				dbName:    pos.dbName,
				name:      pos.tbName,
			}]; ok {
				v[pos.blkInfo.MetaLoc] = offsets
			} else {
				compactedBlks[tableKey{
					accountId: pos.accountId,
					dbName:    pos.dbName,
					name:      pos.tbName,
				}] =
					map[objectio.ObjectLocation][]int64{pos.blkInfo.MetaLoc: offsets}
			}
			compactedEntries[pos.bat] = append(compactedEntries[pos.bat], pos.offset)
			//delete(txn.cnBlkId_Pos, *blkId)
			return true
		})

	for tbKey, blks := range compactedBlks {
		rel, err := txn.getTable(tbKey.accountId, tbKey.dbName, tbKey.name)
		if err != nil {
			return err
		}
		//TODO::do parallel compaction for table
		tbl, ok := rel.(*txnTable)
		if !ok {
			delegate := rel.(*txnTableDelegate)
			tbl = delegate.origin
		}
		createdBlks, stats, err := tbl.compaction(blks)
		if err != nil {
			return err
		}
		if len(createdBlks) > 0 {
			bat := batch.NewWithSize(2)
			bat.Attrs = []string{catalog.BlockMeta_BlockInfo, catalog.ObjectMeta_ObjectStats}
			bat.SetVector(0, vector.NewVec(types.T_text.ToType()))
			bat.SetVector(1, vector.NewVec(types.T_binary.ToType()))
			for _, blkInfo := range createdBlks {
				vector.AppendBytes(
					bat.GetVector(0),
					objectio.EncodeBlockInfoInProgress(blkInfo),
					false,
					tbl.getTxn().proc.GetMPool())
			}

			// append the object stats to bat
			for idx := 0; idx < len(stats); idx++ {
				if stats[idx].IsZero() {
					continue
				}
				if err = vector.AppendBytes(bat.Vecs[1], stats[idx].Marshal(),
					false, tbl.getTxn().proc.GetMPool()); err != nil {
					return err
				}
			}

			bat.SetRowCount(len(createdBlks))
			defer func() {
				bat.Clean(tbl.getTxn().proc.GetMPool())
			}()

			err := txn.WriteFileLocked(
				INSERT,
				tbl.accountId,
				tbl.db.databaseId,
				tbl.tableId,
				tbl.db.databaseName,
				tbl.tableName,
				createdBlks[0].MetaLocation().Name().String(),
				bat,
				tbl.getTxn().tnStores[0],
			)
			if err != nil {
				return err
			}
		}
	}

	//compaction for txn.writes
	for i, entry := range txn.writes {
		if entry.bat == nil || entry.bat.IsEmpty() {
			continue
		}

		if entry.typ != INSERT ||
			entry.bat.Attrs[0] != catalog.BlockMeta_MetaLoc {
			continue
		}
		entry.bat.Shrink(compactedEntries[entry.bat], true)
		if entry.bat.RowCount() == 0 {
			txn.writes[i].bat.Clean(txn.proc.GetMPool())
			txn.writes[i].bat = nil
		}
	}
	return nil
}

//func (txn *Transaction) hasDeletesOnUncommitedObject() bool {
//	return !txn.deletedBlocks.isEmpty()
//}

//func (txn *Transaction) hasUncommittedDeletesOnBlock(id *types.Blockid) bool {
//	return txn.deletedBlocks.hasDeletes(id)
//}

// TODO::remove it after workspace refactor.
func (txn *Transaction) getUncommittedS3Tombstone(mp map[types.Blockid][]objectio.Location) (err error) {
	txn.blockId_tn_delete_metaLoc_batch.RLock()
	defer txn.blockId_tn_delete_metaLoc_batch.RUnlock()

	for bid, bats := range txn.blockId_tn_delete_metaLoc_batch.data {
		for _, b := range bats {
			vs, area := vector.MustVarlenaRawData(b.GetVector(0))
			for i := range vs {
				loc, err := blockio.EncodeLocationFromString(vs[i].UnsafeGetString(area))
				if err != nil {
					return err
				}
				mp[bid] = append(mp[bid], loc)
			}
		}
	}
	return nil
}

// TODO:: refactor in next PR, to make it more efficient and include persisted deletes in S3
func (txn *Transaction) forEachTableHasDeletesLocked(f func(tbl *txnTable) error) error {
	tables := make(map[uint64]*txnTable)
	for i := 0; i < len(txn.writes); i++ {
		e := txn.writes[i]
		if e.typ != DELETE || e.fileName != "" {
			continue
		}
		if _, ok := tables[e.tableId]; ok {
			continue
		}
		db, err := txn.engine.Database(txn.proc.Ctx, e.databaseName, txn.op)
		if err != nil {
			return err
		}
		rel, err := db.Relation(txn.proc.Ctx, e.tableName, nil)
		if err != nil {
			return err
		}

		if v, ok := rel.(*txnTableDelegate); ok {
			tables[e.tableId] = v.origin
		} else {
			tables[e.tableId] = rel.(*txnTable)
		}

	}
	for _, tbl := range tables {
		if err := f(tbl); err != nil {
			return err
		}
	}
	return nil
}

func (txn *Transaction) ForEachTableWrites(databaseId uint64, tableId uint64, offset int, f func(Entry)) {
	txn.Lock()
	defer txn.Unlock()
	for i := 0; i < offset; i++ {
		e := txn.writes[i]
		if e.databaseId != databaseId {
			continue
		}
		if e.tableId != tableId {
			continue
		}
		f(e)
	}
}

// getCachedTable returns the cached table in this transaction if it exists, nil otherwise.
// Before it gets the cached table, it checks whether the table is deleted by another
// transaction by go through the delete tables slice, and advance its cachedIndex.
func (txn *Transaction) getCachedTable(
	ctx context.Context,
	k tableKey,
) *txnTableDelegate {
	var tbl *txnTableDelegate
	if v, ok := txn.tableCache.Load(k); ok {
		tbl = v.(*txnTableDelegate)

		if txn.op.IsSnapOp() || !txn.op.Txn().IsRCIsolation() {
			// if the table has been put into tableCache in snapshot read txn, keep it as it is, do not check new version.
			return tbl
		}

		catalogCache := txn.engine.GetLatestCatalogCache()
		tblKey := &cache.TableChangeQuery{
			AccountId:  k.accountId,
			DatabaseId: k.databaseId,
			Name:       k.name,
			Version:    tbl.origin.version,
			TableId:    tbl.origin.tableId,
			Ts:         tbl.origin.lastTS,
		}
		if catalogCache.HasNewerVersion(tblKey) {
			txn.tableCache.Delete(genTableKey(k.accountId, k.name, k.databaseId, k.dbName))
			return nil
		}
	}
	return tbl
}

func (txn *Transaction) Commit(ctx context.Context) ([]txn.TxnRequest, error) {
	logDebugf(txn.op.Txn(), "Transaction.Commit")
	txn.IncrStatementID(ctx, true)
	defer txn.delTransaction()
	if txn.readOnly.Load() {
		return nil, nil
	}
	if err := txn.mergeTxnWorkspaceLocked(); err != nil {
		return nil, err
	}
	if err := txn.dumpBatchLocked(-1); err != nil {
		return nil, err
	}

	txn.traceWorkspaceLocked(true)

	if !txn.hasS3Op.Load() &&
		txn.op.TxnOptions().CheckDupEnabled() {
		if err := txn.checkDup(); err != nil {
			return nil, err
		}
	}
	reqs, err := genWriteReqs(ctx, txn)
	if err != nil {
		return nil, err
	}
	return reqs, nil
}

func (txn *Transaction) Rollback(ctx context.Context) error {
	logDebugf(txn.op.Txn(), "Transaction.Rollback")
	//to gc the s3 objs
	if err := txn.gcObjs(0); err != nil {
		panic("Rollback txn failed: to gc objects generated by CN failed")
	}
	txn.delTransaction()
	return nil
}

func (txn *Transaction) delTransaction() {
	if txn.removed {
		return
	}
	for i := range txn.writes {
		if txn.writes[i].bat == nil {
			continue
		}
		txn.proc.PutBatch(txn.writes[i].bat)
	}
	txn.tableCache = nil
	txn.tableOps = nil
	txn.databaseMap = nil
	txn.deletedDatabaseMap = nil
	txn.blockId_tn_delete_metaLoc_batch.data = nil
	txn.deletedBlocks = nil
	txn.haveDDL.Store(false)
	segmentnames := make([]objectio.Segmentid, 0, len(txn.cnBlkId_Pos)+1)
	segmentnames = append(segmentnames, txn.segId)
	for blkId := range txn.cnBlkId_Pos {
		// blkId:
		// |------|----------|----------|
		//   uuid    filelen   blkoffset
		//    16        2          2
		segmentnames = append(segmentnames, *blkId.Segment())
	}
	colexec.Get().DeleteTxnSegmentIds(segmentnames)
	txn.cnBlkId_Pos = nil
	txn.hasS3Op.Store(false)
	txn.removed = true
}

func (txn *Transaction) rollbackTableOpLocked() {
	txn.tableOps.rollbackLastStatement(txn.statementID)

	txn.tablesInVain = removeIf(txn.tablesInVain, func(t tableOp) bool {
		return t.statementId == txn.statementID
	})
}

func (txn *Transaction) clearTableCache() {
	txn.tableCache.Range(func(key, value any) bool {
		txn.tableCache.Delete(key)
		return true
	})
}

func (txn *Transaction) GetSnapshotWriteOffset() int {
	txn.Lock()
	defer txn.Unlock()
	return txn.snapshotWriteOffset
}

func (txn *Transaction) transferDeletesLocked(ctx context.Context, commit bool) error {
	var latestTs timestamp.Timestamp
	txn.timestamps = append(txn.timestamps, txn.op.SnapshotTS())
	if txn.statementID > 0 && txn.op.Txn().IsRCIsolation() {
		var ts timestamp.Timestamp
		if txn.statementID == 1 {
			ts = txn.timestamps[0]
			txn.start = time.Now()
		} else {
			//statementID > 1
			ts = txn.timestamps[txn.statementID-2]
		}
		if commit {
			if time.Since(txn.start) < time.Second*5 {
				return nil
			}
			//It's important to push the snapshot ts to the latest ts
			if err := txn.op.UpdateSnapshot(
				ctx,
				timestamp.Timestamp{}); err != nil {
				return err
			}
			latestTs = txn.op.SnapshotTS()
			txn.resetSnapshot()
		}

		return txn.forEachTableHasDeletesLocked(func(tbl *txnTable) error {

			ctx := tbl.proc.Load().Ctx
			state, err := tbl.getPartitionState(ctx)
			if err != nil {
				return err
			}
			var endTs timestamp.Timestamp
			if commit {
				endTs = latestTs
			} else {
				endTs = tbl.db.op.SnapshotTS()
			}
			deleteObjs, createObjs := state.GetChangedObjsBetween(
				types.TimestampToTS(ts),
				types.TimestampToTS(endTs))

			trace.GetService(txn.proc.GetService()).ApplyFlush(
				tbl.db.op.Txn().ID,
				tbl.tableId,
				ts,
				tbl.db.op.SnapshotTS(),
				len(deleteObjs))

			if len(deleteObjs) > 0 {
				if err := tbl.transferDeletes(ctx, state, deleteObjs, createObjs); err != nil {
					return err
				}
			}
			return nil
		})
	}
	return nil
}

func (txn *Transaction) UpdateSnapshotWriteOffset() {
	txn.Lock()
	defer txn.Unlock()
	txn.snapshotWriteOffset = len(txn.writes)
}

func (txn *Transaction) CloneSnapshotWS() client.Workspace {
	ws := &Transaction{
		proc:     txn.proc,
		engine:   txn.engine,
		tnStores: txn.tnStores,

<<<<<<< HEAD
		idGen: txn.idGen,

		tableCache: struct {
			cachedIndex int
			tableMap    *sync.Map
		}{tableMap: new(sync.Map)},
=======
		tableCache:         new(sync.Map),
>>>>>>> 2f154a06
		databaseMap:        new(sync.Map),
		deletedDatabaseMap: new(sync.Map),
		tableOps:           newTableOps(),
		deletedBlocks: &deletedBlocks{
			offsets: map[types.Blockid][]int64{},
		},
		cnBlkId_Pos:     map[types.Blockid]Pos{},
		batchSelectList: make(map[*batch.Batch][]int64),
		toFreeBatches:   make(map[tableKey][]*batch.Batch),
	}

	ws.blockId_tn_delete_metaLoc_batch = struct {
		sync.RWMutex
		data map[types.Blockid][]*batch.Batch
	}{data: make(map[types.Blockid][]*batch.Batch)}

	ws.readOnly.Store(true)

	return ws
}

func (txn *Transaction) BindTxnOp(op client.TxnOperator) {
	txn.op = op
}

func (txn *Transaction) SetHaveDDL(haveDDL bool) {
	txn.haveDDL.Store(haveDDL)
}

func (txn *Transaction) GetHaveDDL() bool {
	return txn.haveDDL.Load()
}

func newTableOps() *tableOpsChain {
	return &tableOpsChain{
		names: make(map[tableKey][]tableOp),
	}
}

func (c *tableOpsChain) addCreateTable(key tableKey, statementId int, t *txnTable) {
	c.Lock()
	defer c.Unlock()
	c.names[key] = append(c.names[key],
		tableOp{kind: INSERT, statementId: statementId, tableId: t.tableId, payload: t})
}

func (c *tableOpsChain) addDeleteTable(key tableKey, statementId int, tid uint64) {
	c.Lock()
	defer c.Unlock()
	c.names[key] = append(c.names[key],
		tableOp{kind: DELETE, tableId: tid, statementId: statementId})
}

func (c *tableOpsChain) existAndDeleted(key tableKey) bool {
	c.RLock()
	defer c.RUnlock()
	x, exist := c.names[key]
	if !exist {
		return false
	}
	return x[len(x)-1].kind == DELETE
}

func (c *tableOpsChain) existAndActive(key tableKey) *txnTable {
	c.RLock()
	defer c.RUnlock()
	if x, exist := c.names[key]; exist && x[len(x)-1].kind == INSERT {
		return x[len(x)-1].payload
	}
	return nil
}

// queryNameByTid:
// 1. if dname or tname is not empty, the table is found active
// 2. if dname and tname is emtpy and deleted is true, the table is found deleted
// 3. if dname and tname is emtpy and deleted is false, the table is not found
func (c *tableOpsChain) queryNameByTid(tid uint64) (dname, tname string, deleted bool) {
	c.RLock()
	defer c.RUnlock()
	for k, v := range c.names {
		latest := v[len(v)-1]
		if latest.kind == INSERT && latest.tableId == tid {
			dname = k.dbName
			tname = k.name
			return
		}
	}
	for _, v := range c.names {
		for _, op := range v {
			if op.tableId == tid {
				deleted = true
				return
			}
		}
	}
	return
}

// rollbackLastStatement will rollback the operations caused by last statement in the chain.
// Note: the chain is ordered by statementId
func (c *tableOpsChain) rollbackLastStatement(statementId int) {
	c.Lock()
	defer c.Unlock()
	for k, v := range c.names {
		if len(v) == 0 {
			panic("empty names")
		}
		i := len(v) - 1
		if v[i].statementId > statementId {
			panic("rollback statement error")
		}
		for ; i >= 0; i-- {
			if v[i].statementId != statementId {
				break
			}
		}
		if i < 0 {
			delete(c.names, k)
		} else if i < len(v)-1 {
			c.names[k] = v[:i+1]
		}
	}
}

func (c *tableOpsChain) string() string {
	c.RLock()
	defer c.RUnlock()
	return stringifyMap(c.names, func(a1, a2 any) string {
		k := a1.(tableKey)
		return fmt.Sprintf("%v-%v-%v-%v:%v", k.accountId, k.databaseId, k.dbName, k.name, stringifySlice(a2, func(a any) string {
			op := a.(tableOp)
			if op.kind == DELETE {
				return fmt.Sprintf("DEL-%v@%v", op.tableId, op.statementId)
			} else {
				return fmt.Sprintf("INS-%v-%v@%v", op.payload.tableId, op.payload.tableName, op.statementId)
			}
		}))
	})
}<|MERGE_RESOLUTION|>--- conflicted
+++ resolved
@@ -1239,16 +1239,7 @@
 		engine:   txn.engine,
 		tnStores: txn.tnStores,
 
-<<<<<<< HEAD
-		idGen: txn.idGen,
-
-		tableCache: struct {
-			cachedIndex int
-			tableMap    *sync.Map
-		}{tableMap: new(sync.Map)},
-=======
 		tableCache:         new(sync.Map),
->>>>>>> 2f154a06
 		databaseMap:        new(sync.Map),
 		deletedDatabaseMap: new(sync.Map),
 		tableOps:           newTableOps(),
