// Copyright 2021-2024 Matrix Origin
//
// Licensed under the Apache License, Version 2.0 (the "License");
// you may not use this file except in compliance with the License.
// You may obtain a copy of the License at
//
//	http://www.apache.org/licenses/LICENSE-2.0
//
// Unless required by applicable law or agreed to in writing, software
// distributed under the License is distributed on an "AS IS" BASIS,
// WITHOUT WARRANTIES OR CONDITIONS OF ANY KIND, either express or implied.
// See the License for the specific language governing permissions and
// limitations under the License.

package disttae

import (
	"bytes"
	"context"
	"fmt"
	"sort"

	"github.com/matrixorigin/matrixone/pkg/common/moerr"
	"github.com/matrixorigin/matrixone/pkg/container/nulls"
	"github.com/matrixorigin/matrixone/pkg/container/types"
	"github.com/matrixorigin/matrixone/pkg/fileservice"
	"github.com/matrixorigin/matrixone/pkg/logutil"
	"github.com/matrixorigin/matrixone/pkg/objectio"
	"github.com/matrixorigin/matrixone/pkg/vm/engine"
	"github.com/matrixorigin/matrixone/pkg/vm/engine/disttae/logtailreplay"
	"github.com/matrixorigin/matrixone/pkg/vm/engine/tae/blockio"
)

var _ engine.Tombstoner = new(tombstoneDataWithDeltaLoc)

func UnmarshalTombstoneData(data []byte) (engine.Tombstoner, error) {
	typ := engine.TombstoneType(data[0])
	switch typ {
	case engine.TombstoneWithDeltaLoc:
		tomb := new(tombstoneDataWithDeltaLoc)
		if err := tomb.UnmarshalBinary(data); err != nil {
			return nil, err
		}
		return tomb, nil
	case engine.TombstoneData:
		tomb := new(tombstoneData)
		if err := tomb.UnmarshalBinary(data); err != nil {
			return nil, err
		}
		return tomb, nil
	default:
		return nil, moerr.NewInternalErrorNoCtx("unsupported tombstone type")
	}
}

func NewEmptyTombstoneData() *tombstoneData {
	return new(tombstoneData)
}

func NewEmptyTombstoneWithDeltaLoc() *tombstoneDataWithDeltaLoc {
	return &tombstoneDataWithDeltaLoc{
		inMemTombstones: make(map[types.Blockid][]int32),
		blk2UncommitLoc: make(map[types.Blockid][]objectio.Location),
		blk2CommitLoc:   make(map[types.Blockid]logtailreplay.BlockDeltaInfo),
	}
}

// =======================================================================================
// tombstoneDataWithDeltaLoc define and APIs
// =======================================================================================

type tombstoneData struct {
	rowids []types.Rowid
	files  objectio.LocationSlice
}

func (tomb *tombstoneData) MarshalBinaryWithBuffer(buf *bytes.Buffer) (err error) {
	buf.Grow(1 + 4*2 + len(tomb.rowids)*types.RowidSize + len(tomb.files)*objectio.LocationLen)

	typ := uint8(tomb.Type())
	if _, err = buf.Write(types.EncodeUint8(&typ)); err != nil {
		return
	}

	size := uint32(len(tomb.rowids))
	if _, err = buf.Write(types.EncodeUint32(&size)); err != nil {
		return
	}
	if _, err = buf.Write(types.EncodeSlice[types.Rowid](tomb.rowids)); err != nil {
		return
	}

	size = uint32(len(tomb.files))
	if _, err = buf.Write(types.EncodeUint32(&size)); err != nil {
		return
	}
	_, err = buf.Write(tomb.files[:])
	return
}

func (tomb *tombstoneData) UnmarshalBinary(buf []byte) error {
	typ := engine.TombstoneType(types.DecodeUint8(buf))
	if typ != engine.TombstoneData {
		return moerr.NewInternalErrorNoCtx("UnmarshalBinary TombstoneData with %v", typ)
	}
	buf = buf[1:]

	size := types.DecodeUint32(buf)
	buf = buf[4:]
	tomb.rowids = types.DecodeSlice[types.Rowid](buf[:size*types.RowidSize])
	buf = buf[size*types.RowidSize:]
	buf = buf[4:]
	tomb.files = objectio.LocationSlice(buf[:])
	return nil
}

func (tomb *tombstoneData) AppendInMemory(rowids ...types.Rowid) error {
	tomb.rowids = append(tomb.rowids, rowids...)
	return nil
}

func (tomb *tombstoneData) AppendFiles(locs ...objectio.Location) error {
	for _, loc := range locs {
		tomb.files = append(tomb.files, loc[:]...)
	}
	return nil
}

func (tomb *tombstoneData) String() string {
	return tomb.StringWithPrefix("")
}

func (tomb *tombstoneData) StringWithPrefix(prefix string) string {
	var w bytes.Buffer
	w.WriteString(fmt.Sprintf("%sTombstone[%d]<\n", prefix, tomb.Type()))
	w.WriteString(fmt.Sprintf("\t%sInMemTombstones: \n", prefix))
	count := 0
	for _, rowId := range tomb.rowids {
		if count%2 == 0 && count != 0 {
			w.WriteByte('\n')
		}
		if count%2 == 0 {
			w.WriteString(fmt.Sprintf("\t\t%s", prefix))
		}
		w.WriteString(fmt.Sprintf("%s, ", rowId.String()))
		count++
	}

	w.WriteString(fmt.Sprintf("\n\t%sTombstoneFiles: \n", prefix))
	for i := 0; i < tomb.files.Len(); i++ {
		w.WriteString(fmt.Sprintf("\t\t%s%s\n", prefix, tomb.files.Get(i).String()))
	}

	return w.String()
}

func (tomb *tombstoneData) Type() engine.TombstoneType {
	return engine.TombstoneData
}

func (tomb *tombstoneData) HasAnyInMemoryTombstone() bool {
	return tomb != nil && len(tomb.rowids) > 0
}

func (tomb *tombstoneData) HasAnyTombstoneFile() bool {
	return tomb != nil && len(tomb.files) > 0
}

func (tomb *tombstoneData) HasTombstones() bool {
	return tomb != nil && (len(tomb.rowids) > 0 || len(tomb.files) > 0)
}

// FIXME:
func (tomb *tombstoneData) PrefetchTombstones(
	srvId string,
	fs fileservice.FileService,
	bids []objectio.Blockid,
) {
	for i, end := 0, tomb.files.Len(); i < end; i++ {
		loc := tomb.files.Get(i)
		if err := blockio.PrefetchTombstone(
			srvId,
			[]uint16{0, 1, 2},
			[]uint16{loc.ID()},
			fs,
			*loc,
		); err != nil {
			logutil.Errorf("prefetch block delta location: %s", err.Error())
		}
	}
}

func (tomb *tombstoneData) ApplyInMemTombstones(
	bid types.Blockid,
	rowsOffset []int64,
	deleted *nulls.Nulls,
) (left []int64) {

	left = rowsOffset

	if len(tomb.rowids) == 0 {
		return
	}

	start, end := blockio.FindIntervalForBlock(tomb.rowids, &bid)

	for i := start; i < end; i++ {
		offset := tomb.rowids[i].GetRowOffset()
		left = fastApplyDeletedRows(left, deleted, offset)
	}

	return
}

func (tomb *tombstoneData) ApplyPersistedTombstones(
	ctx context.Context,
	bid types.Blockid,
	rowsOffset []int64,
	mask *nulls.Nulls,
	apply func(
		ctx context.Context,
		loc objectio.Location,
		cts types.TS,
		rowsOffset []int64,
		deleted *nulls.Nulls,
	) (left []int64, err error),
) (left []int64, err error) {

	left = rowsOffset
	if len(tomb.files) == 0 {
		return
	}

	for i, end := 0, tomb.files.Len(); i < end; i++ {
		loc := tomb.files.Get(i)
		left, err = apply(ctx, *loc, types.TS{}, left, mask)
		if err != nil {
			return
		}
	}

	return
}

func (tomb *tombstoneData) SortInMemory() {
	sort.Slice(tomb.rowids, func(i, j int) bool {
		return tomb.rowids[i].Less(tomb.rowids[j])
	})
}

func (tomb *tombstoneData) Merge(other engine.Tombstoner) error {
	if v, ok := other.(*tombstoneData); ok {
		tomb.rowids = append(tomb.rowids, v.rowids...)
		tomb.files = append(tomb.files, v.files...)
		tomb.SortInMemory()
	}
	return moerr.NewInternalErrorNoCtx(
		"tombstone type mismatch %d, %d", tomb.Type(), other.Type(),
	)
}

// =======================================================================================
// tombstoneDataWithDeltaLoc define and APIs
// =======================================================================================

// TODO: DECRYPTED
type tombstoneDataWithDeltaLoc struct {
	//in memory tombstones
	inMemTombstones map[types.Blockid][]int32

	//persisted tombstones
	// uncommitted tombstones, written by CN, one block maybe respond to multi deltaLocs.
	blk2UncommitLoc map[types.Blockid][]objectio.Location
	//committed tombstones.
	blk2CommitLoc map[types.Blockid]logtailreplay.BlockDeltaInfo
}

// FIXME
func (tomb *tombstoneDataWithDeltaLoc) PrefetchTombstones(
	srvId string,
	fs fileservice.FileService,
	bids []objectio.Blockid,
) {
	// prefetch blk delta location
	for idx := 0; idx < len(bids); idx++ {
		for _, loc := range tomb.blk2UncommitLoc[bids[idx]] {
<<<<<<< HEAD
			if err := blockio.Prefetch(
				srvId, []uint16{0, 1, 2},
				[]uint16{loc.ID()}, fs, objectio.Location(loc[:])); err != nil {
=======
			if err := blockio.PrefetchTombstone(
				srvId,
				[]uint16{0, 1, 2},
				[]uint16{loc.ID()},
				fs,
				objectio.Location(loc[:]),
			); err != nil {
>>>>>>> ada0b028
				logutil.Errorf("prefetch block delta location: %s", err.Error())
			}
		}

		if info, ok := tomb.blk2CommitLoc[bids[idx]]; ok {
			loc := info.Loc
<<<<<<< HEAD
			if err := blockio.Prefetch(
				srvId, []uint16{0, 1, 2},
				[]uint16{loc.ID()}, fs, objectio.Location(loc[:])); err != nil {
=======
			if err := blockio.PrefetchTombstone(
				srvId,
				[]uint16{0, 1, 2},
				[]uint16{loc.ID()},
				fs,
				objectio.Location(loc[:]),
			); err != nil {
>>>>>>> ada0b028
				logutil.Errorf("prefetch block delta location: %s", err.Error())
			}
		}
	}
}

func (tomb *tombstoneDataWithDeltaLoc) HasAnyInMemoryTombstone() bool {
	return tomb != nil && len(tomb.inMemTombstones) > 0
}

func (tomb *tombstoneDataWithDeltaLoc) HasAnyTombstoneFile() bool {
	return tomb != nil && (len(tomb.blk2CommitLoc) > 0 || len(tomb.blk2UncommitLoc) > 0)
}

func (tomb *tombstoneDataWithDeltaLoc) String() string {
	return tomb.StringWithPrefix("")
}

func (tomb *tombstoneDataWithDeltaLoc) StringWithPrefix(prefix string) string {
	var w bytes.Buffer
	w.WriteString(fmt.Sprintf("%sTombstone[%d]<\n", prefix, tomb.Type()))
	w.WriteString(fmt.Sprintf("\t%sInMemTombstones: \n", prefix))
	for bid, offsets := range tomb.inMemTombstones {
		w.WriteString(fmt.Sprintf("\t\t%sblk:%s, offsets:%v\n", prefix, bid.String(), offsets))
	}
	w.WriteString(fmt.Sprintf("\t%sBlk2UncommitLoc: \n", prefix))
	for bid, locs := range tomb.blk2UncommitLoc {
		w.WriteString(fmt.Sprintf("\t\t%sblk:%s, locs:%v\n", prefix, bid.String(), locs))
	}
	w.WriteString(fmt.Sprintf("\t%sBlk2CommitLoc: \n", prefix))
	for bid, loc := range tomb.blk2CommitLoc {
		w.WriteString(fmt.Sprintf("\t\t%sblk:%s, loc:%v, cts:%d\n", prefix, bid.String(), loc.Loc, loc.Cts))
	}
	w.WriteString(fmt.Sprintf("%s>\n", prefix))
	return w.String()
}

func (tomb *tombstoneDataWithDeltaLoc) HasTombstones() bool {
	if len(tomb.inMemTombstones) == 0 &&
		len(tomb.blk2UncommitLoc) == 0 &&
		len(tomb.blk2CommitLoc) == 0 {
		return false
	}
	return true
}

func (tomb *tombstoneDataWithDeltaLoc) UnmarshalBinary(buf []byte) error {
	typ := engine.TombstoneType(types.DecodeUint8(buf))
	if typ != engine.TombstoneWithDeltaLoc {
		return moerr.NewInternalErrorNoCtx("UnmarshalBinary TombstoneWithDeltaLoc with %v", typ)
	}
	buf = buf[1:]

	cnt := types.DecodeUint32(buf)
	buf = buf[4:]

	tomb.inMemTombstones = make(map[types.Blockid][]int32, int(cnt))
	for i := 0; i < int(cnt); i++ {
		bid := types.DecodeFixed[types.Blockid](buf[:types.BlockidSize])
		buf = buf[types.BlockidSize:]

		offsetLen := types.DecodeUint32(buf)
		buf = buf[4:]
		if offsetLen > 0 {
			tomb.inMemTombstones[bid] = types.DecodeSlice[int32](buf[:offsetLen])
			buf = buf[offsetLen:]
		}
	}

	cnt = types.DecodeUint32(buf)
	buf = buf[4:]
	tomb.blk2UncommitLoc = make(map[types.Blockid][]objectio.Location, int(cnt))
	for i := 0; i < int(cnt); i++ {
		bid := types.DecodeFixed[types.Blockid](buf[:types.BlockidSize])
		buf = buf[types.BlockidSize:]
		locLen := types.DecodeUint32(buf)
		buf = buf[4:]
		if locLen > 0 {
			locs := make([]objectio.Location, int(locLen)/objectio.LocationLen)
			for j := range locs {
				locs[j] = buf[:objectio.LocationLen]
				buf = buf[objectio.LocationLen:]
			}
			tomb.blk2UncommitLoc[bid] = locs
		}
	}

	cnt = types.DecodeUint32(buf)
	buf = buf[4:]
	tomb.blk2CommitLoc = make(map[types.Blockid]logtailreplay.BlockDeltaInfo, int(cnt))

	for i := 0; i < int(cnt); i++ {
		bid := types.DecodeFixed[types.Blockid](buf[:types.BlockidSize])
		buf = buf[types.BlockidSize:]

		loc := buf[:objectio.LocationLen]
		buf = buf[objectio.LocationLen:]

		cts := types.DecodeFixed[types.TS](buf[:types.TxnTsSize])
		buf = buf[types.TxnTsSize:]

		tomb.blk2CommitLoc[bid] = logtailreplay.BlockDeltaInfo{
			Cts: cts,
			Loc: loc,
		}
	}

	return nil
}

func (tomb *tombstoneDataWithDeltaLoc) MarshalBinaryWithBuffer(w *bytes.Buffer) (err error) {
	typ := uint8(tomb.Type())
	if _, err = w.Write(types.EncodeUint8(&typ)); err != nil {
		return
	}

	length := uint32(len(tomb.inMemTombstones))
	if _, err = w.Write(types.EncodeUint32(&length)); err != nil {
		return
	}

	w.Grow(int(length * types.BlockidSize))

	for bid, offsets := range tomb.inMemTombstones {
		if _, err = w.Write(bid[:]); err != nil {
			return
		}

		buf := types.EncodeSlice[int32](offsets)
		bufLen := uint32(len(buf))
		if _, err = w.Write(types.EncodeUint32(&bufLen)); err != nil {
			return
		}
		if _, err = w.Write(buf); err != nil {
			return
		}
	}

	length = uint32(len(tomb.blk2UncommitLoc))
	if _, err = w.Write(types.EncodeUint32(&length)); err != nil {
		return
	}

	w.Grow(int(length * types.BlockidSize))

	for bid, locs := range tomb.blk2UncommitLoc {
		if _, err = w.Write(bid[:]); err != nil {
			return
		}

		bufLen := uint32(len(locs) * objectio.LocationLen)
		if _, err = w.Write(types.EncodeUint32(&bufLen)); err != nil {
			return
		}
		for _, loc := range locs {
			if _, err = w.Write(loc[:]); err != nil {
				return
			}
		}
	}

	length = uint32(len(tomb.blk2CommitLoc))
	if _, err = w.Write(types.EncodeUint32(&length)); err != nil {
		return
	}
	w.Grow(int(length) * (types.BlockidSize + objectio.LocationLen + types.TxnTsSize))

	for bid, loc := range tomb.blk2CommitLoc {
		if _, err = w.Write(bid[:]); err != nil {
			return
		}

		if _, err = w.Write(loc.Loc[:]); err != nil {
			return
		}

		if _, err = w.Write(types.EncodeTxnTS(&loc.Cts)); err != nil {
			return
		}
	}

	return
}

func (tomb *tombstoneDataWithDeltaLoc) ApplyInMemTombstones(
	bid types.Blockid,
	rowsOffset []int64,
	deleted *nulls.Nulls,
) (left []int64) {
	left = rowsOffset

	if rowOffsets, ok := tomb.inMemTombstones[bid]; ok {
		for _, o := range rowOffsets {
			left = fastApplyDeletedRows(left, deleted, uint32(o))
		}
	}

	return
}

func (tomb *tombstoneDataWithDeltaLoc) ApplyPersistedTombstones(
	ctx context.Context,
	bid types.Blockid,
	rowsOffset []int64,
	mask *nulls.Nulls,
	apply func(
		ctx context.Context,
		loc objectio.Location,
		cts types.TS,
		rowsOffset []int64,
		deleted *nulls.Nulls,
	) (left []int64, err error),
) (left []int64, err error) {

	left = rowsOffset

	if locs, ok := tomb.blk2UncommitLoc[bid]; ok {
		for _, loc := range locs {
			left, err = apply(ctx, loc, types.TS{}, left, mask)
			if err != nil {
				return
			}
		}
	}

	if loc, ok := tomb.blk2CommitLoc[bid]; ok {
		left, err = apply(ctx, loc.Loc, loc.Cts, left, mask)
		if err != nil {
			return
		}
	}

	return
}

func rowIdsToOffset(rowIds []types.Rowid, wantedType any) any {
	switch wantedType.(type) {
	case int32:
		var ret []int32
		for _, rowId := range rowIds {
			_, offset := rowId.Decode()
			ret = append(ret, int32(offset))
		}
		return ret

	case uint32:
		var ret []uint32
		for _, rowId := range rowIds {
			_, offset := rowId.Decode()
			ret = append(ret, uint32(offset))
		}
		return ret

	case uint64:
		var ret []uint64
		for _, rowId := range rowIds {
			_, offset := rowId.Decode()
			ret = append(ret, uint64(offset))
		}
		return ret

	case int64:
		var ret []int64
		for _, rowId := range rowIds {
			_, offset := rowId.Decode()
			ret = append(ret, int64(offset))
		}
		return ret
	}

	return nil
}

func (tomb *tombstoneDataWithDeltaLoc) Type() engine.TombstoneType {
	return engine.TombstoneWithDeltaLoc
}

func (tomb *tombstoneDataWithDeltaLoc) SortInMemory() {}

func (tomb *tombstoneDataWithDeltaLoc) Merge(other engine.Tombstoner) error {
	if v, ok := other.(*tombstoneDataWithDeltaLoc); ok {
		for blkID, rows := range v.inMemTombstones {
			tomb.inMemTombstones[blkID] = append(tomb.inMemTombstones[blkID], rows...)
		}
		for blkID, locs := range v.blk2UncommitLoc {
			tomb.blk2UncommitLoc[blkID] = append(tomb.blk2UncommitLoc[blkID], locs...)
		}
		for blkID, loc := range v.blk2CommitLoc {
			tomb.blk2CommitLoc[blkID] = loc
		}
	}
	return moerr.NewInternalErrorNoCtx("tombstone type mismatch")
}<|MERGE_RESOLUTION|>--- conflicted
+++ resolved
@@ -284,38 +284,18 @@
 	// prefetch blk delta location
 	for idx := 0; idx < len(bids); idx++ {
 		for _, loc := range tomb.blk2UncommitLoc[bids[idx]] {
-<<<<<<< HEAD
 			if err := blockio.Prefetch(
 				srvId, []uint16{0, 1, 2},
 				[]uint16{loc.ID()}, fs, objectio.Location(loc[:])); err != nil {
-=======
-			if err := blockio.PrefetchTombstone(
-				srvId,
-				[]uint16{0, 1, 2},
-				[]uint16{loc.ID()},
-				fs,
-				objectio.Location(loc[:]),
-			); err != nil {
->>>>>>> ada0b028
 				logutil.Errorf("prefetch block delta location: %s", err.Error())
 			}
 		}
 
 		if info, ok := tomb.blk2CommitLoc[bids[idx]]; ok {
 			loc := info.Loc
-<<<<<<< HEAD
 			if err := blockio.Prefetch(
 				srvId, []uint16{0, 1, 2},
 				[]uint16{loc.ID()}, fs, objectio.Location(loc[:])); err != nil {
-=======
-			if err := blockio.PrefetchTombstone(
-				srvId,
-				[]uint16{0, 1, 2},
-				[]uint16{loc.ID()},
-				fs,
-				objectio.Location(loc[:]),
-			); err != nil {
->>>>>>> ada0b028
 				logutil.Errorf("prefetch block delta location: %s", err.Error())
 			}
 		}
