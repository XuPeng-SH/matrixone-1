--- conflicted
+++ resolved
@@ -423,7 +423,6 @@
 {\n  "method": "Flush",\n  "result": [\n    {\n      "returnStr": "OK"\n    }\n  ]\n}\n
 select a from t1 where a = '';
 invalid argument cast to int, bad value
-<<<<<<< HEAD
 drop database if exists db1;
 create database db1;
 use db1;
@@ -464,8 +463,6 @@
 select count(*) from t1 where a = null;
 count(*)
 0
-=======
 select 1 > 0;
 1 > 0
-true
->>>>>>> 81a695bf
+true